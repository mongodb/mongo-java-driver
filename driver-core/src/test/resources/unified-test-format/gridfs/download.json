{
  "description" : "gridfs-download",
  "schemaVersion" : "1.0",
  "createEntities" : [
    {
      "client" : {
        "id" : "client0"
      }
    },
    {
      "database" : {
        "id" : "database0",
        "client" : "client0",
        "databaseName" : "gridfs-tests"
      }
    },
    {
      "bucket" : {
        "id" : "bucket0",
        "database" : "database0"
      }
    },
    {
      "collection" : {
        "id" : "bucket0_files_collection",
        "database" : "database0",
        "collectionName" : "fs.files"
      }
    },
    {
      "collection" : {
        "id" : "bucket0_chunks_collection",
        "database" : "database0",
        "collectionName" : "fs.chunks"
      }
    }
  ],
  "initialData" : [
    {
      "collectionName" : "fs.files",
      "databaseName" : "gridfs-tests",
      "documents" : [
        {
<<<<<<< HEAD
          "_id" : {
            "$oid" : "000000000000000000000001"
          },
          "length" : 0,
          "chunkSize" : 4,
          "uploadDate" : {
            "$date" : "1970-01-01T00:00:00.000Z"
          },
          "filename" : "length-0",
          "metadata" : {}
        },
        {
          "_id" : {
            "$oid" : "000000000000000000000002"
          },
          "length" : 0,
          "chunkSize" : 4,
          "uploadDate" : {
            "$date" : "1970-01-01T00:00:00.000Z"
          },
          "filename" : "length-0-with-empty-chunk",
          "metadata" : {}
        },
        {
          "_id" : {
            "$oid" : "000000000000000000000003"
          },
          "length" : 2,
          "chunkSize" : 4,
          "uploadDate" : {
            "$date" : "1970-01-01T00:00:00.000Z"
          },
          "filename" : "length-2",
          "metadata" : {}
        },
        {
          "_id" : {
            "$oid" : "000000000000000000000004"
          },
          "length" : 8,
          "chunkSize" : 4,
          "uploadDate" : {
            "$date" : "1970-01-01T00:00:00.000Z"
          },
          "filename" : "length-8",
          "metadata" : {}
        },
        {
          "_id" : {
            "$oid" : "000000000000000000000005"
          },
          "length" : 10,
          "chunkSize" : 4,
          "uploadDate" : {
            "$date" : "1970-01-01T00:00:00.000Z"
          },
          "filename" : "length-10",
          "metadata" : {}
        },
        {
          "_id" : {
            "$oid" : "000000000000000000000006"
          },
          "length" : 2,
          "chunkSize" : 4,
          "uploadDate" : {
            "$date" : "1970-01-01T00:00:00.000Z"
          },
          "metadata" : {}
=======
          "_id": {
            "$oid": "000000000000000000000001"
          },
          "length": 0,
          "chunkSize": 4,
          "uploadDate": {
            "$date": "1970-01-01T00:00:00.000Z"
          },
          "filename": "length-0",
          "metadata": {}
        },
        {
          "_id": {
            "$oid": "000000000000000000000002"
          },
          "length": 0,
          "chunkSize": 4,
          "uploadDate": {
            "$date": "1970-01-01T00:00:00.000Z"
          },
          "filename": "length-0-with-empty-chunk",
          "metadata": {}
        },
        {
          "_id": {
            "$oid": "000000000000000000000003"
          },
          "length": 2,
          "chunkSize": 4,
          "uploadDate": {
            "$date": "1970-01-01T00:00:00.000Z"
          },
          "filename": "length-2",
          "metadata": {}
        },
        {
          "_id": {
            "$oid": "000000000000000000000004"
          },
          "length": 8,
          "chunkSize": 4,
          "uploadDate": {
            "$date": "1970-01-01T00:00:00.000Z"
          },
          "filename": "length-8",
          "metadata": {}
        },
        {
          "_id": {
            "$oid": "000000000000000000000005"
          },
          "length": 10,
          "chunkSize": 4,
          "uploadDate": {
            "$date": "1970-01-01T00:00:00.000Z"
          },
          "filename": "length-10",
          "metadata": {}
        },
        {
          "_id": {
            "$oid": "000000000000000000000006"
          },
          "length": 2,
          "chunkSize": 4,
          "uploadDate": {
            "$date": "1970-01-01T00:00:00.000Z"
          },
          "metadata": {}
>>>>>>> 6bb40051
        }
      ]
    },
    {
      "collectionName" : "fs.chunks",
      "databaseName" : "gridfs-tests",
      "documents" : [
        {
          "_id" : {
            "$oid" : "000000000000000000000001"
          },
          "files_id" : {
            "$oid" : "000000000000000000000002"
          },
          "n" : 0,
          "data" : {
            "$binary" : {
              "base64" : "",
              "subType" : "00"
            }
          }
        },
        {
          "_id" : {
            "$oid" : "000000000000000000000002"
          },
          "files_id" : {
            "$oid" : "000000000000000000000003"
          },
          "n" : 0,
          "data" : {
            "$binary" : {
              "base64" : "ESI=",
              "subType" : "00"
            }
          }
        },
        {
          "_id" : {
            "$oid" : "000000000000000000000003"
          },
          "files_id" : {
            "$oid" : "000000000000000000000004"
          },
          "n" : 0,
          "data" : {
            "$binary" : {
              "base64" : "ESIzRA==",
              "subType" : "00"
            }
          }
        },
        {
          "_id" : {
            "$oid" : "000000000000000000000004"
          },
          "files_id" : {
            "$oid" : "000000000000000000000004"
          },
          "n" : 1,
          "data" : {
            "$binary" : {
              "base64" : "VWZ3iA==",
              "subType" : "00"
            }
          }
        },
        {
          "_id" : {
            "$oid" : "000000000000000000000005"
          },
          "files_id" : {
            "$oid" : "000000000000000000000005"
          },
          "n" : 0,
          "data" : {
            "$binary" : {
              "base64" : "ESIzRA==",
              "subType" : "00"
            }
          }
        },
        {
          "_id" : {
            "$oid" : "000000000000000000000006"
          },
          "files_id" : {
            "$oid" : "000000000000000000000005"
          },
          "n" : 1,
          "data" : {
            "$binary" : {
              "base64" : "VWZ3iA==",
              "subType" : "00"
            }
          }
        },
        {
          "_id" : {
            "$oid" : "000000000000000000000007"
          },
          "files_id" : {
            "$oid" : "000000000000000000000005"
          },
          "n" : 2,
          "data" : {
            "$binary" : {
              "base64" : "mao=",
              "subType" : "00"
            }
          }
        },
        {
          "_id" : {
            "$oid" : "000000000000000000000008"
          },
          "files_id" : {
            "$oid" : "000000000000000000000006"
          },
          "n" : 0,
          "data" : {
            "$binary" : {
              "base64" : "ESI=",
              "subType" : "00"
            }
          }
        }
      ]
    }
  ],
  "tests" : [
    {
      "description" : "download when length is zero",
      "operations" : [
        {
          "name" : "download",
          "object" : "bucket0",
          "arguments" : {
            "id" : {
              "$oid" : "000000000000000000000001"
            }
          },
          "expectResult" : {
            "$$matchesHexBytes" : ""
          }
        }
      ]
    },
    {
      "description" : "download when length is zero and there is one empty chunk",
      "operations" : [
        {
          "name" : "download",
          "object" : "bucket0",
          "arguments" : {
            "id" : {
              "$oid" : "000000000000000000000002"
            }
          },
          "expectResult" : {
            "$$matchesHexBytes" : ""
          }
        }
      ]
    },
    {
      "description" : "download when there is one chunk",
      "operations" : [
        {
          "name" : "download",
          "object" : "bucket0",
          "arguments" : {
            "id" : {
              "$oid" : "000000000000000000000003"
            }
          },
          "expectResult" : {
            "$$matchesHexBytes" : "1122"
          }
        }
      ]
    },
    {
      "description" : "download when there are two chunks",
      "operations" : [
        {
          "name" : "download",
          "object" : "bucket0",
          "arguments" : {
            "id" : {
              "$oid" : "000000000000000000000004"
            }
          },
          "expectResult" : {
            "$$matchesHexBytes" : "1122334455667788"
          }
        }
      ]
    },
    {
      "description" : "download when there are three chunks",
      "operations" : [
        {
          "name" : "download",
          "object" : "bucket0",
          "arguments" : {
            "id" : {
              "$oid" : "000000000000000000000005"
            }
          },
          "expectResult" : {
            "$$matchesHexBytes" : "112233445566778899aa"
          }
        }
      ]
    },
    {
      "description" : "download when files entry does not exist",
      "operations" : [
        {
          "name" : "download",
          "object" : "bucket0",
          "arguments" : {
            "id" : {
              "$oid" : "000000000000000000000000"
            }
          },
          "expectError" : {
            "isError" : true
          }
        }
      ]
    },
    {
      "description" : "download when an intermediate chunk is missing",
      "operations" : [
        {
          "name" : "deleteOne",
          "object" : "bucket0_chunks_collection",
          "arguments" : {
            "filter" : {
              "files_id" : {
                "$oid" : "000000000000000000000005"
              },
              "n" : 1
            }
          },
          "expectResult" : {
            "deletedCount" : 1
          }
        },
        {
          "name" : "download",
          "object" : "bucket0",
          "arguments" : {
            "id" : {
              "$oid" : "000000000000000000000005"
            }
          },
          "expectError" : {
            "isError" : true
          }
        }
      ]
    },
    {
      "description" : "download when final chunk is missing",
      "operations" : [
        {
          "name" : "deleteOne",
          "object" : "bucket0_chunks_collection",
          "arguments" : {
            "filter" : {
              "files_id" : {
                "$oid" : "000000000000000000000005"
              },
              "n" : 2
            }
          },
          "expectResult" : {
            "deletedCount" : 1
          }
        },
        {
          "name" : "download",
          "object" : "bucket0",
          "arguments" : {
            "id" : {
              "$oid" : "000000000000000000000005"
            }
          },
          "expectError" : {
            "isError" : true
          }
        }
      ]
    },
    {
      "description" : "download when an intermediate chunk is the wrong size",
      "operations" : [
        {
          "name" : "bulkWrite",
          "object" : "bucket0_chunks_collection",
          "arguments" : {
            "requests" : [
              {
                "updateOne" : {
                  "filter" : {
                    "files_id" : {
                      "$oid" : "000000000000000000000005"
                    },
                    "n" : 1
                  },
                  "update" : {
                    "$set" : {
                      "data" : {
                        "$binary" : {
                          "base64" : "VWZ3",
                          "subType" : "00"
                        }
                      }
                    }
                  }
                }
              },
              {
                "updateOne" : {
                  "filter" : {
                    "files_id" : {
                      "$oid" : "000000000000000000000005"
                    },
                    "n" : 2
                  },
                  "update" : {
                    "$set" : {
                      "data" : {
                        "$binary" : {
                          "base64" : "iJmq",
                          "subType" : "00"
                        }
                      }
                    }
                  }
                }
              }
            ]
          },
          "expectResult" : {
            "matchedCount" : 2,
            "modifiedCount" : 2
          }
        },
        {
          "name" : "download",
          "object" : "bucket0",
          "arguments" : {
            "id" : {
              "$oid" : "000000000000000000000005"
            }
          },
          "expectError" : {
            "isError" : true
          }
        }
      ]
    },
    {
      "description" : "download when final chunk is the wrong size",
      "operations" : [
        {
          "name" : "updateOne",
          "object" : "bucket0_chunks_collection",
          "arguments" : {
            "filter" : {
              "files_id" : {
                "$oid" : "000000000000000000000005"
              },
              "n" : 2
            },
            "update" : {
              "$set" : {
                "data" : {
                  "$binary" : {
                    "base64" : "mQ==",
                    "subType" : "00"
                  }
                }
              }
            }
          },
          "expectResult" : {
            "matchedCount" : 1,
            "modifiedCount" : 1
          }
        },
        {
          "name" : "download",
          "object" : "bucket0",
          "arguments" : {
            "id" : {
              "$oid" : "000000000000000000000005"
            }
          },
          "expectError" : {
            "isError" : true
          }
        }
      ]
    },
    {
      "description" : "download legacy file with no name",
      "operations" : [
        {
          "name" : "download",
          "object" : "bucket0",
          "arguments" : {
            "id" : {
              "$oid" : "000000000000000000000006"
            }
          },
          "expectResult" : {
            "$$matchesHexBytes" : "1122"
          }
        }
      ]
    }
  ]
}<|MERGE_RESOLUTION|>--- conflicted
+++ resolved
@@ -41,77 +41,6 @@
       "databaseName" : "gridfs-tests",
       "documents" : [
         {
-<<<<<<< HEAD
-          "_id" : {
-            "$oid" : "000000000000000000000001"
-          },
-          "length" : 0,
-          "chunkSize" : 4,
-          "uploadDate" : {
-            "$date" : "1970-01-01T00:00:00.000Z"
-          },
-          "filename" : "length-0",
-          "metadata" : {}
-        },
-        {
-          "_id" : {
-            "$oid" : "000000000000000000000002"
-          },
-          "length" : 0,
-          "chunkSize" : 4,
-          "uploadDate" : {
-            "$date" : "1970-01-01T00:00:00.000Z"
-          },
-          "filename" : "length-0-with-empty-chunk",
-          "metadata" : {}
-        },
-        {
-          "_id" : {
-            "$oid" : "000000000000000000000003"
-          },
-          "length" : 2,
-          "chunkSize" : 4,
-          "uploadDate" : {
-            "$date" : "1970-01-01T00:00:00.000Z"
-          },
-          "filename" : "length-2",
-          "metadata" : {}
-        },
-        {
-          "_id" : {
-            "$oid" : "000000000000000000000004"
-          },
-          "length" : 8,
-          "chunkSize" : 4,
-          "uploadDate" : {
-            "$date" : "1970-01-01T00:00:00.000Z"
-          },
-          "filename" : "length-8",
-          "metadata" : {}
-        },
-        {
-          "_id" : {
-            "$oid" : "000000000000000000000005"
-          },
-          "length" : 10,
-          "chunkSize" : 4,
-          "uploadDate" : {
-            "$date" : "1970-01-01T00:00:00.000Z"
-          },
-          "filename" : "length-10",
-          "metadata" : {}
-        },
-        {
-          "_id" : {
-            "$oid" : "000000000000000000000006"
-          },
-          "length" : 2,
-          "chunkSize" : 4,
-          "uploadDate" : {
-            "$date" : "1970-01-01T00:00:00.000Z"
-          },
-          "metadata" : {}
-=======
           "_id": {
             "$oid": "000000000000000000000001"
           },
@@ -181,7 +110,6 @@
             "$date": "1970-01-01T00:00:00.000Z"
           },
           "metadata": {}
->>>>>>> 6bb40051
         }
       ]
     },
