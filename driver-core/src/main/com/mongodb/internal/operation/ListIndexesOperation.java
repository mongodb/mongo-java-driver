/*
 * Copyright 2008-present MongoDB, Inc.
 *
 * Licensed under the Apache License, Version 2.0 (the "License");
 * you may not use this file except in compliance with the License.
 * You may obtain a copy of the License at
 *
 *   http://www.apache.org/licenses/LICENSE-2.0
 *
 * Unless required by applicable law or agreed to in writing, software
 * distributed under the License is distributed on an "AS IS" BASIS,
 * WITHOUT WARRANTIES OR CONDITIONS OF ANY KIND, either express or implied.
 * See the License for the specific language governing permissions and
 * limitations under the License.
 */

package com.mongodb.internal.operation;

import com.mongodb.MongoCommandException;
import com.mongodb.MongoNamespace;
import com.mongodb.client.cursor.TimeoutMode;
import com.mongodb.internal.async.AsyncBatchCursor;
import com.mongodb.internal.async.SingleResultCallback;
import com.mongodb.internal.async.function.AsyncCallbackSupplier;
import com.mongodb.internal.async.function.RetryState;
import com.mongodb.internal.binding.AsyncReadBinding;
import com.mongodb.internal.binding.ReadBinding;
import com.mongodb.internal.connection.OperationContext;
import com.mongodb.lang.Nullable;
import org.bson.BsonDocument;
import org.bson.BsonString;
import org.bson.BsonValue;
import org.bson.codecs.Codec;
import org.bson.codecs.Decoder;

import java.util.function.Supplier;

import static com.mongodb.assertions.Assertions.notNull;
import static com.mongodb.internal.async.ErrorHandlingResultCallback.errorHandlingCallback;
import static com.mongodb.internal.operation.AsyncOperationHelper.CommandReadTransformerAsync;
import static com.mongodb.internal.operation.AsyncOperationHelper.createReadCommandAndExecuteAsync;
import static com.mongodb.internal.operation.AsyncOperationHelper.cursorDocumentToAsyncBatchCursor;
import static com.mongodb.internal.operation.AsyncOperationHelper.decorateReadWithRetriesAsync;
import static com.mongodb.internal.operation.AsyncOperationHelper.withAsyncSourceAndConnection;
import static com.mongodb.internal.operation.AsyncSingleBatchCursor.createEmptyAsyncSingleBatchCursor;
import static com.mongodb.internal.operation.CommandOperationHelper.CommandCreator;
import static com.mongodb.internal.operation.CommandOperationHelper.initialRetryState;
import static com.mongodb.internal.operation.CommandOperationHelper.isNamespaceError;
import static com.mongodb.internal.operation.CommandOperationHelper.rethrowIfNotNamespaceError;
import static com.mongodb.internal.operation.CursorHelper.getCursorDocumentFromBatchSize;
import static com.mongodb.internal.operation.DocumentHelper.putIfNotNull;
import static com.mongodb.internal.operation.OperationHelper.LOGGER;
import static com.mongodb.internal.operation.OperationHelper.applyTimeoutModeToOperationContext;
import static com.mongodb.internal.operation.OperationHelper.canRetryRead;
import static com.mongodb.internal.operation.SingleBatchCursor.createEmptySingleBatchCursor;
import static com.mongodb.internal.operation.SyncOperationHelper.CommandReadTransformer;
import static com.mongodb.internal.operation.SyncOperationHelper.createReadCommandAndExecute;
import static com.mongodb.internal.operation.SyncOperationHelper.cursorDocumentToBatchCursor;
import static com.mongodb.internal.operation.SyncOperationHelper.decorateReadWithRetries;
import static com.mongodb.internal.operation.SyncOperationHelper.withSourceAndConnection;

/**
 * An operation that lists the indexes that have been created on a collection.  For flexibility, the type of each document returned is
 * generic.
 *
 * <p>This class is not part of the public API and may be removed or changed at any time</p>
 */
public class ListIndexesOperation<T> implements ReadOperationCursor<T> {
    private static final String COMMAND_NAME = "listIndexes";
    private final MongoNamespace namespace;
    private final Decoder<T> decoder;
    private boolean retryReads;
    private int batchSize;
    private BsonValue comment;
    private TimeoutMode timeoutMode = TimeoutMode.CURSOR_LIFETIME;

    public ListIndexesOperation(final MongoNamespace namespace, final Decoder<T> decoder) {
        this.namespace = notNull("namespace", namespace);
        this.decoder = notNull("decoder", decoder);
    }

    public Integer getBatchSize() {
        return batchSize;
    }

    public ListIndexesOperation<T> batchSize(final int batchSize) {
        this.batchSize = batchSize;
        return this;
    }

    public ListIndexesOperation<T> retryReads(final boolean retryReads) {
        this.retryReads = retryReads;
        return this;
    }

    public boolean getRetryReads() {
        return retryReads;
    }

    @Nullable
    public BsonValue getComment() {
        return comment;
    }

    public ListIndexesOperation<T> comment(@Nullable final BsonValue comment) {
        this.comment = comment;
        return this;
    }

    public TimeoutMode getTimeoutMode() {
        return timeoutMode;
    }

    public ListIndexesOperation<T> timeoutMode(@Nullable final TimeoutMode timeoutMode) {
        if (timeoutMode != null) {
            this.timeoutMode = timeoutMode;
        }
        return this;
    }

    @Override
    public String getCommandName() {
        return COMMAND_NAME;
    }

    @Override
<<<<<<< HEAD
    public BatchCursor<T> execute(final ReadBinding binding, final OperationContext operationContext) {
        OperationContext listIndexesOperationContext = applyTimeoutModeToOperationContext(timeoutMode, operationContext);

        RetryState retryState = initialRetryState(retryReads, listIndexesOperationContext.getTimeoutContext());
        Supplier<BatchCursor<T>> read = decorateReadWithRetries(retryState, listIndexesOperationContext, () ->
            withSourceAndConnection(binding::getReadConnectionSource, false, (source, connection, operationContextWithMinRTT) -> {
                retryState.breakAndThrowIfRetryAnd(() -> !canRetryRead(source.getServerDescription(), operationContextWithMinRTT));
=======
    public MongoNamespace getNamespace() {
        return namespace;
    }

    @Override
    public BatchCursor<T> execute(final ReadBinding binding) {
        RetryState retryState = initialRetryState(retryReads, binding.getOperationContext().getTimeoutContext());
        Supplier<BatchCursor<T>> read = decorateReadWithRetries(retryState, binding.getOperationContext(), () ->
            withSourceAndConnection(binding::getReadConnectionSource, false, (source, connection) -> {
                retryState.breakAndThrowIfRetryAnd(() -> !canRetryRead(source.getServerDescription(), binding.getOperationContext()));
>>>>>>> eb670e34
                try {
                    return createReadCommandAndExecute(retryState, operationContextWithMinRTT, source, namespace.getDatabaseName(),
                                                       getCommandCreator(), createCommandDecoder(), transformer(), connection);
                } catch (MongoCommandException e) {
                    return rethrowIfNotNamespaceError(e,
                            createEmptySingleBatchCursor(source.getServerDescription().getAddress(), batchSize));
                }
            }, listIndexesOperationContext)
        );
        return read.get();
    }

    @Override
    public void executeAsync(final AsyncReadBinding binding, final OperationContext operationContext, final SingleResultCallback<AsyncBatchCursor<T>> callback) {
        OperationContext listIndexesOperationContext = applyTimeoutModeToOperationContext(timeoutMode, operationContext);

        RetryState retryState = initialRetryState(retryReads, operationContext.getTimeoutContext());
        binding.retain();
        AsyncCallbackSupplier<AsyncBatchCursor<T>> asyncRead = decorateReadWithRetriesAsync(
                retryState, listIndexesOperationContext, (AsyncCallbackSupplier<AsyncBatchCursor<T>>) funcCallback ->
                    withAsyncSourceAndConnection(binding::getReadConnectionSource, false, listIndexesOperationContext, funcCallback,
                            (source, connection, operationContextWithMinRtt, releasingCallback) -> {
                                if (retryState.breakAndCompleteIfRetryAnd(() -> !canRetryRead(source.getServerDescription(),
                                        operationContextWithMinRtt), releasingCallback)) {
                                    return;
                                }
                                createReadCommandAndExecuteAsync(retryState, operationContextWithMinRtt, source,
                                        namespace.getDatabaseName(), getCommandCreator(), createCommandDecoder(),
                                        asyncTransformer(), connection,
                                        (result, t) -> {
                                            if (t != null && !isNamespaceError(t)) {
                                                releasingCallback.onResult(null, t);
                                            } else {
                                                releasingCallback.onResult(result != null
                                                        ? result : createEmptyAsyncSingleBatchCursor(getBatchSize()), null);
                                            }
                                        });
                            })
                ).whenComplete(binding::release);
        asyncRead.get(errorHandlingCallback(callback, LOGGER));
    }


    private CommandCreator getCommandCreator() {
        return (operationContext, serverDescription, connectionDescription) -> {
            BsonDocument commandDocument = new BsonDocument(getCommandName(), new BsonString(namespace.getCollectionName()))
                    .append("cursor", getCursorDocumentFromBatchSize(batchSize == 0 ? null : batchSize));
            putIfNotNull(commandDocument, "comment", comment);
            return commandDocument;
        };
    }

    private CommandReadTransformer<BsonDocument, BatchCursor<T>> transformer() {
        return (result, source, connection, operationContext) ->
                cursorDocumentToBatchCursor(timeoutMode, result, batchSize, decoder, comment, source, connection, operationContext);
    }

    private CommandReadTransformerAsync<BsonDocument, AsyncBatchCursor<T>> asyncTransformer() {
        return (result, source, connection, operationContext) ->
                cursorDocumentToAsyncBatchCursor(timeoutMode, result, batchSize, decoder, comment, source, connection, operationContext);
    }

    private Codec<BsonDocument> createCommandDecoder() {
        return CommandResultDocumentCodec.create(decoder, "firstBatch");
    }
}<|MERGE_RESOLUTION|>--- conflicted
+++ resolved
@@ -124,7 +124,11 @@
     }
 
     @Override
-<<<<<<< HEAD
+    public MongoNamespace getNamespace() {
+        return namespace;
+    }
+
+    @Override
     public BatchCursor<T> execute(final ReadBinding binding, final OperationContext operationContext) {
         OperationContext listIndexesOperationContext = applyTimeoutModeToOperationContext(timeoutMode, operationContext);
 
@@ -132,18 +136,6 @@
         Supplier<BatchCursor<T>> read = decorateReadWithRetries(retryState, listIndexesOperationContext, () ->
             withSourceAndConnection(binding::getReadConnectionSource, false, (source, connection, operationContextWithMinRTT) -> {
                 retryState.breakAndThrowIfRetryAnd(() -> !canRetryRead(source.getServerDescription(), operationContextWithMinRTT));
-=======
-    public MongoNamespace getNamespace() {
-        return namespace;
-    }
-
-    @Override
-    public BatchCursor<T> execute(final ReadBinding binding) {
-        RetryState retryState = initialRetryState(retryReads, binding.getOperationContext().getTimeoutContext());
-        Supplier<BatchCursor<T>> read = decorateReadWithRetries(retryState, binding.getOperationContext(), () ->
-            withSourceAndConnection(binding::getReadConnectionSource, false, (source, connection) -> {
-                retryState.breakAndThrowIfRetryAnd(() -> !canRetryRead(source.getServerDescription(), binding.getOperationContext()));
->>>>>>> eb670e34
                 try {
                     return createReadCommandAndExecute(retryState, operationContextWithMinRTT, source, namespace.getDatabaseName(),
                                                        getCommandCreator(), createCommandDecoder(), transformer(), connection);
