/*
 * Copyright 2008-present MongoDB, Inc.
 *
 * Licensed under the Apache License, Version 2.0 (the "License");
 * you may not use this file except in compliance with the License.
 * You may obtain a copy of the License at
 *
 *   http://www.apache.org/licenses/LICENSE-2.0
 *
 * Unless required by applicable law or agreed to in writing, software
 * distributed under the License is distributed on an "AS IS" BASIS,
 * WITHOUT WARRANTIES OR CONDITIONS OF ANY KIND, either express or implied.
 * See the License for the specific language governing permissions and
 * limitations under the License.
 */

package com.mongodb.internal.operation;

import com.mongodb.MongoCommandException;
import com.mongodb.MongoCursorNotFoundException;
import com.mongodb.MongoNamespace;
import com.mongodb.MongoQueryException;
import com.mongodb.ServerCursor;
import com.mongodb.connection.ConnectionDescription;
import com.mongodb.internal.connection.OperationContext;
import com.mongodb.internal.validator.NoOpFieldNameValidator;
import com.mongodb.lang.Nullable;
import org.bson.BsonArray;
import org.bson.BsonDocument;
import org.bson.BsonInt32;
import org.bson.BsonInt64;
import org.bson.BsonString;
import org.bson.BsonValue;
import org.bson.FieldNameValidator;

import static com.mongodb.internal.operation.DocumentHelper.putIfNotNull;
import static com.mongodb.internal.operation.OperationHelper.LOGGER;
import static com.mongodb.internal.operation.ServerVersionHelper.serverIsAtLeastVersionFourDotFour;
import static java.lang.String.format;
import static java.util.Collections.singletonList;

final class CommandBatchCursorHelper {

    static final String FIRST_BATCH = "firstBatch";
    static final String NEXT_BATCH = "nextBatch";
    static final FieldNameValidator NO_OP_FIELD_NAME_VALIDATOR = new NoOpFieldNameValidator();
    static final String MESSAGE_IF_CLOSED_AS_CURSOR = "Cursor has been closed";
    static final String MESSAGE_IF_CLOSED_AS_ITERATOR = "Iterator has been closed";

    static final String MESSAGE_IF_CONCURRENT_OPERATION = "Another operation is currently in progress, concurrent operations are not "
            + "supported";

    static BsonDocument getMoreCommandDocument(
            final long cursorId, final ConnectionDescription connectionDescription, final MongoNamespace namespace, final int batchSize,
            @Nullable final BsonValue comment) {
        BsonDocument document = new BsonDocument("getMore", new BsonInt64(cursorId))
                .append("collection", new BsonString(namespace.getCollectionName()));

        if (batchSize != 0) {
            document.append("batchSize", new BsonInt32(batchSize));
        }
        if (serverIsAtLeastVersionFourDotFour(connectionDescription)) {
            putIfNotNull(document, "comment", comment);
        }
        return document;
    }

    static <T> CommandCursorResult<T> logCommandCursorResult(final CommandCursorResult<T> commandCursorResult) {
        if (LOGGER.isDebugEnabled()) {
            LOGGER.debug(format("Received batch of %d documents with cursorId %d from server %s", commandCursorResult.getResults().size(),
                    commandCursorResult.getCursorId(), commandCursorResult.getServerAddress()));
        }
        return commandCursorResult;
    }

<<<<<<< HEAD
    static BsonDocument getKillCursorsCommand(final MongoNamespace namespace, final ServerCursor serverCursor,
            final OperationContext operationContext) {
        BsonDocument command = new BsonDocument("killCursors", new BsonString(namespace.getCollectionName()))
                .append("cursors", new BsonArray(singletonList(new BsonInt64(serverCursor.getId()))));
        operationContext.getTimeoutContext().putMaxTimeMS(command);
        return command;
=======
    static BsonDocument getKillCursorsCommand(final MongoNamespace namespace, final ServerCursor serverCursor) {
       return new BsonDocument("killCursors", new BsonString(namespace.getCollectionName()))
                .append("cursors", new BsonArray(singletonList(new BsonInt64(serverCursor.getId()))));
>>>>>>> d0ba3716
    }


    static MongoQueryException translateCommandException(final MongoCommandException commandException, final ServerCursor cursor) {
        if (commandException.getErrorCode() == 43) {
            return new MongoCursorNotFoundException(cursor.getId(), commandException.getResponse(), cursor.getAddress());
        } else {
            return new MongoQueryException(commandException.getResponse(), commandException.getServerAddress());
        }
    }

    private CommandBatchCursorHelper() {
    }
}<|MERGE_RESOLUTION|>--- conflicted
+++ resolved
@@ -22,7 +22,6 @@
 import com.mongodb.MongoQueryException;
 import com.mongodb.ServerCursor;
 import com.mongodb.connection.ConnectionDescription;
-import com.mongodb.internal.connection.OperationContext;
 import com.mongodb.internal.validator.NoOpFieldNameValidator;
 import com.mongodb.lang.Nullable;
 import org.bson.BsonArray;
@@ -73,18 +72,9 @@
         return commandCursorResult;
     }
 
-<<<<<<< HEAD
-    static BsonDocument getKillCursorsCommand(final MongoNamespace namespace, final ServerCursor serverCursor,
-            final OperationContext operationContext) {
-        BsonDocument command = new BsonDocument("killCursors", new BsonString(namespace.getCollectionName()))
-                .append("cursors", new BsonArray(singletonList(new BsonInt64(serverCursor.getId()))));
-        operationContext.getTimeoutContext().putMaxTimeMS(command);
-        return command;
-=======
     static BsonDocument getKillCursorsCommand(final MongoNamespace namespace, final ServerCursor serverCursor) {
        return new BsonDocument("killCursors", new BsonString(namespace.getCollectionName()))
                 .append("cursors", new BsonArray(singletonList(new BsonInt64(serverCursor.getId()))));
->>>>>>> d0ba3716
     }
 
 
