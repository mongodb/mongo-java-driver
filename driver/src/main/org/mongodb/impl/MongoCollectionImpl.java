--- conflicted
+++ resolved
@@ -900,13 +900,8 @@
                 }
                 else {
                     connector
-<<<<<<< HEAD
-                            .asyncGetMore(getNamespace(), new GetMore(result.getCursor(), findOp.getBatchSize()),
+                            .asyncGetMore(getNamespace(), new MongoGetMore(result.getCursor(), findOp.getBatchSize()),
                                     getCodec(), new QueryResultSingleResultCallback(block));
-=======
-                            .asyncGetMore(getNamespace(), new MongoGetMore(result.getCursor(), findOp.getBatchSize()),
-                                    getSerializer(), new QueryResultSingleResultCallback(block));
->>>>>>> 7c9c613f
                 }
             }
         }
