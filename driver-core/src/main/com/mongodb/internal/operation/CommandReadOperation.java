/*
 * Copyright 2008-present MongoDB, Inc.
 *
 * Licensed under the Apache License, Version 2.0 (the "License");
 * you may not use this file except in compliance with the License.
 * You may obtain a copy of the License at
 *
 *   http://www.apache.org/licenses/LICENSE-2.0
 *
 * Unless required by applicable law or agreed to in writing, software
 * distributed under the License is distributed on an "AS IS" BASIS,
 * WITHOUT WARRANTIES OR CONDITIONS OF ANY KIND, either express or implied.
 * See the License for the specific language governing permissions and
 * limitations under the License.
 */

package com.mongodb.internal.operation;

import com.mongodb.MongoNamespace;
import com.mongodb.internal.async.SingleResultCallback;
import com.mongodb.internal.binding.AsyncReadBinding;
import com.mongodb.internal.binding.ReadBinding;
import com.mongodb.internal.connection.OperationContext;
import org.bson.BsonDocument;
import org.bson.codecs.Decoder;

import static com.mongodb.MongoNamespace.COMMAND_COLLECTION_NAME;
import static com.mongodb.assertions.Assertions.notNull;
import static com.mongodb.internal.operation.AsyncOperationHelper.CommandReadTransformerAsync;
import static com.mongodb.internal.operation.AsyncOperationHelper.executeRetryableReadAsync;
import static com.mongodb.internal.operation.CommandOperationHelper.CommandCreator;
import static com.mongodb.internal.operation.SyncOperationHelper.CommandReadTransformer;
import static com.mongodb.internal.operation.SyncOperationHelper.executeRetryableRead;

/**
 * An operation that executes an arbitrary command that reads from the server.
 *
 * <p>This class is not part of the public API and may be removed or changed at any time</p>
 */
public class CommandReadOperation<T> implements ReadOperationSimple<T> {
    private final String commandName;
    private final String databaseName;
    private final CommandCreator commandCreator;
    private final Decoder<T> decoder;

    public CommandReadOperation(final String databaseName,  final BsonDocument command, final Decoder<T> decoder) {
        this(databaseName, command.getFirstKey(), (operationContext, serverDescription, connectionDescription) -> command, decoder);
    }

    public CommandReadOperation(final String databaseName, final String commandName, final CommandCreator commandCreator,
                                final Decoder<T> decoder) {
        this.commandName = notNull("commandName", commandName);
        this.databaseName = notNull("databaseName", databaseName);
        this.commandCreator = notNull("commandCreator", commandCreator);
        this.decoder = notNull("decoder", decoder);
    }

    @Override
    public String getCommandName() {
        return commandName;
    }

    @Override
<<<<<<< HEAD
    public MongoNamespace getNamespace() {
        return new MongoNamespace(databaseName, COMMAND_COLLECTION_NAME);
    }

    @Override
    public T execute(final ReadBinding binding) {
        return executeRetryableRead(binding, databaseName, commandCreator, decoder,
                                    (result, source, connection) -> result, false);
=======
    public T execute(final ReadBinding binding, final OperationContext operationContext) {
        return executeRetryableRead(binding, operationContext, databaseName, commandCreator, decoder,
                transformer(), false);
>>>>>>> c483fb34
    }

    @Override
    public void executeAsync(final AsyncReadBinding binding, final OperationContext operationContext,
                             final SingleResultCallback<T> callback) {
        executeRetryableReadAsync(binding, operationContext,  databaseName, commandCreator, decoder,
                asyncTransformer(), false, callback);
    }

    private static <T> CommandReadTransformer<T, T> transformer() {
        return (result, source, connection, operationContext) -> result;
    }

    private static <T> CommandReadTransformerAsync<T, T> asyncTransformer() {
        return (result, source, connection, operationContext) -> result;
    }
}<|MERGE_RESOLUTION|>--- conflicted
+++ resolved
@@ -61,20 +61,14 @@
     }
 
     @Override
-<<<<<<< HEAD
     public MongoNamespace getNamespace() {
         return new MongoNamespace(databaseName, COMMAND_COLLECTION_NAME);
     }
 
     @Override
-    public T execute(final ReadBinding binding) {
-        return executeRetryableRead(binding, databaseName, commandCreator, decoder,
-                                    (result, source, connection) -> result, false);
-=======
     public T execute(final ReadBinding binding, final OperationContext operationContext) {
         return executeRetryableRead(binding, operationContext, databaseName, commandCreator, decoder,
                 transformer(), false);
->>>>>>> c483fb34
     }
 
     @Override
