/*
 * Copyright 2008-present MongoDB, Inc.
 *
 * Licensed under the Apache License, Version 2.0 (the "License");
 * you may not use this file except in compliance with the License.
 * You may obtain a copy of the License at
 *
 *   http://www.apache.org/licenses/LICENSE-2.0
 *
 * Unless required by applicable law or agreed to in writing, software
 * distributed under the License is distributed on an "AS IS" BASIS,
 * WITHOUT WARRANTIES OR CONDITIONS OF ANY KIND, either express or implied.
 * See the License for the specific language governing permissions and
 * limitations under the License.
 */

package com.mongodb.internal.connection;

import com.mongodb.connection.ConnectionDescription;
import com.mongodb.connection.ServerDescription;
import com.mongodb.internal.async.SingleResultCallback;
import com.mongodb.lang.Nullable;
import org.bson.ByteBuf;
import org.bson.codecs.Decoder;

import java.util.List;

/**
 * <p>This class is not part of the public API and may be removed or changed at any time</p>
 */
public interface InternalConnection extends BufferProvider {

    int NOT_INITIALIZED_GENERATION = -1;

    /**
     * Gets the description of this connection.
     *
     * @return the connection description
     */
    ConnectionDescription getDescription();

    /**
     * Get the initial server description
     *
     * @return the initial server description
     */
    ServerDescription getInitialServerDescription();

    /**
<<<<<<< HEAD
     * Opens the connection so its ready for use
     *
     * @param operationContext the operation context
=======
     * Opens the connection so its ready for use. Will perform a handshake.
>>>>>>> 84247d3b
     */
    void open(OperationContext operationContext);

    /**
     * Opens the connection so its ready for use
     *
     * @param operationContext the operation context
     * @param callback         the callback to be called once the connection has been opened
     */
    void openAsync(OperationContext operationContext, SingleResultCallback<Void> callback);

    /**
     * Closes the connection.
     */
    void close();

    /**
     * Returns if the connection has been opened
     *
     * @return true if connection has been opened
     */
    boolean opened();

    /**
     * Returns the closed state of the connection
     *
     * @return true if connection is closed
     */
    boolean isClosed();

    /**
     * Gets the generation of this connection.  This can be used by connection pools to track whether the connection is stale.
     *
     * @return the generation
     */
    int getGeneration();

    /**
     * Send a command message to the server.
     *
     * @param message          the command message to send
     * @param operationContext the operation context
     */
    @Nullable
    <T> T sendAndReceive(CommandMessage message, Decoder<T> decoder, OperationContext operationContext);

    <T> void send(CommandMessage message, Decoder<T> decoder, OperationContext operationContext);

    <T> T receive(Decoder<T> decoder, OperationContext operationContext);

    boolean hasMoreToCome();

    /**
     * Send a command message to the server.
     *
     * @param message          the command message to send
     * @param callback         the callback
     */
    <T> void sendAndReceiveAsync(CommandMessage message, Decoder<T> decoder, OperationContext operationContext, SingleResultCallback<T> callback);

    /**
     * Send a message to the server. The connection may not make any attempt to validate the integrity of the message.
     *
     * @param byteBuffers   the list of byte buffers to send.
     * @param lastRequestId the request id of the last message in byteBuffers
     * @param operationContext the operation context
     */
    void sendMessage(List<ByteBuf> byteBuffers, int lastRequestId, OperationContext operationContext);

    /**
     * Receive a response to a sent message from the server.
     *
     * @param responseTo the request id that this message is a response to
     * @param operationContext the operation context
     * @return the response
     */
    ResponseBuffers receiveMessage(int responseTo, OperationContext operationContext);

    /**
     * Asynchronously send a message to the server. The connection may not make any attempt to validate the integrity of the message.
     *
     * @param byteBuffers   the list of byte buffers to send
     * @param lastRequestId the request id of the last message in byteBuffers
     * @param operationContext the operation context
     * @param callback      the callback to invoke on completion
     */
    void sendMessageAsync(List<ByteBuf> byteBuffers, int lastRequestId, OperationContext operationContext,
            SingleResultCallback<Void> callback);

    /**
     * Asynchronously receive a response to a sent message from the server.
     *
     * @param responseTo the request id that this message is a response to
     * @param operationContext the operation context
     * @param callback the callback to invoke on completion
     */
    void receiveMessageAsync(int responseTo, OperationContext operationContext, SingleResultCallback<ResponseBuffers> callback);

    default void markAsPinned(Connection.PinningMode pinningMode) {
    }
}<|MERGE_RESOLUTION|>--- conflicted
+++ resolved
@@ -47,13 +47,9 @@
     ServerDescription getInitialServerDescription();
 
     /**
-<<<<<<< HEAD
-     * Opens the connection so its ready for use
+     * pens the connection so its ready for use. Will perform a handshake.
      *
      * @param operationContext the operation context
-=======
-     * Opens the connection so its ready for use. Will perform a handshake.
->>>>>>> 84247d3b
      */
     void open(OperationContext operationContext);
 
