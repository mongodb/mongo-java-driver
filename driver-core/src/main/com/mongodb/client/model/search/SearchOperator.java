/*
 * Copyright 2008-present MongoDB, Inc.
 *
 * Licensed under the Apache License, Version 2.0 (the "License");
 * you may not use this file except in compliance with the License.
 * You may obtain a copy of the License at
 *
 *   http://www.apache.org/licenses/LICENSE-2.0
 *
 * Unless required by applicable law or agreed to in writing, software
 * distributed under the License is distributed on an "AS IS" BASIS,
 * WITHOUT WARRANTIES OR CONDITIONS OF ANY KIND, either express or implied.
 * See the License for the specific language governing permissions and
 * limitations under the License.
 */
package com.mongodb.client.model.search;

import com.mongodb.annotations.Beta;
import com.mongodb.annotations.Reason;
import com.mongodb.annotations.Sealed;
import com.mongodb.client.model.Aggregates;
import com.mongodb.client.model.geojson.Point;
import org.bson.BsonType;
import org.bson.Document;
import org.bson.conversions.Bson;

import java.time.Duration;
import java.time.Instant;
import java.util.Iterator;

import static com.mongodb.assertions.Assertions.isTrueArgument;
import static com.mongodb.internal.Iterables.concat;
import static com.mongodb.internal.client.model.Util.combineToBsonValue;
import static java.util.Collections.singleton;
import static com.mongodb.assertions.Assertions.notNull;

/**
 * The core part of the {@link Aggregates#search(SearchOperator, SearchOptions) $search} pipeline stage of an aggregation pipeline.
 *
 * @mongodb.atlas.manual atlas-search/operators-and-collectors/#operators Search operators
 * @since 4.7
 */
@Sealed
@Beta(Reason.CLIENT)
public interface SearchOperator extends Bson {
    /**
     * Creates a new {@link SearchOperator} with the scoring modifier specified.
     *
     * @param modifier The scoring modifier.
     * @return A new {@link SearchOperator}.
     */
    SearchOperator score(SearchScore modifier);

    /**
     * Returns a base for a {@link SearchOperator} that may combine multiple {@link SearchOperator}s.
     * Combining {@link SearchOperator}s affects calculation of the relevance score.
     *
     * @return A base for a {@link CompoundSearchOperator}.
     * @mongodb.atlas.manual atlas-search/compound/ compound operator
     */
    static CompoundSearchOperatorBase compound() {
        return new SearchConstructibleBsonElement("compound");
    }

    /**
     * Returns a {@link SearchOperator} that tests if the {@code path} exists in a document.
     *
     * @param path The path to test.
     * @return The requested {@link SearchOperator}.
     * @mongodb.atlas.manual atlas-search/exists/ exists operator
     */
    static ExistsSearchOperator exists(final FieldSearchPath path) {
        return new SearchConstructibleBsonElement("exists", new Document("path", notNull("path", path).toValue()));
    }

    /**
     * Returns a {@link SearchOperator} that performs a full-text search.
     *
     * @param path The field to be searched.
     * @param query The string to search for.
     * @return The requested {@link SearchOperator}.
     * @mongodb.atlas.manual atlas-search/text/ text operator
     */
    static TextSearchOperator text(final SearchPath path, final String query) {
        return text(singleton(notNull("path", path)), singleton(notNull("query", query)));
    }

    /**
     * Returns a {@link SearchOperator} that performs a full-text search.
     *
     * @param paths The non-empty fields to be searched.
     * @param queries The non-empty strings to search for.
     * @return The requested {@link SearchOperator}.
     * @mongodb.atlas.manual atlas-search/text/ text operator
     */
    static TextSearchOperator text(final Iterable<? extends SearchPath> paths, final Iterable<String> queries) {
        Iterator<String> queryIterator = notNull("queries", queries).iterator();
        isTrueArgument("queries must not be empty", queryIterator.hasNext());
        String firstQuery = queryIterator.next();
        Iterator<? extends SearchPath> pathIterator = notNull("paths", paths).iterator();
        isTrueArgument("paths must not be empty", pathIterator.hasNext());
        return new SearchConstructibleBsonElement("text", new Document("query", queryIterator.hasNext() ? queries : firstQuery)
                .append("path", combineToBsonValue(pathIterator, false)));
    }

    /**
     * Returns a {@link SearchOperator} that may be used to implement search-as-you-type functionality.
     *
     * @param path The field to be searched.
     * @param query The string to search for.
     * @param queries More strings to search for.
     * @return The requested {@link SearchOperator}.
     * @mongodb.atlas.manual atlas-search/autocomplete/ autocomplete operator
     */
    static AutocompleteSearchOperator autocomplete(final FieldSearchPath path, final String query, final String... queries) {
        return autocomplete(path, concat(notNull("query", query), queries));
    }

    /**
     * Returns a {@link SearchOperator} that may be used to implement search-as-you-type functionality.
     *
     * @param path The field to be searched.
     * @param queries The non-empty strings to search for.
     * @return The requested {@link SearchOperator}.
     * @mongodb.atlas.manual atlas-search/autocomplete/ autocomplete operator
     */
    static AutocompleteSearchOperator autocomplete(final FieldSearchPath path, final Iterable<String> queries) {
        Iterator<String> queryIterator = notNull("queries", queries).iterator();
        isTrueArgument("queries must not be empty", queryIterator.hasNext());
        String firstQuery = queryIterator.next();
        return new SearchConstructibleBsonElement("autocomplete", new Document("query", queryIterator.hasNext() ? queries : firstQuery)
                .append("path", notNull("path", path).toValue()));
    }

    /**
     * Returns a base for a {@link SearchOperator} that tests if the
     * BSON {@link BsonType#INT32 32-bit integer} / {@link BsonType#INT64 64-bit integer} / {@link BsonType#DOUBLE Double} values
     * of the specified fields are within an interval.
     *
     * @param path The field to be searched.
     * @param paths More fields to be searched.
     * @return A base for a {@link NumberRangeSearchOperator}.
     * @mongodb.atlas.manual atlas-search/range/ range operator
     */
    static NumberRangeSearchOperatorBase numberRange(final FieldSearchPath path, final FieldSearchPath... paths) {
        return numberRange(concat(notNull("path", path), paths));
    }

    /**
     * Returns a base for a {@link SearchOperator} that tests if the
     * BSON {@link BsonType#INT32 32-bit integer} / {@link BsonType#INT64 64-bit integer} / {@link BsonType#DOUBLE Double} values
     * of the specified fields are within an interval.
     *
     * @param paths The non-empty fields to be searched.
     * @return A base for a {@link NumberRangeSearchOperator}.
     * @mongodb.atlas.manual atlas-search/range/ range operator
     */
    static NumberRangeSearchOperatorBase numberRange(final Iterable<? extends FieldSearchPath> paths) {
        Iterator<? extends SearchPath> pathIterator = notNull("paths", paths).iterator();
        isTrueArgument("paths must not be empty", pathIterator.hasNext());
        return new NumberRangeConstructibleBsonElement("range", new Document("path", combineToBsonValue(pathIterator, true)));
    }

    /**
     * Returns a base for a {@link SearchOperator} that tests if the
     * BSON {@link BsonType#DATE_TIME Date} values of the specified fields are within an interval.
     *
     * @param path The field to be searched.
     * @param paths More fields to be searched.
     * @return A base for a {@link DateRangeSearchOperator}.
     * @mongodb.atlas.manual atlas-search/range/ range operator
     */
    static DateRangeSearchOperatorBase dateRange(final FieldSearchPath path, final FieldSearchPath... paths) {
        return dateRange(concat(notNull("path", path), paths));
    }

    /**
     * Returns a base for a {@link SearchOperator} that tests if the
     * BSON {@link BsonType#DATE_TIME Date} values of the specified fields are within an interval.
     *
     * @param paths The non-empty fields to be searched.
     * @return A base for a {@link DateRangeSearchOperator}.
     * @mongodb.atlas.manual atlas-search/range/ range operator
     */
    static DateRangeSearchOperatorBase dateRange(final Iterable<? extends FieldSearchPath> paths) {
        Iterator<? extends SearchPath> pathIterator = notNull("paths", paths).iterator();
        isTrueArgument("paths must not be empty", pathIterator.hasNext());
        return new DateRangeConstructibleBsonElement("range", new Document("path", combineToBsonValue(pathIterator, true)));
    }

    /**
     * Returns a {@link SearchOperator} that allows finding results that are near the specified {@code origin}.
     *
     * @param origin The origin from which the proximity of the results is measured.
     * The relevance score is 1 if the values of the fields are {@code origin}.
     * @param pivot The distance from the {@code origin} at which the relevance score drops in half.
     * @param path The field to be searched.
     * @param paths More fields to be searched.
     * @return The requested {@link SearchOperator}.
     * @mongodb.atlas.manual atlas-search/near/ near operator
     */
    static NumberNearSearchOperator near(final Number origin, final Number pivot, final FieldSearchPath path, final FieldSearchPath... paths) {
        return near(origin, pivot, concat(notNull("path", path), paths));
    }

    /**
     * Returns a {@link SearchOperator} that allows finding results that are near the specified {@code origin}.
     *
     * @param origin The origin from which the proximity of the results is measured.
     * The relevance score is 1 if the values of the fields are {@code origin}.
     * @param pivot The distance from the {@code origin} at which the relevance score drops in half.
     * @param paths The non-empty fields to be searched.
     * @return The requested {@link SearchOperator}.
     * @mongodb.atlas.manual atlas-search/near/ near operator
     */
    static NumberNearSearchOperator near(final Number origin, final Number pivot, final Iterable<? extends FieldSearchPath> paths) {
        Iterator<? extends SearchPath> pathIterator = notNull("paths", paths).iterator();
        isTrueArgument("paths must not be empty", pathIterator.hasNext());
        return new SearchConstructibleBsonElement("near", new Document("origin", notNull("origin", origin))
                .append("path", combineToBsonValue(pathIterator, true))
                .append("pivot", notNull("pivot", pivot)));
    }

    /**
     * Returns a {@link SearchOperator} that allows finding results that are near the specified {@code origin}.
     *
     * @param origin The origin from which the proximity of the results is measured.
     * The relevance score is 1 if the values of the fields are {@code origin}.
     * @param pivot The distance from the {@code origin} at which the relevance score drops in half.
     * Data is extracted via {@link Duration#toMillis()}.
     * @param path The field to be searched.
     * @param paths More fields to be searched.
     * @return The requested {@link SearchOperator}.
     * @mongodb.atlas.manual atlas-search/near/ near operator
     * @see org.bson.codecs.jsr310.InstantCodec
     */
    static DateNearSearchOperator near(final Instant origin, final Duration pivot, final FieldSearchPath path, final FieldSearchPath... paths) {
        return near(origin, pivot, concat(notNull("path", path), paths));
    }

    /**
     * Returns a {@link SearchOperator} that allows finding results that are near the specified {@code origin}.
     *
     * @param origin The origin from which the proximity of the results is measured.
     * The relevance score is 1 if the values of the fields are {@code origin}.
     * @param pivot The distance from the {@code origin} at which the relevance score drops in half.
     * Data is extracted via {@link Duration#toMillis()}.
     * @param paths The non-empty fields to be searched.
     * @return The requested {@link SearchOperator}.
     * @mongodb.atlas.manual atlas-search/near/ near operator
     * @see org.bson.codecs.jsr310.InstantCodec
     */
    static DateNearSearchOperator near(final Instant origin, final Duration pivot, final Iterable<? extends FieldSearchPath> paths) {
        Iterator<? extends SearchPath> pathIterator = notNull("paths", paths).iterator();
        isTrueArgument("paths must not be empty", pathIterator.hasNext());
        notNull("pivot", pivot);
        return new SearchConstructibleBsonElement("near", new Document("origin", notNull("origin", origin))
                .append("path", combineToBsonValue(pathIterator, true))
                .append("pivot", pivot.toMillis()));
    }

    /**
     * Returns a {@link SearchOperator} that allows finding results that are near the specified {@code origin}.
     *
     * @param origin The origin from which the proximity of the results is measured.
     * The relevance score is 1 if the values of the fields are {@code origin}.
     * @param pivot The distance in meters from the {@code origin} at which the relevance score drops in half.
     * @param path The field to be searched.
     * @param paths More fields to be searched.
     * @return The requested {@link SearchOperator}.
     * @mongodb.atlas.manual atlas-search/near/ near operator
     */
    static GeoNearSearchOperator near(final Point origin, final Number pivot, final FieldSearchPath path, final FieldSearchPath... paths) {
        return near(origin, pivot, concat(notNull("path", path), paths));
    }

    /**
     * Returns a {@link SearchOperator} that allows finding results that are near the specified {@code origin}.
     *
     * @param origin The origin from which the proximity of the results is measured.
     * The relevance score is 1 if the values of the fields are {@code origin}.
     * @param pivot The distance in meters from the {@code origin} at which the relevance score drops in half.
     * @param paths The non-empty fields to be searched.
     * @return The requested {@link SearchOperator}.
     * @mongodb.atlas.manual atlas-search/near/ near operator
     */
    static GeoNearSearchOperator near(final Point origin, final Number pivot, final Iterable<? extends FieldSearchPath> paths) {
        Iterator<? extends SearchPath> pathIterator = notNull("paths", paths).iterator();
        isTrueArgument("paths must not be empty", pathIterator.hasNext());
        return new SearchConstructibleBsonElement("near", new Document("origin", notNull("origin", origin))
                .append("path", combineToBsonValue(pathIterator, true))
                .append("pivot", notNull("pivot", pivot)));
    }

    /**
<<<<<<< HEAD
     * Returns a {@link SearchOperator} that performs a search using a regular expression.
=======
     * Returns a {@link SearchOperator} that performs a search for documents containing an ordered sequence of terms.
>>>>>>> 8c49e380
     *
     * @param path The field to be searched.
     * @param query The string to search for.
     * @return The requested {@link SearchOperator}.
<<<<<<< HEAD
     * @mongodb.atlas.manual atlas-search/regex/ regex operator
     */
    static RegexSearchOperator regex(final SearchPath path, final String query) {
        return regex(singleton(notNull("path", path)), singleton(notNull("query", query)));
    }

    /**
     * Returns a {@link SearchOperator} that performs a search using a regular expression.
=======
     * @mongodb.atlas.manual atlas-search/phrase/ phrase operator
     */
    static PhraseSearchOperator phrase(final SearchPath path, final String query) {
        return phrase(singleton(notNull("path", path)), singleton(notNull("query", query)));
    }

    /**
     * Returns a {@link SearchOperator} that performs a search for documents containing an ordered sequence of terms.
>>>>>>> 8c49e380
     *
     * @param paths The non-empty fields to be searched.
     * @param queries The non-empty strings to search for.
     * @return The requested {@link SearchOperator}.
<<<<<<< HEAD
     * @mongodb.atlas.manual atlas-search/regex/ regex operator
     */
    static RegexSearchOperator regex(final Iterable<? extends SearchPath> paths, final Iterable<String> queries) {
=======
     * @mongodb.atlas.manual atlas-search/phrase/ phrase operator
     */
    static PhraseSearchOperator phrase(final Iterable<? extends SearchPath> paths, final Iterable<String> queries) {
>>>>>>> 8c49e380
        Iterator<? extends SearchPath> pathIterator = notNull("paths", paths).iterator();
        isTrueArgument("paths must not be empty", pathIterator.hasNext());
        Iterator<String> queryIterator = notNull("queries", queries).iterator();
        isTrueArgument("queries must not be empty", queryIterator.hasNext());
        String firstQuery = queryIterator.next();
<<<<<<< HEAD
        return new SearchConstructibleBsonElement("regex", new Document("path", combineToBsonValue(pathIterator, false))
=======
        return new PhraseConstructibleBsonElement("phrase", new Document("path", combineToBsonValue(pathIterator, false))
>>>>>>> 8c49e380
                .append("query", queryIterator.hasNext() ? queries : firstQuery));
    }

    /**
     * Creates a {@link SearchOperator} from a {@link Bson} in situations when there is no builder method that better satisfies your needs.
     * This method cannot be used to validate the syntax.
     * <p>
     * <i>Example</i><br>
     * The following code creates two functionally equivalent {@link SearchOperator}s,
     * though they may not be {@linkplain Object#equals(Object) equal}.
     * <pre>{@code
     *  SearchOperator operator1 = SearchOperator.exists(
     *          SearchPath.fieldPath("fieldName"));
     *  SearchOperator operator2 = SearchOperator.of(new Document("exists",
     *          new Document("path", SearchPath.fieldPath("fieldName").toValue())));
     * }</pre>
     *
     * @param operator A {@link Bson} representing the required {@link SearchOperator}.
     * @return The requested {@link SearchOperator}.
     */
    static SearchOperator of(final Bson operator) {
        return new SearchConstructibleBsonElement(notNull("operator", operator));
    }
}<|MERGE_RESOLUTION|>--- conflicted
+++ resolved
@@ -293,25 +293,11 @@
     }
 
     /**
-<<<<<<< HEAD
-     * Returns a {@link SearchOperator} that performs a search using a regular expression.
-=======
      * Returns a {@link SearchOperator} that performs a search for documents containing an ordered sequence of terms.
->>>>>>> 8c49e380
      *
      * @param path The field to be searched.
      * @param query The string to search for.
      * @return The requested {@link SearchOperator}.
-<<<<<<< HEAD
-     * @mongodb.atlas.manual atlas-search/regex/ regex operator
-     */
-    static RegexSearchOperator regex(final SearchPath path, final String query) {
-        return regex(singleton(notNull("path", path)), singleton(notNull("query", query)));
-    }
-
-    /**
-     * Returns a {@link SearchOperator} that performs a search using a regular expression.
-=======
      * @mongodb.atlas.manual atlas-search/phrase/ phrase operator
      */
     static PhraseSearchOperator phrase(final SearchPath path, final String query) {
@@ -320,30 +306,49 @@
 
     /**
      * Returns a {@link SearchOperator} that performs a search for documents containing an ordered sequence of terms.
->>>>>>> 8c49e380
      *
      * @param paths The non-empty fields to be searched.
      * @param queries The non-empty strings to search for.
      * @return The requested {@link SearchOperator}.
-<<<<<<< HEAD
-     * @mongodb.atlas.manual atlas-search/regex/ regex operator
-     */
-    static RegexSearchOperator regex(final Iterable<? extends SearchPath> paths, final Iterable<String> queries) {
-=======
      * @mongodb.atlas.manual atlas-search/phrase/ phrase operator
      */
     static PhraseSearchOperator phrase(final Iterable<? extends SearchPath> paths, final Iterable<String> queries) {
->>>>>>> 8c49e380
         Iterator<? extends SearchPath> pathIterator = notNull("paths", paths).iterator();
         isTrueArgument("paths must not be empty", pathIterator.hasNext());
         Iterator<String> queryIterator = notNull("queries", queries).iterator();
         isTrueArgument("queries must not be empty", queryIterator.hasNext());
         String firstQuery = queryIterator.next();
-<<<<<<< HEAD
+        return new PhraseConstructibleBsonElement("phrase", new Document("path", combineToBsonValue(pathIterator, false))
+                .append("query", queryIterator.hasNext() ? queries : firstQuery));
+    }
+
+    /**
+     * Returns a {@link SearchOperator} that performs a search using a regular expression.
+     *
+     * @param path The field to be searched.
+     * @param query The string to search for.
+     * @return The requested {@link SearchOperator}.
+     * @mongodb.atlas.manual atlas-search/regex/ regex operator
+     */
+    static RegexSearchOperator regex(final SearchPath path, final String query) {
+        return regex(singleton(notNull("path", path)), singleton(notNull("query", query)));
+    }
+
+    /**
+     * Returns a {@link SearchOperator} that performs a search using a regular expression.
+     *
+     * @param paths The non-empty fields to be searched.
+     * @param queries The non-empty strings to search for.
+     * @return The requested {@link SearchOperator}.
+     * @mongodb.atlas.manual atlas-search/regex/ regex operator
+     */
+    static RegexSearchOperator regex(final Iterable<? extends SearchPath> paths, final Iterable<String> queries) {
+        Iterator<? extends SearchPath> pathIterator = notNull("paths", paths).iterator();
+        isTrueArgument("paths must not be empty", pathIterator.hasNext());
+        Iterator<String> queryIterator = notNull("queries", queries).iterator();
+        isTrueArgument("queries must not be empty", queryIterator.hasNext());
+        String firstQuery = queryIterator.next();
         return new SearchConstructibleBsonElement("regex", new Document("path", combineToBsonValue(pathIterator, false))
-=======
-        return new PhraseConstructibleBsonElement("phrase", new Document("path", combineToBsonValue(pathIterator, false))
->>>>>>> 8c49e380
                 .append("query", queryIterator.hasNext() ? queries : firstQuery));
     }
 
