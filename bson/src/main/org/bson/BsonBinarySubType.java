/*
 * Copyright 2008-present MongoDB, Inc.
 *
 * Licensed under the Apache License, Version 2.0 (the "License");
 * you may not use this file except in compliance with the License.
 * You may obtain a copy of the License at
 *
 *   http://www.apache.org/licenses/LICENSE-2.0
 *
 * Unless required by applicable law or agreed to in writing, software
 * distributed under the License is distributed on an "AS IS" BASIS,
 * WITHOUT WARRANTIES OR CONDITIONS OF ANY KIND, either express or implied.
 * See the License for the specific language governing permissions and
 * limitations under the License.
 */

package org.bson;

/**
 * The Binary subtype.
 *
 * @since 3.0
 */
public enum BsonBinarySubType {
    /**
     * Binary data.
     */
    BINARY((byte) 0x00),

    /**
     * A function.
     */
    FUNCTION((byte) 0x01),

    /**
     * Obsolete binary data subtype (use Binary instead).
     */
    OLD_BINARY((byte) 0x02),

    /**
     * A UUID in a driver dependent legacy byte order.
     */
    UUID_LEGACY((byte) 0x03),

    /**
     * A UUID in standard network byte order.
     */
    UUID_STANDARD((byte) 0x04),

    /**
     * An MD5 hash.
     */
    MD5((byte) 0x05),

    /**
     * Encrypted data.
     *
     * @since 4.4
     */
    ENCRYPTED((byte) 0x06),

    /**
     * Columnar data.
     *
     * @since 4.4
     */
    COLUMN((byte) 0x07),

    /**
<<<<<<< HEAD
     * Vector data.
     *
     * @since BINARY_VECTOR
     * @see Vector
     */
    VECTOR((byte) 0x09),
=======
     * Sensitive data (e.g., HMAC keys) that should be excluded from server-side logging.
     *
     * @since 5.3
     */
    SENSITIVE((byte) 0x08),
>>>>>>> 877425e2

    /**
     * User defined binary data.
     */
    USER_DEFINED((byte) 0x80);

    private final byte value;

    /**
     * Returns true if the given value is a UUID subtype.
     *
     * @param value the subtype value as a byte.
     * @return true if value is a UUID subtype.
     * @since 3.4
     */
    public static boolean isUuid(final byte value) {
        return value == UUID_LEGACY.getValue() || value == UUID_STANDARD.getValue();
    }

    public static boolean isVector(final byte value) {
        return value == VECTOR.getValue();
    }

    BsonBinarySubType(final byte value) {
        this.value = value;
    }

    /**
     * Gets the byte representation of this subtype.
     *
     * @return this subtype as a byte.
     */
    public byte getValue() {
        return value;
    }
}<|MERGE_RESOLUTION|>--- conflicted
+++ resolved
@@ -67,20 +67,19 @@
     COLUMN((byte) 0x07),
 
     /**
-<<<<<<< HEAD
+     * Sensitive data (e.g., HMAC keys) that should be excluded from server-side logging.
+     *
+     * @since 5.3
+     */
+    SENSITIVE((byte) 0x08),
+
+    /**
      * Vector data.
      *
      * @since BINARY_VECTOR
      * @see Vector
      */
     VECTOR((byte) 0x09),
-=======
-     * Sensitive data (e.g., HMAC keys) that should be excluded from server-side logging.
-     *
-     * @since 5.3
-     */
-    SENSITIVE((byte) 0x08),
->>>>>>> 877425e2
 
     /**
      * User defined binary data.
