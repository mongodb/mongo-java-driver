/*
 * Copyright 2008-present MongoDB, Inc.
 *
 * Licensed under the Apache License, Version 2.0 (the "License");
 * you may not use this file except in compliance with the License.
 * You may obtain a copy of the License at
 *
 *   http://www.apache.org/licenses/LICENSE-2.0
 *
 * Unless required by applicable law or agreed to in writing, software
 * distributed under the License is distributed on an "AS IS" BASIS,
 * WITHOUT WARRANTIES OR CONDITIONS OF ANY KIND, either express or implied.
 * See the License for the specific language governing permissions and
 * limitations under the License.
 */
package org.bson.codecs.kotlinx

import kotlinx.serialization.ExperimentalSerializationApi
import kotlinx.serialization.SerializationException
import kotlinx.serialization.SerializationStrategy
import kotlinx.serialization.descriptors.PolymorphicKind
import kotlinx.serialization.descriptors.PrimitiveKind
import kotlinx.serialization.descriptors.SerialDescriptor
import kotlinx.serialization.descriptors.SerialKind
import kotlinx.serialization.descriptors.StructureKind
import kotlinx.serialization.encoding.AbstractEncoder
import kotlinx.serialization.encoding.CompositeEncoder
import kotlinx.serialization.encoding.Encoder
import kotlinx.serialization.modules.SerializersModule
import org.bson.BsonValue
import org.bson.BsonWriter
import org.bson.codecs.BsonValueCodec
import org.bson.codecs.EncoderContext
import org.bson.types.ObjectId

/**
 * The BsonEncoder interface
 *
 * For custom serialization handlers
 */
@ExperimentalSerializationApi
internal sealed interface BsonEncoder : Encoder, CompositeEncoder {

    /** Factory helper for creating concrete BsonEncoder implementations */
    companion object {
        @Suppress("SwallowedException")
        private val hasJsonEncoder: Boolean by lazy {
            try {
                Class.forName("kotlinx.serialization.json.JsonEncoder")
                true
            } catch (e: ClassNotFoundException) {
                false
            }
        }

        fun createBsonEncoder(
            writer: BsonWriter,
            serializersModule: SerializersModule,
            configuration: BsonConfiguration
        ): BsonEncoder {
            return if (hasJsonEncoder) JsonBsonEncoder(writer, serializersModule, configuration)
            else BsonEncoderImpl(writer, serializersModule, configuration)
        }
    }

    /**
     * Encodes an ObjectId
     *
     * @param value the ObjectId
     */
    fun encodeObjectId(value: ObjectId)

    /**
     * Encodes a BsonValue
     *
     * @param value the BsonValue
     */
    fun encodeBsonValue(value: BsonValue)
}

/**
 * The default BsonEncoder implementation
 *
 * Unlike BsonDecoder implementations, state is shared when encoding, so a single class is used to encode Bson Arrays,
 * Documents, Polymorphic types and Maps.
 */
@OptIn(ExperimentalSerializationApi::class)
internal open class BsonEncoderImpl(
    val writer: BsonWriter,
    override val serializersModule: SerializersModule,
    val configuration: BsonConfiguration
) : BsonEncoder, AbstractEncoder() {

    companion object {
        val validKeyKinds = setOf(PrimitiveKind.STRING, PrimitiveKind.CHAR, SerialKind.ENUM)
        val bsonValueCodec = BsonValueCodec()
    }

    private var isPolymorphic = false
    private var state = STATE.VALUE
    private var mapState = MapState()
<<<<<<< HEAD
    internal var deferredElementName: String? = null
=======
    private val deferredElementHandler: DeferredElementHandler = DeferredElementHandler()
>>>>>>> 5a94048b

    override fun shouldEncodeElementDefault(descriptor: SerialDescriptor, index: Int): Boolean =
        configuration.encodeDefaults

    override fun beginStructure(descriptor: SerialDescriptor): CompositeEncoder {
        when (descriptor.kind) {
            is PolymorphicKind -> {
                writer.writeStartDocument()
                writer.writeName(configuration.classDiscriminator)
                isPolymorphic = true
            }
            is StructureKind.LIST -> writer.writeStartArray()
            is StructureKind.CLASS,
            StructureKind.OBJECT -> {
                if (isPolymorphic) {
                    isPolymorphic = false
                } else {
                    writer.writeStartDocument()
                }
            }
            is StructureKind.MAP -> {
                writer.writeStartDocument()
                mapState = MapState()
            }
            else -> throw SerializationException("Primitives are not supported at top-level")
        }
        return this
    }

    override fun endStructure(descriptor: SerialDescriptor) {
        when (descriptor.kind) {
            is StructureKind.LIST -> writer.writeEndArray()
            StructureKind.MAP,
            StructureKind.CLASS,
            StructureKind.OBJECT -> writer.writeEndDocument()
            else -> {}
        }
    }

    override fun encodeElement(descriptor: SerialDescriptor, index: Int): Boolean {
        when (descriptor.kind) {
            is StructureKind.CLASS -> {
                val elementName = descriptor.getElementName(index)
                if (descriptor.getElementDescriptor(index).isNullable) {
                    deferredElementHandler.set(elementName)
                } else {
                    encodeName(elementName)
                }
            }
            is StructureKind.MAP -> {
                if (index == 0) {
                    val keyKind = descriptor.getElementDescriptor(index).kind
                    if (!validKeyKinds.contains(keyKind)) {
                        throw SerializationException(
                            """Invalid key type for ${descriptor.serialName}.
                                | Expected STRING or ENUM but found: `${keyKind}`."""
                                .trimMargin())
                    }
                }
                state = mapState.nextState()
            }
            else -> {}
        }
        return true
    }

    override fun <T> encodeSerializableValue(serializer: SerializationStrategy<T>, value: T) {
<<<<<<< HEAD
        deferredElementName?.let {
            if (value != null || configuration.explicitNulls) {
                encodeName(it)
                super<AbstractEncoder>.encodeSerializableValue(serializer, value)
            } else {
                deferredElementName = null
            }
        }
            ?: super<AbstractEncoder>.encodeSerializableValue(serializer, value)
    }

    override fun <T : Any> encodeNullableSerializableValue(serializer: SerializationStrategy<T>, value: T?) {
        deferredElementName?.let {
            if (value != null || configuration.explicitNulls) {
                encodeName(it)
                super<AbstractEncoder>.encodeNullableSerializableValue(serializer, value)
            } else {
                deferredElementName = null
            }
        }
            ?: super<AbstractEncoder>.encodeNullableSerializableValue(serializer, value)
=======
        deferredElementHandler.with(
            {
                // When using generics its possible for `value` to be null
                // See: https://youtrack.jetbrains.com/issue/KT-66206
                if (value != null || configuration.explicitNulls) {
                    encodeName(it)
                    super.encodeSerializableValue(serializer, value)
                }
            },
            { super.encodeSerializableValue(serializer, value) })
    }

    override fun <T : Any> encodeNullableSerializableValue(serializer: SerializationStrategy<T>, value: T?) {
        deferredElementHandler.with(
            {
                if (value != null || configuration.explicitNulls) {
                    encodeName(it)
                    super.encodeNullableSerializableValue(serializer, value)
                }
            },
            { super.encodeNullableSerializableValue(serializer, value) })
>>>>>>> 5a94048b
    }

    override fun encodeByte(value: Byte) = encodeInt(value.toInt())
    override fun encodeChar(value: Char) = encodeString(value.toString())
    override fun encodeFloat(value: Float) = encodeDouble(value.toDouble())
    override fun encodeShort(value: Short) = encodeInt(value.toInt())

    override fun encodeBoolean(value: Boolean) = writer.writeBoolean(value)
    override fun encodeDouble(value: Double) = writer.writeDouble(value)
    override fun encodeInt(value: Int) = writer.writeInt32(value)
    override fun encodeLong(value: Long) = writer.writeInt64(value)
    override fun encodeNull() = writer.writeNull()

    override fun encodeString(value: String) {
        when (state) {
            STATE.NAME -> deferredElementName = value
            STATE.VALUE -> writer.writeString(value)
        }
    }

    override fun encodeEnum(enumDescriptor: SerialDescriptor, index: Int) {
        val value = enumDescriptor.getElementName(index)
        when (state) {
            STATE.NAME -> encodeName(value)
            STATE.VALUE -> writer.writeString(value)
        }
    }

    override fun encodeObjectId(value: ObjectId) {
        writer.writeObjectId(value)
    }

    override fun encodeBsonValue(value: BsonValue) {
        bsonValueCodec.encode(writer, value, EncoderContext.builder().build())
    }

    internal fun encodeName(value: Any) {
        writer.writeName(value.toString())
        state = STATE.VALUE
    }

    private enum class STATE {
        NAME,
        VALUE
    }

    private class MapState {
        var currentState: STATE = STATE.VALUE
        fun getState(): STATE = currentState

        fun nextState(): STATE {
            currentState =
                when (currentState) {
                    STATE.VALUE -> STATE.NAME
                    STATE.NAME -> STATE.VALUE
                }
            return getState()
        }
    }

    private class DeferredElementHandler {
        private var deferredElementName: String? = null

        fun set(name: String) {
            assert(deferredElementName == null) { -> "Overwriting an existing deferred name" }
            deferredElementName = name
        }

        fun with(actionWithDeferredElement: (String) -> Unit, actionWithoutDeferredElement: () -> Unit): Unit {
            deferredElementName?.let {
                reset()
                actionWithDeferredElement(it)
            }
                ?: actionWithoutDeferredElement()
        }

        private fun reset() {
            deferredElementName = null
        }
    }
}<|MERGE_RESOLUTION|>--- conflicted
+++ resolved
@@ -99,11 +99,7 @@
     private var isPolymorphic = false
     private var state = STATE.VALUE
     private var mapState = MapState()
-<<<<<<< HEAD
-    internal var deferredElementName: String? = null
-=======
-    private val deferredElementHandler: DeferredElementHandler = DeferredElementHandler()
->>>>>>> 5a94048b
+    internal val deferredElementHandler: DeferredElementHandler = DeferredElementHandler()
 
     override fun shouldEncodeElementDefault(descriptor: SerialDescriptor, index: Int): Boolean =
         configuration.encodeDefaults
@@ -171,39 +167,16 @@
     }
 
     override fun <T> encodeSerializableValue(serializer: SerializationStrategy<T>, value: T) {
-<<<<<<< HEAD
-        deferredElementName?.let {
-            if (value != null || configuration.explicitNulls) {
-                encodeName(it)
-                super<AbstractEncoder>.encodeSerializableValue(serializer, value)
-            } else {
-                deferredElementName = null
-            }
-        }
-            ?: super<AbstractEncoder>.encodeSerializableValue(serializer, value)
-    }
-
-    override fun <T : Any> encodeNullableSerializableValue(serializer: SerializationStrategy<T>, value: T?) {
-        deferredElementName?.let {
-            if (value != null || configuration.explicitNulls) {
-                encodeName(it)
-                super<AbstractEncoder>.encodeNullableSerializableValue(serializer, value)
-            } else {
-                deferredElementName = null
-            }
-        }
-            ?: super<AbstractEncoder>.encodeNullableSerializableValue(serializer, value)
-=======
         deferredElementHandler.with(
             {
                 // When using generics its possible for `value` to be null
                 // See: https://youtrack.jetbrains.com/issue/KT-66206
                 if (value != null || configuration.explicitNulls) {
                     encodeName(it)
-                    super.encodeSerializableValue(serializer, value)
+                    super<AbstractEncoder>.encodeSerializableValue(serializer, value)
                 }
             },
-            { super.encodeSerializableValue(serializer, value) })
+            { super<AbstractEncoder>.encodeSerializableValue(serializer, value) })
     }
 
     override fun <T : Any> encodeNullableSerializableValue(serializer: SerializationStrategy<T>, value: T?) {
@@ -211,11 +184,10 @@
             {
                 if (value != null || configuration.explicitNulls) {
                     encodeName(it)
-                    super.encodeNullableSerializableValue(serializer, value)
+                    super<AbstractEncoder>.encodeNullableSerializableValue(serializer, value)
                 }
             },
-            { super.encodeNullableSerializableValue(serializer, value) })
->>>>>>> 5a94048b
+            { super<AbstractEncoder>.encodeNullableSerializableValue(serializer, value) })
     }
 
     override fun encodeByte(value: Byte) = encodeInt(value.toInt())
@@ -231,7 +203,7 @@
 
     override fun encodeString(value: String) {
         when (state) {
-            STATE.NAME -> deferredElementName = value
+            STATE.NAME -> deferredElementHandler.set(value)
             STATE.VALUE -> writer.writeString(value)
         }
     }
@@ -276,15 +248,15 @@
         }
     }
 
-    private class DeferredElementHandler {
+    internal class DeferredElementHandler {
         private var deferredElementName: String? = null
 
         fun set(name: String) {
-            assert(deferredElementName == null) { -> "Overwriting an existing deferred name" }
+            assert(deferredElementName == null) { "Overwriting an existing deferred name" }
             deferredElementName = name
         }
 
-        fun with(actionWithDeferredElement: (String) -> Unit, actionWithoutDeferredElement: () -> Unit): Unit {
+        fun with(actionWithDeferredElement: (String) -> Unit, actionWithoutDeferredElement: () -> Unit) {
             deferredElementName?.let {
                 reset()
                 actionWithDeferredElement(it)
