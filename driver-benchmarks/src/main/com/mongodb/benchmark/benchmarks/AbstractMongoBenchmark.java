/*
 * Copyright 2016-present MongoDB, Inc.
 *
 * Licensed under the Apache License, Version 2.0 (the "License");
 * you may not use this file except in compliance with the License.
 * You may obtain a copy of the License at
 * 
 *   http://www.apache.org/licenses/LICENSE-2.0
 *
 * Unless required by applicable law or agreed to in writing, software
 * distributed under the License is distributed on an "AS IS" BASIS,
 * WITHOUT WARRANTIES OR CONDITIONS OF ANY KIND, either express or implied.
 * See the License for the specific language governing permissions and
 * limitations under the License.
 *
 */

package com.mongodb.benchmark.benchmarks;

<<<<<<< HEAD
import com.mongodb.MongoClientSettings;
=======
import com.mongodb.MongoNamespace;
>>>>>>> e1eb156b
import com.mongodb.benchmark.framework.Benchmark;
import com.mongodb.client.MongoClient;
import com.mongodb.client.MongoClients;

public abstract class AbstractMongoBenchmark extends Benchmark {

    protected static final int GRIDFS_READING_THREAD_POOL_SIZE = 8;
    protected static final int MONGODB_READING_THREAD_POOL_SIZE = 8;
    protected static final int MONGODB_WRITING_THREAD_POOL_SIZE = 8;
    protected static final int FILE_WRITING_THREAD_POOL_SIZE = 2;
    protected static final int FILE_READING_THREAD_POOL_SIZE = 4;

    protected static final int ONE_MB = 1000000;

    protected static final String DATABASE_NAME = "perftest";
    protected static final String COLLECTION_NAME = "corpus";
<<<<<<< HEAD
    protected MongoClientSettings mongoClientSettings;
=======
    protected static final MongoNamespace NAMESPACE = new MongoNamespace(
            AbstractMongoBenchmark.DATABASE_NAME, AbstractMongoBenchmark.COLLECTION_NAME);
>>>>>>> e1eb156b

    public AbstractMongoBenchmark(final String name) {
        super(name);
    }

    protected MongoClient client;

    public void setUp() throws Exception {
        if (mongoClientSettings != null) {
            client = MongoClients.create(mongoClientSettings);
        } else {
            client = MongoClients.create();
        }
    }

    @Override
    public void tearDown() throws Exception {
        client.close();
    }

    public AbstractMongoBenchmark applyMongoClientSettings(final MongoClientSettings mongoClientSettings) {
        this.mongoClientSettings = mongoClientSettings;
        return this;
    }
}<|MERGE_RESOLUTION|>--- conflicted
+++ resolved
@@ -17,11 +17,8 @@
 
 package com.mongodb.benchmark.benchmarks;
 
-<<<<<<< HEAD
 import com.mongodb.MongoClientSettings;
-=======
 import com.mongodb.MongoNamespace;
->>>>>>> e1eb156b
 import com.mongodb.benchmark.framework.Benchmark;
 import com.mongodb.client.MongoClient;
 import com.mongodb.client.MongoClients;
@@ -38,12 +35,9 @@
 
     protected static final String DATABASE_NAME = "perftest";
     protected static final String COLLECTION_NAME = "corpus";
-<<<<<<< HEAD
-    protected MongoClientSettings mongoClientSettings;
-=======
     protected static final MongoNamespace NAMESPACE = new MongoNamespace(
             AbstractMongoBenchmark.DATABASE_NAME, AbstractMongoBenchmark.COLLECTION_NAME);
->>>>>>> e1eb156b
+    protected MongoClientSettings mongoClientSettings;
 
     public AbstractMongoBenchmark(final String name) {
         super(name);
