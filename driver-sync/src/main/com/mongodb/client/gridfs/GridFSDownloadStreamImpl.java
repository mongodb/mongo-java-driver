/*
 * Copyright 2008-present MongoDB, Inc.
 *
 * Licensed under the Apache License, Version 2.0 (the "License");
 * you may not use this file except in compliance with the License.
 * You may obtain a copy of the License at
 *
 *   http://www.apache.org/licenses/LICENSE-2.0
 *
 * Unless required by applicable law or agreed to in writing, software
 * distributed under the License is distributed on an "AS IS" BASIS,
 * WITHOUT WARRANTIES OR CONDITIONS OF ANY KIND, either express or implied.
 * See the License for the specific language governing permissions and
 * limitations under the License.
 */

package com.mongodb.client.gridfs;

import com.mongodb.MongoGridFSException;
import com.mongodb.client.ClientSession;
import com.mongodb.client.FindIterable;
import com.mongodb.client.MongoCollection;
import com.mongodb.client.MongoCursor;
import com.mongodb.client.cursor.TimeoutMode;
import com.mongodb.client.gridfs.model.GridFSFile;
import com.mongodb.client.internal.TimeoutHelper;
import com.mongodb.internal.time.Timeout;
import com.mongodb.lang.Nullable;
import org.bson.BsonValue;
import org.bson.Document;
import org.bson.types.Binary;

import java.util.concurrent.locks.ReentrantLock;

import static com.mongodb.assertions.Assertions.isTrueArgument;
import static com.mongodb.assertions.Assertions.notNull;
import static com.mongodb.internal.Locks.withInterruptibleLock;
import static com.mongodb.internal.TimeoutContext.createMongoTimeoutException;
import static java.lang.String.format;

class GridFSDownloadStreamImpl extends GridFSDownloadStream {
    private static final String TIMEOUT_MESSAGE = "The GridFS download stream has timed out";
    private final ClientSession clientSession;
    private final GridFSFile fileInfo;
    private final MongoCollection<Document> chunksCollection;
    private final BsonValue fileId;
    /**
     * The length, in bytes of the file to download.
     */
    private final long length;
    private final int chunkSizeInBytes;
    private final int numberOfChunks;
    private MongoCursor<Document> cursor;
    private int batchSize;
    private int chunkIndex;
    private int bufferOffset;
    /**
     * Current byte position in the file.
     */
    private long currentPosition;
    private byte[] buffer = null;
    private long markPosition;
    @Nullable
    private final Timeout timeout;
    private final ReentrantLock closeLock = new ReentrantLock();
    private final ReentrantLock cursorLock = new ReentrantLock();
    private boolean closed = false;

    GridFSDownloadStreamImpl(@Nullable final ClientSession clientSession, final GridFSFile fileInfo,
                             final MongoCollection<Document> chunksCollection, @Nullable final Timeout timeout) {
        this.clientSession = clientSession;
        this.fileInfo = notNull("file information", fileInfo);
        this.chunksCollection = notNull("chunks collection", chunksCollection);

        fileId = fileInfo.getId();
        length = fileInfo.getLength();
        chunkSizeInBytes = fileInfo.getChunkSize();
        numberOfChunks = (int) Math.ceil((double) length / chunkSizeInBytes);
        this.timeout = timeout;
    }

    @Override
    public GridFSFile getGridFSFile() {
        return fileInfo;
    }

    @Override
    public GridFSDownloadStream batchSize(final int batchSize) {
        isTrueArgument("batchSize cannot be negative", batchSize >= 0);
        this.batchSize = batchSize;
        discardCursor();
        return this;
    }

    @Override
    public int read() {
        byte[] b = new byte[1];
        int res = read(b);
        if (res < 0) {
            return -1;
        }
        return b[0] & 0xFF;
    }

    @Override
    public int read(final byte[] b) {
        return read(b, 0, b.length);
    }

    @Override
    public int read(final byte[] b, final int off, final int len) {
        checkClosed();
        checkTimeout();

        if (currentPosition == length) {
            return -1;
        } else if (buffer == null) {
            buffer = getBuffer(chunkIndex);
        } else if (bufferOffset == buffer.length) {
            chunkIndex += 1;
            buffer = getBuffer(chunkIndex);
            bufferOffset = 0;
        }

        int r = Math.min(len, buffer.length - bufferOffset);
        System.arraycopy(buffer, bufferOffset, b, off, r);
        bufferOffset += r;
        currentPosition += r;
        return r;
    }

    @Override
    public long skip(final long bytesToSkip) {
        checkClosed();
        checkTimeout();
        if (bytesToSkip <= 0) {
            return 0;
        }

        long skippedPosition = currentPosition + bytesToSkip;
        bufferOffset = (int) (skippedPosition % chunkSizeInBytes);
        if (skippedPosition >= length) {
            long skipped = length - currentPosition;
            chunkIndex = numberOfChunks - 1;
            currentPosition = length;
            buffer = null;
            discardCursor();
            return skipped;
        } else {
            int newChunkIndex = (int) Math.floor(skippedPosition / (double) chunkSizeInBytes);
            if (chunkIndex != newChunkIndex) {
                chunkIndex = newChunkIndex;
                buffer = null;
                discardCursor();
            }
            currentPosition += bytesToSkip;
            return bytesToSkip;
        }
    }

    @Override
    public int available() {
        checkClosed();
        checkTimeout();
        if (buffer == null) {
            return 0;
        } else {
            return buffer.length - bufferOffset;
        }
    }

    @Override
    public void mark() {
        mark(Integer.MAX_VALUE);
    }

    @Override
    public void mark(final int readlimit) {
        markPosition = currentPosition;
    }

    @Override
    public void reset() {
        checkClosed();
        checkTimeout();
        if (currentPosition == markPosition) {
            return;
        }

        bufferOffset = (int) (markPosition % chunkSizeInBytes);
        currentPosition = markPosition;
        int markChunkIndex = (int) Math.floor(markPosition / (double) chunkSizeInBytes);
        if (markChunkIndex != chunkIndex) {
            chunkIndex = markChunkIndex;
            buffer = null;
            discardCursor();
        }
    }

    @Override
    public boolean markSupported() {
        return true;
    }

    @Override
    public void close() {
        withInterruptibleLock(closeLock, () -> {
            if (!closed) {
                closed = true;
            }
            discardCursor();
        });
    }

    private void checkTimeout() {
<<<<<<< HEAD
        if (timeout != null && timeout.hasExpired()) {
            throw createMongoTimeoutException(TIMEOUT_MESSAGE);
        }
=======
        Timeout.onExistsAndExpired(timeout, () -> {
            throw new MongoOperationTimeoutException("The GridFS download stream has timed out");
        });
>>>>>>> 3b6ba322
    }
    private void checkClosed() {
        withInterruptibleLock(closeLock, () -> {
            if (closed) {
                throw new MongoGridFSException("The InputStream has been closed");
            }
        });
    }

    private void discardCursor() {
        withInterruptibleLock(cursorLock, () -> {
            if (cursor != null) {
                cursor.close();
                cursor = null;
            }
        });
    }

    @Nullable
    private Document getChunk(final int startChunkIndex) {
        if (cursor == null) {
            cursor = getCursor(startChunkIndex);
        }
        Document chunk = null;
        if (cursor.hasNext()) {
            chunk = cursor.next();
            if (batchSize == 1) {
                discardCursor();
            }
            if (chunk.getInteger("n") != startChunkIndex) {
                throw new MongoGridFSException(format("Could not find file chunk for file_id: %s at chunk index %s.",
                        fileId, startChunkIndex));
            }
        }

        return chunk;
    }

    private MongoCursor<Document> getCursor(final int startChunkIndex) {
        FindIterable<Document> findIterable;
        Document filter = new Document("files_id", fileId).append("n", new Document("$gte", startChunkIndex));
        if (clientSession != null) {
            findIterable = withNullableTimeout(chunksCollection, timeout).find(clientSession, filter);
        } else {
            findIterable =  withNullableTimeout(chunksCollection, timeout).find(filter);
        }
        if (timeout != null){
             findIterable.timeoutMode(TimeoutMode.CURSOR_LIFETIME);
        }
        return findIterable.batchSize(batchSize)
                .sort(new Document("n", 1)).iterator();
    }

    private byte[] getBufferFromChunk(@Nullable final Document chunk, final int expectedChunkIndex) {

        if (chunk == null || chunk.getInteger("n") != expectedChunkIndex) {
            throw new MongoGridFSException(format("Could not find file chunk for file_id: %s at chunk index %s.",
                    fileId, expectedChunkIndex));
        }

        if (!(chunk.get("data") instanceof Binary)) {
            throw new MongoGridFSException("Unexpected data format for the chunk");
        }
        byte[] data = chunk.get("data", Binary.class).getData();

        long expectedDataLength = 0;
        boolean extraChunk = false;
        if (expectedChunkIndex + 1 > numberOfChunks) {
            extraChunk = true;
        } else if (expectedChunkIndex + 1 == numberOfChunks) {
            expectedDataLength = length - (expectedChunkIndex * (long) chunkSizeInBytes);
        } else {
            expectedDataLength = chunkSizeInBytes;
        }

        if (extraChunk && data.length > expectedDataLength) {
            throw new MongoGridFSException(format("Extra chunk data for file_id: %s. Unexpected chunk at chunk index %s."
                    + "The size was %s and it should be %s bytes.", fileId, expectedChunkIndex, data.length, expectedDataLength));
        } else if (data.length != expectedDataLength) {
            throw new MongoGridFSException(format("Chunk size data length is not the expected size. "
                            + "The size was %s for file_id: %s chunk index %s it should be %s bytes.",
                    data.length, fileId, expectedChunkIndex, expectedDataLength));
        }
        return data;
    }

    private byte[] getBuffer(final int chunkIndexToFetch) {
        return getBufferFromChunk(getChunk(chunkIndexToFetch), chunkIndexToFetch);
    }

    private <T> MongoCollection<T> withNullableTimeout(final MongoCollection<T> chunksCollection,
                                                       @Nullable final Timeout timeout) {
        return TimeoutHelper.collectionWithTimeout(chunksCollection, TIMEOUT_MESSAGE, timeout);
    }
}<|MERGE_RESOLUTION|>--- conflicted
+++ resolved
@@ -213,15 +213,9 @@
     }
 
     private void checkTimeout() {
-<<<<<<< HEAD
-        if (timeout != null && timeout.hasExpired()) {
+        Timeout.onExistsAndExpired(timeout, () -> {
             throw createMongoTimeoutException(TIMEOUT_MESSAGE);
-        }
-=======
-        Timeout.onExistsAndExpired(timeout, () -> {
-            throw new MongoOperationTimeoutException("The GridFS download stream has timed out");
         });
->>>>>>> 3b6ba322
     }
     private void checkClosed() {
         withInterruptibleLock(closeLock, () -> {
