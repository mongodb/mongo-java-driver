{
  "description" : "gridfs-downloadByName",
  "schemaVersion" : "1.0",
  "createEntities" : [
    {
      "client" : {
        "id" : "client0"
      }
    },
    {
      "database" : {
        "id" : "database0",
        "client" : "client0",
        "databaseName" : "gridfs-tests"
      }
    },
    {
      "bucket" : {
        "id" : "bucket0",
        "database" : "database0"
      }
    },
    {
      "collection" : {
        "id" : "bucket0_files_collection",
        "database" : "database0",
        "collectionName" : "fs.files"
      }
    },
    {
      "collection" : {
        "id" : "bucket0_chunks_collection",
        "database" : "database0",
        "collectionName" : "fs.chunks"
      }
    }
  ],
  "initialData" : [
    {
      "collectionName" : "fs.files",
      "databaseName" : "gridfs-tests",
      "documents" : [
        {
          "_id" : {
            "$oid" : "000000000000000000000001"
          },
          "length" : 1,
          "chunkSize" : 4,
          "uploadDate" : {
            "$date" : "1970-01-01T00:00:00.000Z"
          },
<<<<<<< HEAD
          "filename" : "abc",
          "metadata" : {}
=======
          "filename": "abc",
          "metadata": {}
>>>>>>> 6bb40051
        },
        {
          "_id" : {
            "$oid" : "000000000000000000000002"
          },
          "length" : 1,
          "chunkSize" : 4,
          "uploadDate" : {
            "$date" : "1970-01-02T00:00:00.000Z"
          },
<<<<<<< HEAD
          "filename" : "abc",
          "metadata" : {}
=======
          "filename": "abc",
          "metadata": {}
>>>>>>> 6bb40051
        },
        {
          "_id" : {
            "$oid" : "000000000000000000000003"
          },
          "length" : 1,
          "chunkSize" : 4,
          "uploadDate" : {
            "$date" : "1970-01-03T00:00:00.000Z"
          },
<<<<<<< HEAD
          "filename" : "abc",
          "metadata" : {}
=======
          "filename": "abc",
          "metadata": {}
>>>>>>> 6bb40051
        },
        {
          "_id" : {
            "$oid" : "000000000000000000000004"
          },
          "length" : 1,
          "chunkSize" : 4,
          "uploadDate" : {
            "$date" : "1970-01-04T00:00:00.000Z"
          },
<<<<<<< HEAD
          "filename" : "abc",
          "metadata" : {}
=======
          "filename": "abc",
          "metadata": {}
>>>>>>> 6bb40051
        },
        {
          "_id" : {
            "$oid" : "000000000000000000000005"
          },
          "length" : 1,
          "chunkSize" : 4,
          "uploadDate" : {
            "$date" : "1970-01-05T00:00:00.000Z"
          },
<<<<<<< HEAD
          "filename" : "abc",
          "metadata" : {}
=======
          "filename": "abc",
          "metadata": {}
>>>>>>> 6bb40051
        }
      ]
    },
    {
      "collectionName" : "fs.chunks",
      "databaseName" : "gridfs-tests",
      "documents" : [
        {
          "_id" : {
            "$oid" : "000000000000000000000001"
          },
          "files_id" : {
            "$oid" : "000000000000000000000001"
          },
          "n" : 0,
          "data" : {
            "$binary" : {
              "base64" : "EQ==",
              "subType" : "00"
            }
          }
        },
        {
          "_id" : {
            "$oid" : "000000000000000000000002"
          },
          "files_id" : {
            "$oid" : "000000000000000000000002"
          },
          "n" : 0,
          "data" : {
            "$binary" : {
              "base64" : "Ig==",
              "subType" : "00"
            }
          }
        },
        {
          "_id" : {
            "$oid" : "000000000000000000000003"
          },
          "files_id" : {
            "$oid" : "000000000000000000000003"
          },
          "n" : 0,
          "data" : {
            "$binary" : {
              "base64" : "Mw==",
              "subType" : "00"
            }
          }
        },
        {
          "_id" : {
            "$oid" : "000000000000000000000004"
          },
          "files_id" : {
            "$oid" : "000000000000000000000004"
          },
          "n" : 0,
          "data" : {
            "$binary" : {
              "base64" : "RA==",
              "subType" : "00"
            }
          }
        },
        {
          "_id" : {
            "$oid" : "000000000000000000000005"
          },
          "files_id" : {
            "$oid" : "000000000000000000000005"
          },
          "n" : 0,
          "data" : {
            "$binary" : {
              "base64" : "VQ==",
              "subType" : "00"
            }
          }
        }
      ]
    }
  ],
  "tests" : [
    {
      "description" : "downloadByName defaults to latest revision (-1)",
      "operations" : [
        {
          "name" : "downloadByName",
          "object" : "bucket0",
          "arguments" : {
            "filename" : "abc"
          },
          "expectResult" : {
            "$$matchesHexBytes" : "55"
          }
        }
      ]
    },
    {
      "description" : "downloadByName when revision is 0",
      "operations" : [
        {
          "name" : "downloadByName",
          "object" : "bucket0",
          "arguments" : {
            "filename" : "abc",
            "revision" : 0
          },
          "expectResult" : {
            "$$matchesHexBytes" : "11"
          }
        }
      ]
    },
    {
      "description" : "downloadByName when revision is 1",
      "operations" : [
        {
          "name" : "downloadByName",
          "object" : "bucket0",
          "arguments" : {
            "filename" : "abc",
            "revision" : 1
          },
          "expectResult" : {
            "$$matchesHexBytes" : "22"
          }
        }
      ]
    },
    {
      "description" : "downloadByName when revision is 2",
      "operations" : [
        {
          "name" : "downloadByName",
          "object" : "bucket0",
          "arguments" : {
            "filename" : "abc",
            "revision" : 2
          },
          "expectResult" : {
            "$$matchesHexBytes" : "33"
          }
        }
      ]
    },
    {
      "description" : "downloadByName when revision is -2",
      "operations" : [
        {
          "name" : "downloadByName",
          "object" : "bucket0",
          "arguments" : {
            "filename" : "abc",
            "revision" : -2
          },
          "expectResult" : {
            "$$matchesHexBytes" : "44"
          }
        }
      ]
    },
    {
      "description" : "downloadByName when revision is -1",
      "operations" : [
        {
          "name" : "downloadByName",
          "object" : "bucket0",
          "arguments" : {
            "filename" : "abc",
            "revision" : -1
          },
          "expectResult" : {
            "$$matchesHexBytes" : "55"
          }
        }
      ]
    },
    {
      "description" : "downloadByName when files entry does not exist",
      "operations" : [
        {
          "name" : "downloadByName",
          "object" : "bucket0",
          "arguments" : {
            "filename" : "xyz"
          },
          "expectError" : {
            "isError" : true
          }
        }
      ]
    },
    {
      "description" : "downloadByName when revision does not exist",
      "operations" : [
        {
          "name" : "downloadByName",
          "object" : "bucket0",
          "arguments" : {
            "filename" : "abc",
            "revision" : 999
          },
          "expectError" : {
            "isError" : true
          }
        }
      ]
    }
  ]
}<|MERGE_RESOLUTION|>--- conflicted
+++ resolved
@@ -49,13 +49,8 @@
           "uploadDate" : {
             "$date" : "1970-01-01T00:00:00.000Z"
           },
-<<<<<<< HEAD
-          "filename" : "abc",
-          "metadata" : {}
-=======
-          "filename": "abc",
-          "metadata": {}
->>>>>>> 6bb40051
+          "filename": "abc",
+          "metadata": {}
         },
         {
           "_id" : {
@@ -66,13 +61,8 @@
           "uploadDate" : {
             "$date" : "1970-01-02T00:00:00.000Z"
           },
-<<<<<<< HEAD
-          "filename" : "abc",
-          "metadata" : {}
-=======
-          "filename": "abc",
-          "metadata": {}
->>>>>>> 6bb40051
+          "filename": "abc",
+          "metadata": {}
         },
         {
           "_id" : {
@@ -83,13 +73,8 @@
           "uploadDate" : {
             "$date" : "1970-01-03T00:00:00.000Z"
           },
-<<<<<<< HEAD
-          "filename" : "abc",
-          "metadata" : {}
-=======
-          "filename": "abc",
-          "metadata": {}
->>>>>>> 6bb40051
+          "filename": "abc",
+          "metadata": {}
         },
         {
           "_id" : {
@@ -100,13 +85,8 @@
           "uploadDate" : {
             "$date" : "1970-01-04T00:00:00.000Z"
           },
-<<<<<<< HEAD
-          "filename" : "abc",
-          "metadata" : {}
-=======
-          "filename": "abc",
-          "metadata": {}
->>>>>>> 6bb40051
+          "filename": "abc",
+          "metadata": {}
         },
         {
           "_id" : {
@@ -117,13 +97,8 @@
           "uploadDate" : {
             "$date" : "1970-01-05T00:00:00.000Z"
           },
-<<<<<<< HEAD
-          "filename" : "abc",
-          "metadata" : {}
-=======
-          "filename": "abc",
-          "metadata": {}
->>>>>>> 6bb40051
+          "filename": "abc",
+          "metadata": {}
         }
       ]
     },
