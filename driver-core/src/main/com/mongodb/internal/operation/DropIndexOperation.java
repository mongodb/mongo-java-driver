/*
 * Copyright 2008-present MongoDB, Inc.
 *
 * Licensed under the Apache License, Version 2.0 (the "License");
 * you may not use this file except in compliance with the License.
 * You may obtain a copy of the License at
 *
 *   http://www.apache.org/licenses/LICENSE-2.0
 *
 * Unless required by applicable law or agreed to in writing, software
 * distributed under the License is distributed on an "AS IS" BASIS,
 * WITHOUT WARRANTIES OR CONDITIONS OF ANY KIND, either express or implied.
 * See the License for the specific language governing permissions and
 * limitations under the License.
 */

package com.mongodb.internal.operation;

import com.mongodb.MongoCommandException;
import com.mongodb.MongoNamespace;
import com.mongodb.WriteConcern;
import com.mongodb.internal.async.SingleResultCallback;
import com.mongodb.internal.binding.AsyncWriteBinding;
import com.mongodb.internal.binding.WriteBinding;
import com.mongodb.internal.connection.OperationContext;
import com.mongodb.lang.Nullable;
import org.bson.BsonDocument;
import org.bson.BsonString;

import static com.mongodb.assertions.Assertions.notNull;
import static com.mongodb.internal.operation.AsyncOperationHelper.executeCommandAsync;
import static com.mongodb.internal.operation.AsyncOperationHelper.writeConcernErrorTransformerAsync;
import static com.mongodb.internal.operation.CommandOperationHelper.isNamespaceError;
import static com.mongodb.internal.operation.CommandOperationHelper.rethrowIfNotNamespaceError;
import static com.mongodb.internal.operation.SyncOperationHelper.executeCommand;
import static com.mongodb.internal.operation.SyncOperationHelper.writeConcernErrorTransformer;
import static com.mongodb.internal.operation.WriteConcernHelper.appendWriteConcernToCommand;

/**
 * An operation that drops an index.
 *
 * <p>This class is not part of the public API and may be removed or changed at any time</p>
 */
public class DropIndexOperation implements WriteOperation<Void> {
    private static final String COMMAND_NAME = "dropIndexes";
    private final MongoNamespace namespace;
    private final String indexName;
    private final BsonDocument indexKeys;
    private final WriteConcern writeConcern;

    public DropIndexOperation(final MongoNamespace namespace, final String indexName, @Nullable final WriteConcern writeConcern) {
        this.namespace = notNull("namespace", namespace);
        this.indexName = notNull("indexName", indexName);
        this.indexKeys = null;
        this.writeConcern = writeConcern;
    }

    public DropIndexOperation(final MongoNamespace namespace, final BsonDocument indexKeys, @Nullable final WriteConcern writeConcern) {
        this.namespace = notNull("namespace", namespace);
        this.indexKeys = notNull("indexKeys", indexKeys);
        this.indexName = null;
        this.writeConcern = writeConcern;
    }

    public WriteConcern getWriteConcern() {
        return writeConcern;
    }

    @Override
    public String getCommandName() {
        return COMMAND_NAME;
    }

    @Override
<<<<<<< HEAD
    public Void execute(final WriteBinding binding, final OperationContext operationContext) {
=======
    public MongoNamespace getNamespace() {
        return namespace;
    }

    @Override
    public Void execute(final WriteBinding binding) {
>>>>>>> eb670e34
        try {
            executeCommand(binding, operationContext, namespace.getDatabaseName(), getCommandCreator(), writeConcernErrorTransformer(
                    operationContext.getTimeoutContext()));
        } catch (MongoCommandException e) {
            rethrowIfNotNamespaceError(e);
        }
        return null;
    }

    @Override
    public void executeAsync(final AsyncWriteBinding binding, final OperationContext operationContext,
                             final SingleResultCallback<Void> callback) {
        executeCommandAsync(binding, operationContext,  namespace.getDatabaseName(), getCommandCreator(),
                writeConcernErrorTransformerAsync(operationContext.getTimeoutContext()), (result, t) -> {
            if (t != null && !isNamespaceError(t)) {
                callback.onResult(null, t);
            } else {
                callback.onResult(null, null);
            }
        });
    }

    private CommandOperationHelper.CommandCreator getCommandCreator() {
        return (operationContext, serverDescription, connectionDescription) -> {
            BsonDocument command = new BsonDocument(getCommandName(), new BsonString(namespace.getCollectionName()));
            if (indexName != null) {
                command.put("index", new BsonString(indexName));
            } else {
                command.put("index", indexKeys);
            }
            appendWriteConcernToCommand(writeConcern, command);
            return command;
        };
    }
}<|MERGE_RESOLUTION|>--- conflicted
+++ resolved
@@ -72,16 +72,12 @@
     }
 
     @Override
-<<<<<<< HEAD
-    public Void execute(final WriteBinding binding, final OperationContext operationContext) {
-=======
     public MongoNamespace getNamespace() {
         return namespace;
     }
 
     @Override
-    public Void execute(final WriteBinding binding) {
->>>>>>> eb670e34
+    public Void execute(final WriteBinding binding, final OperationContext operationContext) {
         try {
             executeCommand(binding, operationContext, namespace.getDatabaseName(), getCommandCreator(), writeConcernErrorTransformer(
                     operationContext.getTimeoutContext()));
