/*
 * Copyright 2008-present MongoDB, Inc.
 *
 * Licensed under the Apache License, Version 2.0 (the "License");
 * you may not use this file except in compliance with the License.
 * You may obtain a copy of the License at
 *
 *   http://www.apache.org/licenses/LICENSE-2.0
 *
 * Unless required by applicable law or agreed to in writing, software
 * distributed under the License is distributed on an "AS IS" BASIS,
 * WITHOUT WARRANTIES OR CONDITIONS OF ANY KIND, either express or implied.
 * See the License for the specific language governing permissions and
 * limitations under the License.
 */

package com.mongodb.client.internal;

import com.mongodb.client.MongoCollection;
import com.mongodb.client.MongoDatabase;
import com.mongodb.internal.TimeoutContext;
import com.mongodb.internal.time.Timeout;
import com.mongodb.lang.Nullable;

import static java.util.concurrent.TimeUnit.MILLISECONDS;

/**
 * <p>This class is not part of the public API and may be removed or changed at any time</p>
 */
public final class TimeoutHelper {
    private static final String DEFAULT_TIMEOUT_MESSAGE = "Operation exceeded the timeout limit.";

    private TimeoutHelper() {
        //NOP
    }

    public static <T> MongoCollection<T> collectionWithTimeout(final MongoCollection<T> collection,
                                                               final String message,
                                                               @Nullable final Timeout timeout) {
<<<<<<< HEAD
        if (timeout != null) {
            long remainingMs = getRemainingMs(timeout, message);
            return collection.withTimeout(remainingMs, MILLISECONDS);
        }
        return collection;
=======
        return Timeout.nullAsInfinite(timeout).call(MILLISECONDS,
                () -> collection,
                (ms) -> collection.withTimeout(ms, MILLISECONDS),
                () -> TimeoutContext.throwMongoTimeoutException(message));
>>>>>>> 3b6ba322
    }

    public static <T> MongoCollection<T> collectionWithTimeout(final MongoCollection<T> collection,
                                                               @Nullable final Timeout timeout) {
        return collectionWithTimeout(collection, DEFAULT_TIMEOUT_MESSAGE, timeout);
    }

    public static MongoDatabase databaseWithTimeout(final MongoDatabase database,
                                                    final String message,
                                                    @Nullable final Timeout timeout) {
<<<<<<< HEAD
        if (timeout != null) {
            long remainingMs = getRemainingMs(timeout, message);
            return database.withTimeout(remainingMs, MILLISECONDS);
        }
        return database;
=======
        return Timeout.nullAsInfinite(timeout).call(MILLISECONDS,
                () -> database,
                (ms) -> database.withTimeout(ms, MILLISECONDS),
                () -> TimeoutContext.throwMongoTimeoutException(message));
>>>>>>> 3b6ba322
    }

    public static MongoDatabase databaseWithTimeout(final MongoDatabase database,
                                                    @Nullable final Timeout timeout) {
        return databaseWithTimeout(database, DEFAULT_TIMEOUT_MESSAGE, timeout);
    }

<<<<<<< HEAD
    private static long getRemainingMs(final Timeout timeout, final String message) {
        if (timeout.isInfinite()) {
            return 0;
        }
        long remainingMs = timeout.remaining(MILLISECONDS);
        if (remainingMs <= 0) {
            throw TimeoutContext.createMongoTimeoutException(message);
        }
        return remainingMs;
    }
=======
>>>>>>> 3b6ba322
}<|MERGE_RESOLUTION|>--- conflicted
+++ resolved
@@ -37,18 +37,13 @@
     public static <T> MongoCollection<T> collectionWithTimeout(final MongoCollection<T> collection,
                                                                final String message,
                                                                @Nullable final Timeout timeout) {
-<<<<<<< HEAD
         if (timeout != null) {
-            long remainingMs = getRemainingMs(timeout, message);
-            return collection.withTimeout(remainingMs, MILLISECONDS);
+            return timeout.call(MILLISECONDS,
+                    () -> collection.withTimeout(0, MILLISECONDS),
+                    ms -> collection.withTimeout(ms, MILLISECONDS),
+                    () -> TimeoutContext.throwMongoTimeoutException(message));
         }
         return collection;
-=======
-        return Timeout.nullAsInfinite(timeout).call(MILLISECONDS,
-                () -> collection,
-                (ms) -> collection.withTimeout(ms, MILLISECONDS),
-                () -> TimeoutContext.throwMongoTimeoutException(message));
->>>>>>> 3b6ba322
     }
 
     public static <T> MongoCollection<T> collectionWithTimeout(final MongoCollection<T> collection,
@@ -59,18 +54,13 @@
     public static MongoDatabase databaseWithTimeout(final MongoDatabase database,
                                                     final String message,
                                                     @Nullable final Timeout timeout) {
-<<<<<<< HEAD
         if (timeout != null) {
-            long remainingMs = getRemainingMs(timeout, message);
-            return database.withTimeout(remainingMs, MILLISECONDS);
+            return timeout.call(MILLISECONDS,
+                    () -> database.withTimeout(0, MILLISECONDS),
+                    ms -> database.withTimeout(ms, MILLISECONDS),
+                    () -> TimeoutContext.throwMongoTimeoutException(message));
         }
         return database;
-=======
-        return Timeout.nullAsInfinite(timeout).call(MILLISECONDS,
-                () -> database,
-                (ms) -> database.withTimeout(ms, MILLISECONDS),
-                () -> TimeoutContext.throwMongoTimeoutException(message));
->>>>>>> 3b6ba322
     }
 
     public static MongoDatabase databaseWithTimeout(final MongoDatabase database,
@@ -78,17 +68,4 @@
         return databaseWithTimeout(database, DEFAULT_TIMEOUT_MESSAGE, timeout);
     }
 
-<<<<<<< HEAD
-    private static long getRemainingMs(final Timeout timeout, final String message) {
-        if (timeout.isInfinite()) {
-            return 0;
-        }
-        long remainingMs = timeout.remaining(MILLISECONDS);
-        if (remainingMs <= 0) {
-            throw TimeoutContext.createMongoTimeoutException(message);
-        }
-        return remainingMs;
-    }
-=======
->>>>>>> 3b6ba322
 }