--- conflicted
+++ resolved
@@ -72,30 +72,16 @@
         sender.sendFailedEvent(failureException)
 
         then:
-<<<<<<< HEAD
         commandListener.eventsWereDelivered([
                 new CommandStartedEvent(null, operationContext.id, message.getId(), connectionDescription, namespace.databaseName,
                         commandDocument.getFirstKey(), commandDocument.append('$db', new BsonString(namespace.databaseName))),
                 new CommandSucceededEvent(null, operationContext.id, message.getId(), connectionDescription,
-                        commandDocument.getFirstKey(), new BsonDocument(), 1),
+                        commandDocument.getFirstKey(), namespace.databaseName, new BsonDocument(), 1),
                 new CommandSucceededEvent(null, operationContext.id, message.getId(), connectionDescription,
-                        commandDocument.getFirstKey(), replyDocument, 1),
+                        commandDocument.getFirstKey(), namespace.databaseName, replyDocument, 1),
                 new CommandFailedEvent(null, operationContext.id, message.getId(), connectionDescription,
-                        commandDocument.getFirstKey(), 1, failureException)
+                        commandDocument.getFirstKey(), namespace.databaseName, 1, failureException)
         ])
-=======
-        commandListener.eventsWereDelivered(
-                [
-                        new CommandStartedEvent(null, context.id, message.getId(), connectionDescription, namespace.databaseName,
-                                commandDocument.getFirstKey(), commandDocument.append('$db', new BsonString(namespace.databaseName))),
-                        new CommandSucceededEvent(null, context.id, message.getId(), connectionDescription, commandDocument.getFirstKey(),
-                                namespace.databaseName, new BsonDocument(), 1),
-                        new CommandSucceededEvent(null, context.id, message.getId(), connectionDescription, commandDocument.getFirstKey(),
-                                namespace.databaseName, replyDocument, 1),
-                        new CommandFailedEvent(null, context.id, message.getId(), connectionDescription, commandDocument.getFirstKey(),
-                                namespace.databaseName, 1, failureException)
-                ])
->>>>>>> 1d2d782b
 
         where:
         debugLoggingEnabled << [true, false]
