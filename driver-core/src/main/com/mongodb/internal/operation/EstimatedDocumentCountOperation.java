--- conflicted
+++ resolved
@@ -110,10 +110,6 @@
         return (operationContext, serverDescription, connectionDescription) -> {
             BsonDocument document = new BsonDocument("count", new BsonString(namespace.getCollectionName()));
             appendReadConcernToCommand(operationContext.getSessionContext(), connectionDescription.getMaxWireVersion(), document);
-<<<<<<< HEAD
-            operationContext.getTimeoutContext().putMaxTimeMS(document);
-=======
->>>>>>> d0ba3716
             if (comment != null) {
                 document.put("comment", comment);
             }
