/*
 * Copyright 2008-present MongoDB, Inc.
 *
 * Licensed under the Apache License, Version 2.0 (the "License");
 * you may not use this file except in compliance with the License.
 * You may obtain a copy of the License at
 *
 *   http://www.apache.org/licenses/LICENSE-2.0
 *
 * Unless required by applicable law or agreed to in writing, software
 * distributed under the License is distributed on an "AS IS" BASIS,
 * WITHOUT WARRANTIES OR CONDITIONS OF ANY KIND, either express or implied.
 * See the License for the specific language governing permissions and
 * limitations under the License.
 */
package org.mongodb.scala.model.search

import com.mongodb.annotations.{ Beta, Reason }
import com.mongodb.client.model.search.{ SearchOperator => JSearchOperator }
import org.mongodb.scala.bson.conversions.Bson
import org.mongodb.scala.model.geojson.Point

import java.time.{ Duration, Instant }
import collection.JavaConverters._

/**
 * The core part of the `\$search` pipeline stage of an aggregation pipeline.
 *
 * @see [[https://www.mongodb.com/docs/atlas/atlas-search/operators-and-collectors/#operators Search operators]]
 * @since 4.7
 */
@Beta(Array(Reason.CLIENT))
object SearchOperator {

  /**
   * Returns a base for a `SearchOperator` that may combine multiple `SearchOperator`s.
   * Combining `SearchOperator`s affects calculation of the relevance score.
   *
   * @return A base for a `CompoundSearchOperator`.
   * @see [[https://www.mongodb.com/docs/atlas/atlas-search/compound/ compound operator]]
   */
  def compound(): CompoundSearchOperatorBase = JSearchOperator.compound()

  /**
   * Returns a `SearchOperator` that tests if the `path` exists in a document.
   *
   * @param path The path to test.
   * @return The requested `SearchOperator`.
   * @see [[https://www.mongodb.com/docs/atlas/atlas-search/exists/ exists operator]]
   */
  def exists(path: FieldSearchPath): ExistsSearchOperator = JSearchOperator.exists(path)

  /**
   * Returns a `SearchOperator` that performs a full-text search.
   *
   * @param path The field to be searched.
   * @param query The string to search for.
   * @return The requested `SearchOperator`.
   * @see [[https://www.mongodb.com/docs/atlas/atlas-search/text/ text operator]]
   */
  def text(path: SearchPath, query: String): TextSearchOperator = JSearchOperator.text(path, query)

  /**
   * Returns a `SearchOperator` that performs a full-text search.
   *
   * @param paths The non-empty fields to be searched.
   * @param queries The non-empty strings to search for.
   * @return The requested `SearchOperator`.
   * @see [[https://www.mongodb.com/docs/atlas/atlas-search/text/ text operator]]
   */
  def text(paths: Iterable[_ <: SearchPath], queries: Iterable[String]): TextSearchOperator =
    JSearchOperator.text(paths.asJava, queries.asJava)

  /**
   * Returns a `SearchOperator` that may be used to implement search-as-you-type functionality.
   *
   * @param path The field to be searched.
   * @param query The string to search for.
   * @param queries More strings to search for.
   * @return The requested `SearchOperator`.
   * @see [[https://www.mongodb.com/docs/atlas/atlas-search/autocomplete/ autocomplete operator]]
   */
  def autocomplete(path: FieldSearchPath, query: String, queries: String*): AutocompleteSearchOperator =
    JSearchOperator.autocomplete(path, query, queries: _*)

  /**
   * Returns a `SearchOperator` that may be used to implement search-as-you-type functionality.
   *
   * @param path The field to be searched.
   * @param queries The non-empty strings to search for.
   * @return The requested `SearchOperator`.
   * @see [[https://www.mongodb.com/docs/atlas/atlas-search/autocomplete/ autocomplete operator]]
   */
  def autocomplete(path: FieldSearchPath, queries: Iterable[String]): AutocompleteSearchOperator =
    JSearchOperator.autocomplete(path, queries.asJava)

  /**
   * Returns a base for a `SearchOperator` that tests if the
   * BSON `32-bit integer` / `64-bit integer` / `Double` values
   * of the specified fields are within an interval.
   *
   * @param path The field to be searched.
   * @param paths More fields to be searched.
   * @return A base for a `NumberRangeSearchOperator`.
   * @see [[https://www.mongodb.com/docs/atlas/atlas-search/range/ range operator]]
   */
  def numberRange(path: FieldSearchPath, paths: FieldSearchPath*): NumberRangeSearchOperatorBase =
    JSearchOperator.numberRange(path, paths: _*)

  /**
   * Returns a base for a `SearchOperator` that tests if the
   * BSON `32-bit integer` / `64-bit integer` / `Double` values
   * of the specified fields are within an interval.
   *
   * @param paths The non-empty fields to be searched.
   * @return A base for a `NumberRangeSearchOperator`.
   * @see [[https://www.mongodb.com/docs/atlas/atlas-search/range/ range operator]]
   */
  def numberRange(paths: Iterable[_ <: FieldSearchPath]): NumberRangeSearchOperatorBase =
    JSearchOperator.numberRange(paths.asJava)

  /**
   * Returns a base for a `SearchOperator` that tests if the
   * BSON `Date` values of the specified fields are within an interval.
   *
   * @param path The field to be searched.
   * @param paths More fields to be searched.
   * @return A base for a `DateRangeSearchOperator`.
   * @see [[https://www.mongodb.com/docs/atlas/atlas-search/range/ range operator]]
   */
  def dateRange(path: FieldSearchPath, paths: FieldSearchPath*): DateRangeSearchOperatorBase =
    JSearchOperator.dateRange(path, paths: _*)

  /**
   * Returns a base for a `SearchOperator` that tests if the
   * BSON `Date` values of the specified fields are within an interval.
   *
   * @param paths The non-empty fields to be searched.
   * @return A base for a `DateRangeSearchOperator`.
   * @see [[https://www.mongodb.com/docs/atlas/atlas-search/range/ range operator]]
   */
  def dateRange(paths: Iterable[_ <: FieldSearchPath]): DateRangeSearchOperatorBase =
    JSearchOperator.dateRange(paths.asJava)

  /**
   * Returns a `SearchOperator` that allows finding results that are near the specified `origin`.
   *
   * @param origin The origin from which the proximity of the results is measured.
   * The relevance score is 1 if the values of the fields are `origin`.
   * @param pivot The positive distance from the `origin` at which the relevance score drops in half.
   * @param path The field to be searched.
   * @param paths More fields to be searched.
   * @return The requested `SearchOperator`.
   * @see [[https://www.mongodb.com/docs/atlas/atlas-search/near/ near operator]]
   */
  def near(origin: Number, pivot: Number, path: FieldSearchPath, paths: FieldSearchPath*): NumberNearSearchOperator =
    JSearchOperator.near(origin, pivot, path, paths: _*)

  /**
   * Returns a `SearchOperator` that allows finding results that are near the specified `origin`.
   *
   * @param origin The origin from which the proximity of the results is measured.
   * The relevance score is 1 if the values of the fields are `origin`.
   * @param pivot The positive distance from the `origin` at which the relevance score drops in half.
   * @param paths The non-empty fields to be searched.
   * @return The requested `SearchOperator`.
   * @see [[https://www.mongodb.com/docs/atlas/atlas-search/near/ near operator]]
   */
  def near(origin: Number, pivot: Number, paths: Iterable[_ <: FieldSearchPath]): NumberNearSearchOperator =
    JSearchOperator.near(origin, pivot, paths.asJava)

  /**
   * Returns a `SearchOperator` that allows finding results that are near the specified `origin`.
   *
   * @param origin The origin from which the proximity of the results is measured.
   * The relevance score is 1 if the values of the fields are `origin`.
   * @param pivot The positive distance from the `origin` at which the relevance score drops in half.
   * Data is extracted via `Duration.toMillis`.
   * @param path The field to be searched.
   * @param paths More fields to be searched.
   * @return The requested `SearchOperator`.
   * @see [[https://www.mongodb.com/docs/atlas/atlas-search/near/ near operator]]
   * @see `org.bson.codecs.jsr310.InstantCodec`
   */
  def near(origin: Instant, pivot: Duration, path: FieldSearchPath, paths: FieldSearchPath*): DateNearSearchOperator =
    JSearchOperator.near(origin, pivot, path, paths: _*)

  /**
   * Returns a `SearchOperator` that allows finding results that are near the specified `origin`.
   *
   * @param origin The origin from which the proximity of the results is measured.
   * The relevance score is 1 if the values of the fields are `origin`.
   * @param pivot The positive distance from the `origin` at which the relevance score drops in half.
   * Data is extracted via `Duration.toMillis`.
   * @param paths The non-empty fields to be searched.
   * It is converted to `long` via `Duration.toMillis`.
   * @return The requested `SearchOperator`.
   * @see [[https://www.mongodb.com/docs/atlas/atlas-search/near/ near operator]]
   * @see `org.bson.codecs.jsr310.InstantCodec`
   */
  def near(origin: Instant, pivot: Duration, paths: Iterable[_ <: FieldSearchPath]): DateNearSearchOperator =
    JSearchOperator.near(origin, pivot, paths.asJava)

  /**
   * Returns a `SearchOperator` that allows finding results that are near the specified `origin`.
   *
   * @param origin The origin from which the proximity of the results is measured.
   * The relevance score is 1 if the values of the fields are `origin`.
   * @param pivot The positive distance in meters from the `origin` at which the relevance score drops in half.
   * @param path The field to be searched.
   * @param paths More fields to be searched.
   * @return The requested `SearchOperator`.
   * @see [[https://www.mongodb.com/docs/atlas/atlas-search/near/ near operator]]
   */
  def near(origin: Point, pivot: Number, path: FieldSearchPath, paths: FieldSearchPath*): GeoNearSearchOperator =
    JSearchOperator.near(origin, pivot, path, paths: _*)

  /**
   * Returns a `SearchOperator` that allows finding results that are near the specified `origin`.
   *
   * @param origin The origin from which the proximity of the results is measured.
   * The relevance score is 1 if the values of the fields are `origin`.
   * @param pivot The positive distance in meters from the `origin` at which the relevance score drops in half.
   * @param paths The non-empty fields to be searched.
   * @return The requested `SearchOperator`.
   * @see [[https://www.mongodb.com/docs/atlas/atlas-search/near/ near operator]]
   */
  def near(origin: Point, pivot: Number, paths: Iterable[_ <: FieldSearchPath]): GeoNearSearchOperator =
    JSearchOperator.near(origin, pivot, paths.asJava)

  /**
<<<<<<< HEAD
   * Returns a `SearchOperator` that enables queries which use special characters in the search string that can match any character.
   *
   * @param query The string to search for.
   * @param path The indexed field to be searched.
   * @return The requested `SearchOperator`.
   * @see [[https://www.mongodb.com/docs/atlas/atlas-search/wildcard/ wildcard operator]]
   */
  def wildcard(query: String, path: SearchPath): WildcardSearchOperator = JSearchOperator.wildcard(query, path)

  /**
   * Returns a `SearchOperator` that enables queries which use special characters in the search string that can match any character.
   *
   * @param queries The non-empty strings to search for.
   * @param paths The non-empty indexed fields to be searched.
   * @return The requested `SearchOperator`.
   * @see [[https://www.mongodb.com/docs/atlas/atlas-search/wildcard/ wildcard operator]]
   */
  def wildcard(queries: Iterable[String], paths: Iterable[_ <: SearchPath]): WildcardSearchOperator =
    JSearchOperator.wildcard(queries.asJava, paths.asJava)
=======
   * Returns a `SearchOperator` that supports querying a combination of indexed fields and values.
   *
   * @param defaultPath The field to be searched by default.
   * @param query One or more indexed fields and values to search.
   * @return The requested `SearchOperator`.
   * @see [[https://www.mongodb.com/docs/atlas/atlas-search/queryString/ queryString operator]]
   */
  def queryString(defaultPath: FieldSearchPath, query: String): QueryStringSearchOperator =
    JSearchOperator.queryString(defaultPath, query)
>>>>>>> 0d875082

  /**
   * Returns a `SearchOperator` that performs a search for documents containing an ordered sequence of terms.
   *
   * @param path The field to be searched.
   * @param query The string to search for.
   * @return The requested `SearchOperator`.
   * @see [[https://www.mongodb.com/docs/atlas/atlas-search/phrase/ phrase operator]]
   */
  def phrase(path: SearchPath, query: String): PhraseSearchOperator = JSearchOperator.phrase(path, query)

  /**
   * Returns a `SearchOperator` that performs a search for documents containing an ordered sequence of terms.
   *
   * @param paths The non-empty fields to be searched.
   * @param queries The non-empty strings to search for.
   * @return The requested `SearchOperator`.
   * @see [[https://www.mongodb.com/docs/atlas/atlas-search/phrase/ phrase operator]]
   */
  def phrase(paths: Iterable[_ <: SearchPath], queries: Iterable[String]): PhraseSearchOperator =
    JSearchOperator.phrase(paths.asJava, queries.asJava)

  /**
   * Returns a `SearchOperator` that performs a search using a regular expression.
   *
   * @param path The field to be searched.
   * @param query The string to search for.
   * @return The requested `SearchOperator`.
   * @see [[https://www.mongodb.com/docs/atlas/atlas-search/regex/ regex operator]]
   */
  def regex(path: SearchPath, query: String): RegexSearchOperator = JSearchOperator.regex(path, query)

  /**
   * Returns a `SearchOperator` that performs a search using a regular expression.
   *
   * @param paths The non-empty fields to be searched.
   * @param queries The non-empty strings to search for.
   * @return The requested `SearchOperator`.
   * @see [[https://www.mongodb.com/docs/atlas/atlas-search/regex/ regex operator]]
   */
  def regex(paths: Iterable[_ <: SearchPath], queries: Iterable[String]): RegexSearchOperator =
    JSearchOperator.regex(paths.asJava, queries.asJava)

  /**
   * Creates a `SearchOperator` from a `Bson` in situations when there is no builder method that better satisfies your needs.
   * This method cannot be used to validate the syntax.
   *
   * <i>Example</i><br>
   * The following code creates two functionally equivalent `SearchOperator`s,
   * though they may not be equal.
   * {{{
   *  val operator1: SearchOperator = SearchOperator.exists(
   *    SearchPath.fieldPath("fieldName"))
   *  val operator2: SearchOperator = SearchOperator.of(Document("exists" ->
   *    Document("path" -> SearchPath.fieldPath("fieldName").toValue)))
   * }}}
   *
   * @param operator A `Bson` representing the required `SearchOperator`.
   *
   * @return The requested `SearchOperator`.
   */
  def of(operator: Bson): SearchOperator = JSearchOperator.of(operator)
}<|MERGE_RESOLUTION|>--- conflicted
+++ resolved
@@ -229,7 +229,6 @@
     JSearchOperator.near(origin, pivot, paths.asJava)
 
   /**
-<<<<<<< HEAD
    * Returns a `SearchOperator` that enables queries which use special characters in the search string that can match any character.
    *
    * @param query The string to search for.
@@ -249,7 +248,8 @@
    */
   def wildcard(queries: Iterable[String], paths: Iterable[_ <: SearchPath]): WildcardSearchOperator =
     JSearchOperator.wildcard(queries.asJava, paths.asJava)
-=======
+
+  /**
    * Returns a `SearchOperator` that supports querying a combination of indexed fields and values.
    *
    * @param defaultPath The field to be searched by default.
@@ -259,7 +259,6 @@
    */
   def queryString(defaultPath: FieldSearchPath, query: String): QueryStringSearchOperator =
     JSearchOperator.queryString(defaultPath, query)
->>>>>>> 0d875082
 
   /**
    * Returns a `SearchOperator` that performs a search for documents containing an ordered sequence of terms.
