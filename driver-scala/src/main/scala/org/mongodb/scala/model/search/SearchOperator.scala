/*
 * Copyright 2008-present MongoDB, Inc.
 *
 * Licensed under the Apache License, Version 2.0 (the "License");
 * you may not use this file except in compliance with the License.
 * You may obtain a copy of the License at
 *
 *   http://www.apache.org/licenses/LICENSE-2.0
 *
 * Unless required by applicable law or agreed to in writing, software
 * distributed under the License is distributed on an "AS IS" BASIS,
 * WITHOUT WARRANTIES OR CONDITIONS OF ANY KIND, either express or implied.
 * See the License for the specific language governing permissions and
 * limitations under the License.
 */
package org.mongodb.scala.model.search

import com.mongodb.annotations.{ Beta, Reason }
import com.mongodb.client.model.search.{ SearchOperator => JSearchOperator }
<<<<<<< HEAD

import java.lang.Boolean

import java.util.UUID;

=======
import org.mongodb.scala.bson.BsonDocument
>>>>>>> 0e256548
import org.mongodb.scala.bson.conversions.Bson
import org.mongodb.scala.model.geojson.Point

import org.bson.types.ObjectId;

import java.time.{ Duration, Instant }
<<<<<<< HEAD

import org.bson.types.ObjectId;

=======
import java.util.UUID
>>>>>>> 0e256548
import collection.JavaConverters._

/**
 * The core part of the `\$search` pipeline stage of an aggregation pipeline.
 *
 * @see [[https://www.mongodb.com/docs/atlas/atlas-search/operators-and-collectors/#operators Search operators]]
 * @since 4.7
 */
@Beta(Array(Reason.CLIENT))
object SearchOperator {

  /**
   * Returns a base for a `SearchOperator` that may combine multiple `SearchOperator`s.
   * Combining `SearchOperator`s affects calculation of the relevance score.
   *
   * @return A base for a `CompoundSearchOperator`.
   * @see [[https://www.mongodb.com/docs/atlas/atlas-search/compound/ compound operator]]
   */
  def compound(): CompoundSearchOperatorBase = JSearchOperator.compound()

  /**
   * Returns a `SearchOperator` that tests if the `path` exists in a document.
   *
   * @param path The path to test.
   * @return The requested `SearchOperator`.
   * @see [[https://www.mongodb.com/docs/atlas/atlas-search/exists/ exists operator]]
   */
  def exists(path: FieldSearchPath): ExistsSearchOperator = JSearchOperator.exists(path)

  /**
   * Returns a `SearchOperator` that performs a full-text search.
   *
   * @param path The field to be searched.
   * @param query The string to search for.
   * @return The requested `SearchOperator`.
   * @see [[https://www.mongodb.com/docs/atlas/atlas-search/text/ text operator]]
   */
  def text(path: SearchPath, query: String): TextSearchOperator = JSearchOperator.text(path, query)

  /**
   * Returns a `SearchOperator` that performs a full-text search.
   *
   * @param paths The non-empty fields to be searched.
   * @param queries The non-empty strings to search for.
   * @return The requested `SearchOperator`.
   * @see [[https://www.mongodb.com/docs/atlas/atlas-search/text/ text operator]]
   */
  def text(paths: Iterable[_ <: SearchPath], queries: Iterable[String]): TextSearchOperator =
    JSearchOperator.text(paths.asJava, queries.asJava)

  /**
   * Returns a `SearchOperator` that may be used to implement search-as-you-type functionality.
   *
   * @param path The field to be searched.
   * @param query The string to search for.
   * @param queries More strings to search for.
   * @return The requested `SearchOperator`.
   * @see [[https://www.mongodb.com/docs/atlas/atlas-search/autocomplete/ autocomplete operator]]
   */
  def autocomplete(path: FieldSearchPath, query: String, queries: String*): AutocompleteSearchOperator =
    JSearchOperator.autocomplete(path, query, queries: _*)

  /**
   * Returns a `SearchOperator` that may be used to implement search-as-you-type functionality.
   *
   * @param path The field to be searched.
   * @param queries The non-empty strings to search for.
   * @return The requested `SearchOperator`.
   * @see [[https://www.mongodb.com/docs/atlas/atlas-search/autocomplete/ autocomplete operator]]
   */
  def autocomplete(path: FieldSearchPath, queries: Iterable[String]): AutocompleteSearchOperator =
    JSearchOperator.autocomplete(path, queries.asJava)

  /**
   * Returns a base for a `SearchOperator` that tests if the
   * BSON `32-bit integer` / `64-bit integer` / `Double` values
   * of the specified fields are within an interval.
   *
   * @param path The field to be searched.
   * @param paths More fields to be searched.
   * @return A base for a `NumberRangeSearchOperator`.
   * @see [[https://www.mongodb.com/docs/atlas/atlas-search/range/ range operator]]
   */
  def numberRange(path: FieldSearchPath, paths: FieldSearchPath*): NumberRangeSearchOperatorBase =
    JSearchOperator.numberRange(path, paths: _*)

  /**
   * Returns a base for a `SearchOperator` that tests if the
   * BSON `32-bit integer` / `64-bit integer` / `Double` values
   * of the specified fields are within an interval.
   *
   * @param paths The non-empty fields to be searched.
   * @return A base for a `NumberRangeSearchOperator`.
   * @see [[https://www.mongodb.com/docs/atlas/atlas-search/range/ range operator]]
   */
  def numberRange(paths: Iterable[_ <: FieldSearchPath]): NumberRangeSearchOperatorBase =
    JSearchOperator.numberRange(paths.asJava)

  /**
   * Returns a base for a `SearchOperator` that tests if the
   * BSON `Date` values of the specified fields are within an interval.
   *
   * @param path The field to be searched.
   * @param paths More fields to be searched.
   * @return A base for a `DateRangeSearchOperator`.
   * @see [[https://www.mongodb.com/docs/atlas/atlas-search/range/ range operator]]
   */
  def dateRange(path: FieldSearchPath, paths: FieldSearchPath*): DateRangeSearchOperatorBase =
    JSearchOperator.dateRange(path, paths: _*)

  /**
   * Returns a base for a `SearchOperator` that tests if the
   * BSON `Date` values of the specified fields are within an interval.
   *
   * @param paths The non-empty fields to be searched.
   * @return A base for a `DateRangeSearchOperator`.
   * @see [[https://www.mongodb.com/docs/atlas/atlas-search/range/ range operator]]
   */
  def dateRange(paths: Iterable[_ <: FieldSearchPath]): DateRangeSearchOperatorBase =
    JSearchOperator.dateRange(paths.asJava)

  /**
   * Returns a `SearchOperator` that allows finding results that are near the specified `origin`.
   *
   * @param origin The origin from which the proximity of the results is measured.
   * The relevance score is 1 if the values of the fields are `origin`.
   * @param pivot The positive distance from the `origin` at which the relevance score drops in half.
   * @param path The field to be searched.
   * @param paths More fields to be searched.
   * @return The requested `SearchOperator`.
   * @see [[https://www.mongodb.com/docs/atlas/atlas-search/near/ near operator]]
   */
  def near(origin: Number, pivot: Number, path: FieldSearchPath, paths: FieldSearchPath*): NumberNearSearchOperator =
    JSearchOperator.near(origin, pivot, path, paths: _*)

  /**
   * Returns a `SearchOperator` that allows finding results that are near the specified `origin`.
   *
   * @param origin The origin from which the proximity of the results is measured.
   * The relevance score is 1 if the values of the fields are `origin`.
   * @param pivot The positive distance from the `origin` at which the relevance score drops in half.
   * @param paths The non-empty fields to be searched.
   * @return The requested `SearchOperator`.
   * @see [[https://www.mongodb.com/docs/atlas/atlas-search/near/ near operator]]
   */
  def near(origin: Number, pivot: Number, paths: Iterable[_ <: FieldSearchPath]): NumberNearSearchOperator =
    JSearchOperator.near(origin, pivot, paths.asJava)

  /**
   * Returns a `SearchOperator` that allows finding results that are near the specified `origin`.
   *
   * @param origin The origin from which the proximity of the results is measured.
   * The relevance score is 1 if the values of the fields are `origin`.
   * @param pivot The positive distance from the `origin` at which the relevance score drops in half.
   * Data is extracted via `Duration.toMillis`.
   * @param path The field to be searched.
   * @param paths More fields to be searched.
   * @return The requested `SearchOperator`.
   * @see [[https://www.mongodb.com/docs/atlas/atlas-search/near/ near operator]]
   * @see `org.bson.codecs.jsr310.InstantCodec`
   */
  def near(origin: Instant, pivot: Duration, path: FieldSearchPath, paths: FieldSearchPath*): DateNearSearchOperator =
    JSearchOperator.near(origin, pivot, path, paths: _*)

  /**
   * Returns a `SearchOperator` that allows finding results that are near the specified `origin`.
   *
   * @param origin The origin from which the proximity of the results is measured.
   * The relevance score is 1 if the values of the fields are `origin`.
   * @param pivot The positive distance from the `origin` at which the relevance score drops in half.
   * Data is extracted via `Duration.toMillis`.
   * @param paths The non-empty fields to be searched.
   * It is converted to `long` via `Duration.toMillis`.
   * @return The requested `SearchOperator`.
   * @see [[https://www.mongodb.com/docs/atlas/atlas-search/near/ near operator]]
   * @see `org.bson.codecs.jsr310.InstantCodec`
   */
  def near(origin: Instant, pivot: Duration, paths: Iterable[_ <: FieldSearchPath]): DateNearSearchOperator =
    JSearchOperator.near(origin, pivot, paths.asJava)

  /**
   * Returns a `SearchOperator` that allows finding results that are near the specified `origin`.
   *
   * @param origin The origin from which the proximity of the results is measured.
   * The relevance score is 1 if the values of the fields are `origin`.
   * @param pivot The positive distance in meters from the `origin` at which the relevance score drops in half.
   * @param path The field to be searched.
   * @param paths More fields to be searched.
   * @return The requested `SearchOperator`.
   * @see [[https://www.mongodb.com/docs/atlas/atlas-search/near/ near operator]]
   */
  def near(origin: Point, pivot: Number, path: FieldSearchPath, paths: FieldSearchPath*): GeoNearSearchOperator =
    JSearchOperator.near(origin, pivot, path, paths: _*)

  /**
   * Returns a `SearchOperator` that allows finding results that are near the specified `origin`.
   *
   * @param origin The origin from which the proximity of the results is measured.
   * The relevance score is 1 if the values of the fields are `origin`.
   * @param pivot The positive distance in meters from the `origin` at which the relevance score drops in half.
   * @param paths The non-empty fields to be searched.
   * @return The requested `SearchOperator`.
   * @see [[https://www.mongodb.com/docs/atlas/atlas-search/near/ near operator]]
   */
  def near(origin: Point, pivot: Number, paths: Iterable[_ <: FieldSearchPath]): GeoNearSearchOperator =
    JSearchOperator.near(origin, pivot, paths.asJava)

  /**
<<<<<<< HEAD
   * Returns a `SearchOperator` that searches for documents where the value
   * or array of values at a given path contains any of the specified values
   *
   * @param path The indexed field to be searched.
   * @param value The boolean value to search for.
   * @param values More fields to be searched.
   * @return The requested `SearchOperator`.
   * @see [[https://www.mongodb.com/docs/atlas/atlas-search/in/ in operator]]
   */
  def in(path: FieldSearchPath, value: Boolean, values: Boolean*): InSearchOperator =
    JSearchOperator.in(path, value, values: _*)

  /**
   * Returns a `SearchOperator` that searches for documents where the value
   * or array of values at a given path contains any of the specified values
   *
   * @param path The indexed field to be searched.
   * @param value The objectId value to search for.
   * @param values More fields to be searched.
   * @return The requested `SearchOperator`.
   * @see [[https://www.mongodb.com/docs/atlas/atlas-search/in/ in operator]]
   */
  def in(path: FieldSearchPath, value: ObjectId, values: ObjectId*): InSearchOperator =
    JSearchOperator.in(path, value, values: _*)

  /**
   * Returns a `SearchOperator` that searches for documents where the value
   * or array of values at a given path contains any of the specified values
   *
   * @param path The indexed field to be searched.
   * @param value The number value to search for.
   * @param values More fields to be searched.
   * @return The requested `SearchOperator`.
   * @see [[https://www.mongodb.com/docs/atlas/atlas-search/in/ in operator]]
   */
  def in(path: FieldSearchPath, value: Number, values: Number*): InSearchOperator =
    JSearchOperator.in(path, value, values: _*)

  /**
   * Returns a `SearchOperator` that searches for documents where the value
   * or array of values at a given path contains any of the specified values
   *
   * @param path The indexed field to be searched.
   * @param value The instant date value to search for.
   * @param values More fields to be searched.
   * @return The requested `SearchOperator`.
   * @see [[https://www.mongodb.com/docs/atlas/atlas-search/in/ in operator]]
   */
  def in(path: FieldSearchPath, value: Instant, values: Instant*): InSearchOperator =
    JSearchOperator.in(path, value, values: _*)

  /**
   * Returns a `SearchOperator` that searches for documents where the value
   * or array of values at a given path contains any of the specified values
   *
   * @param path The indexed field to be searched.
   * @param value The uuid value to search for.
   * @param values More fields to be searched.
   * @return The requested `SearchOperator`.
   * @see [[https://www.mongodb.com/docs/atlas/atlas-search/in/ in operator]]
   */
  def in(path: FieldSearchPath, value: UUID, values: UUID*): InSearchOperator =
    JSearchOperator.in(path, value, values: _*)

  /**
   * Returns a `SearchOperator` that searches for documents where the value
   * or array of values at a given path contains any of the specified values
   *
   * @param path The indexed field to be searched.
   * @param value The string value to search for.
   * @param values More fields to be searched.
   * @return The requested `SearchOperator`.
   * @see [[https://www.mongodb.com/docs/atlas/atlas-search/in/ in operator]]
   */
  def in(path: FieldSearchPath, value: String, values: String*): InSearchOperator =
    JSearchOperator.in(path, value, values: _*)

  /**
   * Returns a `SearchOperator` that searches for documents where the value
   * or array of values at a given path contains any of the specified values
   *
   * @param path The indexed field to be searched.
   * @param values The non-empty values to search for. Value can be either a single value or an array of values of only one of the supported BSON types and can't be a mix of different types.
   * @return The requested `SearchOperator`.
   * @see [[https://www.mongodb.com/docs/atlas/atlas-search/in/ in operator]]
   */
  def in[T](path: FieldSearchPath, values: Iterable[_ <: T]): InSearchOperator =
    JSearchOperator.in(path, values.asJava)
=======
   * Returns a `SearchOperator` that searches for documents where a field matches the specified value.
   *
   * @param path The indexed field to be searched.
   * @param value The boolean value to query for.
   * @return The requested `SearchOperator`.
   * @see [[https://www.mongodb.com/docs/atlas/atlas-search/equals/ equals operator]]
   */
  def equals(path: FieldSearchPath, value: Boolean): EqualsSearchOperator =
    JSearchOperator.equals(path, value)

  /**
   * Returns a `SearchOperator` that searches for documents where a field matches the specified value.
   *
   * @param path The indexed field to be searched.
   * @param value The object id value to query for.
   * @return The requested `SearchOperator`.
   * @see [[https://www.mongodb.com/docs/atlas/atlas-search/equals/ equals operator]]
   */
  def equals(path: FieldSearchPath, value: ObjectId): EqualsSearchOperator =
    JSearchOperator.equals(path, value)

  /**
   * Returns a `SearchOperator` that searches for documents where a field matches the specified value.
   *
   * @param path The indexed field to be searched.
   * @param value The number value to query for.
   * @return The requested `SearchOperator`.
   * @see [[https://www.mongodb.com/docs/atlas/atlas-search/equals/ equals operator]]
   */
  def equals(path: FieldSearchPath, value: Number): EqualsSearchOperator =
    JSearchOperator.equals(path, value)

  /**
   * Returns a `SearchOperator` that searches for documents where a field matches the specified value.
   *
   * @param path The indexed field to be searched.
   * @param value The instant date value to query for.
   * @return The requested `SearchOperator`.
   * @see [[https://www.mongodb.com/docs/atlas/atlas-search/equals/ equals operator]]
   */
  def equals(path: FieldSearchPath, value: Instant): EqualsSearchOperator =
    JSearchOperator.equals(path, value)

  /**
   * Returns a `SearchOperator` that searches for documents where a field matches the specified value.
   *
   * @param path The indexed field to be searched.
   * @param value The string value to query for.
   * @return The requested `SearchOperator`.
   * @see [[https://www.mongodb.com/docs/atlas/atlas-search/equals/ equals operator]]
   */
  def equals(path: FieldSearchPath, value: String): EqualsSearchOperator =
    JSearchOperator.equals(path, value)

  /**
   * Returns a `SearchOperator` that searches for documents where a field matches the specified value.
   *
   * @param path The indexed field to be searched.
   * @param value The uuid value to query for.
   * @return The requested `SearchOperator`.
   * @see [[https://www.mongodb.com/docs/atlas/atlas-search/equals/ equals operator]]
   */
  def equals(path: FieldSearchPath, value: UUID): EqualsSearchOperator =
    JSearchOperator.equals(path, value)

  /**
   * Returns a `SearchOperator` that searches for documents where a field matches null.
   *
   * @param path The indexed field to be searched.
   * @param value The uuid value to query for.
   * @return The requested `SearchOperator`.
   * @see [[https://www.mongodb.com/docs/atlas/atlas-search/equals/ equals operator]]
   */
  def equalsNull(path: FieldSearchPath): EqualsSearchOperator =
    JSearchOperator.equalsNull(path)

  /**
   * Returns a `SearchOperator` that returns documents similar to input document.
   *
   * @param like The BSON document that is used to extract representative terms to query for.
   * @return The requested `SearchOperator`.
   * @see [[https://www.mongodb.com/docs/atlas/atlas-search/morelikethis/ moreLikeThis operator]]
   */
  def moreLikeThis(like: BsonDocument): MoreLikeThisSearchOperator = JSearchOperator.moreLikeThis(like)

  /**
   * Returns a `SearchOperator` that returns documents similar to input documents.
   *
   * @param likes The BSON documents that are used to extract representative terms to query for.
   * @return The requested `SearchOperator`.
   * @see [[https://www.mongodb.com/docs/atlas/atlas-search/morelikethis/ moreLikeThis operator]]
   */
  def moreLikeThis(likes: Iterable[BsonDocument]): MoreLikeThisSearchOperator =
    JSearchOperator.moreLikeThis(likes.asJava)

  /**
   * Returns a `SearchOperator` that enables queries which use special characters in the search string that can match any character.
   *
   * @param query The string to search for.
   * @param path The indexed field to be searched.
   * @return The requested `SearchOperator`.
   * @see [[https://www.mongodb.com/docs/atlas/atlas-search/wildcard/ wildcard operator]]
   */
  def wildcard(query: String, path: SearchPath): WildcardSearchOperator = JSearchOperator.wildcard(query, path)

  /**
   * Returns a `SearchOperator` that enables queries which use special characters in the search string that can match any character.
   *
   * @param queries The non-empty strings to search for.
   * @param paths The non-empty indexed fields to be searched.
   * @return The requested `SearchOperator`.
   * @see [[https://www.mongodb.com/docs/atlas/atlas-search/wildcard/ wildcard operator]]
   */
  def wildcard(queries: Iterable[String], paths: Iterable[_ <: SearchPath]): WildcardSearchOperator =
    JSearchOperator.wildcard(queries.asJava, paths.asJava)

  /**
   * Returns a `SearchOperator` that supports querying a combination of indexed fields and values.
   *
   * @param defaultPath The field to be searched by default.
   * @param query One or more indexed fields and values to search.
   * @return The requested `SearchOperator`.
   * @see [[https://www.mongodb.com/docs/atlas/atlas-search/queryString/ queryString operator]]
   */
  def queryString(defaultPath: FieldSearchPath, query: String): QueryStringSearchOperator =
    JSearchOperator.queryString(defaultPath, query)
>>>>>>> 0e256548

  /**
   * Returns a `SearchOperator` that performs a search for documents containing an ordered sequence of terms.
   *
   * @param path The field to be searched.
   * @param query The string to search for.
   * @return The requested `SearchOperator`.
   * @see [[https://www.mongodb.com/docs/atlas/atlas-search/phrase/ phrase operator]]
   */
  def phrase(path: SearchPath, query: String): PhraseSearchOperator = JSearchOperator.phrase(path, query)

  /**
   * Returns a `SearchOperator` that performs a search for documents containing an ordered sequence of terms.
   *
   * @param paths The non-empty fields to be searched.
   * @param queries The non-empty strings to search for.
   * @return The requested `SearchOperator`.
   * @see [[https://www.mongodb.com/docs/atlas/atlas-search/phrase/ phrase operator]]
   */
  def phrase(paths: Iterable[_ <: SearchPath], queries: Iterable[String]): PhraseSearchOperator =
    JSearchOperator.phrase(paths.asJava, queries.asJava)

  /**
   * Returns a `SearchOperator` that performs a search using a regular expression.
   *
   * @param path The field to be searched.
   * @param query The string to search for.
   * @return The requested `SearchOperator`.
   * @see [[https://www.mongodb.com/docs/atlas/atlas-search/regex/ regex operator]]
   */
  def regex(path: SearchPath, query: String): RegexSearchOperator = JSearchOperator.regex(path, query)

  /**
   * Returns a `SearchOperator` that performs a search using a regular expression.
   *
   * @param paths The non-empty fields to be searched.
   * @param queries The non-empty strings to search for.
   * @return The requested `SearchOperator`.
   * @see [[https://www.mongodb.com/docs/atlas/atlas-search/regex/ regex operator]]
   */
  def regex(paths: Iterable[_ <: SearchPath], queries: Iterable[String]): RegexSearchOperator =
    JSearchOperator.regex(paths.asJava, queries.asJava)

  /**
   * Creates a `SearchOperator` from a `Bson` in situations when there is no builder method that better satisfies your needs.
   * This method cannot be used to validate the syntax.
   *
   * <i>Example</i><br>
   * The following code creates two functionally equivalent `SearchOperator`s,
   * though they may not be equal.
   * {{{
   *  val operator1: SearchOperator = SearchOperator.exists(
   *    SearchPath.fieldPath("fieldName"))
   *  val operator2: SearchOperator = SearchOperator.of(Document("exists" ->
   *    Document("path" -> SearchPath.fieldPath("fieldName").toValue)))
   * }}}
   *
   * @param operator A `Bson` representing the required `SearchOperator`.
   *
   * @return The requested `SearchOperator`.
   */
  def of(operator: Bson): SearchOperator = JSearchOperator.of(operator)
}<|MERGE_RESOLUTION|>--- conflicted
+++ resolved
@@ -17,28 +17,17 @@
 
 import com.mongodb.annotations.{ Beta, Reason }
 import com.mongodb.client.model.search.{ SearchOperator => JSearchOperator }
-<<<<<<< HEAD
-
-import java.lang.Boolean
-
-import java.util.UUID;
-
-=======
+
+import java.util.UUID
+
 import org.mongodb.scala.bson.BsonDocument
->>>>>>> 0e256548
 import org.mongodb.scala.bson.conversions.Bson
 import org.mongodb.scala.model.geojson.Point
 
 import org.bson.types.ObjectId;
 
 import java.time.{ Duration, Instant }
-<<<<<<< HEAD
-
-import org.bson.types.ObjectId;
-
-=======
-import java.util.UUID
->>>>>>> 0e256548
+
 import collection.JavaConverters._
 
 /**
@@ -247,7 +236,6 @@
     JSearchOperator.near(origin, pivot, paths.asJava)
 
   /**
-<<<<<<< HEAD
    * Returns a `SearchOperator` that searches for documents where the value
    * or array of values at a given path contains any of the specified values
    *
@@ -336,7 +324,8 @@
    */
   def in[T](path: FieldSearchPath, values: Iterable[_ <: T]): InSearchOperator =
     JSearchOperator.in(path, values.asJava)
-=======
+
+  /**
    * Returns a `SearchOperator` that searches for documents where a field matches the specified value.
    *
    * @param path The indexed field to be searched.
@@ -463,7 +452,6 @@
    */
   def queryString(defaultPath: FieldSearchPath, query: String): QueryStringSearchOperator =
     JSearchOperator.queryString(defaultPath, query)
->>>>>>> 0e256548
 
   /**
    * Returns a `SearchOperator` that performs a search for documents containing an ordered sequence of terms.
