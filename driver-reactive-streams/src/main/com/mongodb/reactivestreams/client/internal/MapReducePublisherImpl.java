/*
 * Copyright 2008-present MongoDB, Inc.
 *
 * Licensed under the Apache License, Version 2.0 (the "License");
 * you may not use this file except in compliance with the License.
 * You may obtain a copy of the License at
 *
 *  http://www.apache.org/licenses/LICENSE-2.0
 *
 * Unless required by applicable law or agreed to in writing, software
 * distributed under the License is distributed on an "AS IS" BASIS,
 * WITHOUT WARRANTIES OR CONDITIONS OF ANY KIND, either express or implied.
 * See the License for the specific language governing permissions and
 * limitations under the License.
 */

package com.mongodb.reactivestreams.client.internal;

import com.mongodb.MongoNamespace;
import com.mongodb.ReadPreference;
import com.mongodb.client.cursor.TimeoutMode;
import com.mongodb.client.model.Collation;
import com.mongodb.internal.TimeoutSettings;
import com.mongodb.internal.async.AsyncBatchCursor;
import com.mongodb.internal.async.SingleResultCallback;
import com.mongodb.internal.binding.AsyncReadBinding;
import com.mongodb.internal.binding.AsyncWriteBinding;
import com.mongodb.internal.binding.WriteBinding;
import com.mongodb.internal.client.model.FindOptions;
import com.mongodb.internal.connection.OperationContext;
import com.mongodb.internal.operation.MapReduceAsyncBatchCursor;
import com.mongodb.internal.operation.MapReduceBatchCursor;
import com.mongodb.internal.operation.MapReduceStatistics;
import com.mongodb.internal.operation.Operations;
import com.mongodb.internal.operation.ReadOperation;
import com.mongodb.internal.operation.ReadOperationCursor;
import com.mongodb.internal.operation.WriteOperation;
import com.mongodb.lang.Nullable;
import com.mongodb.reactivestreams.client.ClientSession;
import org.bson.BsonDocument;
import org.bson.conversions.Bson;
import org.reactivestreams.Publisher;

import java.util.concurrent.TimeUnit;
import java.util.function.Function;

import static com.mongodb.ReadPreference.primary;
import static com.mongodb.assertions.Assertions.notNull;

@SuppressWarnings("deprecation")
final class MapReducePublisherImpl<T> extends BatchCursorPublisher<T> implements com.mongodb.reactivestreams.client.MapReducePublisher<T> {

    private final String mapFunction;
    private final String reduceFunction;

    private boolean inline = true;
    private String collectionName;
    private String finalizeFunction;
    private Bson scope;
    private Bson filter;
    private Bson sort;
    private int limit;
    private boolean jsMode;
    private boolean verbose = true;
    private long maxTimeMS;
    private com.mongodb.client.model.MapReduceAction action = com.mongodb.client.model.MapReduceAction.REPLACE;
    private String databaseName;
    private Boolean bypassDocumentValidation;
    private Collation collation;

    MapReducePublisherImpl(
            @Nullable final ClientSession clientSession,
            final MongoOperationPublisher<T> mongoOperationPublisher,
            final String mapFunction,
            final String reduceFunction) {
        super(clientSession, mongoOperationPublisher);
        this.mapFunction = notNull("mapFunction", mapFunction);
        this.reduceFunction = notNull("reduceFunction", reduceFunction);
    }

    @Override
    public com.mongodb.reactivestreams.client.MapReducePublisher<T> collectionName(final String collectionName) {
        this.collectionName = notNull("collectionName", collectionName);
        this.inline = false;
        return this;
    }

    @Override
    public com.mongodb.reactivestreams.client.MapReducePublisher<T> finalizeFunction(@Nullable final String finalizeFunction) {
        this.finalizeFunction = finalizeFunction;
        return this;
    }

    @Override
    public com.mongodb.reactivestreams.client.MapReducePublisher<T> scope(@Nullable final Bson scope) {
        this.scope = scope;
        return this;
    }

    @Override
    public com.mongodb.reactivestreams.client.MapReducePublisher<T> sort(@Nullable final Bson sort) {
        this.sort = sort;
        return this;
    }

    @Override
    public com.mongodb.reactivestreams.client.MapReducePublisher<T> filter(@Nullable final Bson filter) {
        this.filter = filter;
        return this;
    }

    @Override
    public com.mongodb.reactivestreams.client.MapReducePublisher<T> limit(final int limit) {
        this.limit = limit;
        return this;
    }

    @Override
    public com.mongodb.reactivestreams.client.MapReducePublisher<T> jsMode(final boolean jsMode) {
        this.jsMode = jsMode;
        return this;
    }

    @Override
    public com.mongodb.reactivestreams.client.MapReducePublisher<T> verbose(final boolean verbose) {
        this.verbose = verbose;
        return this;
    }

    @Override
    public com.mongodb.reactivestreams.client.MapReducePublisher<T> maxTime(final long maxTime, final TimeUnit timeUnit) {
        notNull("timeUnit", timeUnit);
        this.maxTimeMS = TimeUnit.MILLISECONDS.convert(maxTime, timeUnit);
        return this;
    }

    @Override
    public com.mongodb.reactivestreams.client.MapReducePublisher<T> action(final com.mongodb.client.model.MapReduceAction action) {
        this.action = action;
        return this;
    }

    @Override
    public com.mongodb.reactivestreams.client.MapReducePublisher<T> databaseName(@Nullable final String databaseName) {
        this.databaseName = databaseName;
        return this;
    }

    @Override
    public com.mongodb.reactivestreams.client.MapReducePublisher<T> batchSize(final int batchSize) {
        super.batchSize(batchSize);
        return this;
    }

    @Override
    public com.mongodb.reactivestreams.client.MapReducePublisher<T> bypassDocumentValidation(
            @Nullable final Boolean bypassDocumentValidation) {
        this.bypassDocumentValidation = bypassDocumentValidation;
        return this;
    }

    @Override
    public com.mongodb.reactivestreams.client.MapReducePublisher<T> timeoutMode(final TimeoutMode timeoutMode) {
        super.timeoutMode(timeoutMode);
        return this;
    }

    @Override
    public Publisher<Void> toCollection() {
        if (inline) {
            throw new IllegalStateException("The options must specify a non-inline result");
        }
        return getMongoOperationPublisher().createWriteOperationMono(
                (operations -> operations.createTimeoutSettings(maxTimeMS)),
                this::createMapReduceToCollectionOperation,
                getClientSession());
    }

    @Override
    public com.mongodb.reactivestreams.client.MapReducePublisher<T> collation(@Nullable final Collation collation) {
        this.collation = collation;
        return this;
    }

    @Override
    ReadPreference getReadPreference() {
        if (inline) {
            return super.getReadPreference();
        } else {
            return primary();
        }
    }

    @Override
    Function<Operations<?>, TimeoutSettings> getTimeoutSettings() {
        return (operations -> operations.createTimeoutSettings(maxTimeMS));
    }

    @Override
    public ReadOperationCursor<T> asReadOperation(final int initialBatchSize) {
        if (inline) {
            // initialBatchSize is ignored for map reduce operations.
            return createMapReduceInlineOperation();
        } else {
            return new VoidWriteOperationThenCursorReadOperation<>(createMapReduceToCollectionOperation(),
                    createFindOperation(initialBatchSize));
        }
    }

    private WrappedMapReduceReadOperation<T> createMapReduceInlineOperation() {
        return new WrappedMapReduceReadOperation<>(getOperations().mapReduce(mapFunction, reduceFunction, finalizeFunction,
                getDocumentClass(), filter, limit, jsMode, scope, sort, verbose, collation));
    }

    private WrappedMapReduceWriteOperation createMapReduceToCollectionOperation() {
        return new WrappedMapReduceWriteOperation(
                getOperations().mapReduceToCollection(databaseName, collectionName, mapFunction, reduceFunction, finalizeFunction, filter,
                        limit, jsMode, scope, sort, verbose, action, bypassDocumentValidation, collation));
    }

    private ReadOperationCursor<T> createFindOperation(final int initialBatchSize) {
        String dbName = databaseName != null ? databaseName : getNamespace().getDatabaseName();
        FindOptions findOptions = new FindOptions().collation(collation).batchSize(initialBatchSize);
        return getOperations().find(new MongoNamespace(dbName, collectionName), new BsonDocument(), getDocumentClass(), findOptions);
    }

    // this could be inlined, but giving it a name so that it's unit-testable
    static class WrappedMapReduceReadOperation<T> implements ReadOperationCursorAsyncOnly<T> {
        private final ReadOperation<MapReduceBatchCursor<T>, MapReduceAsyncBatchCursor<T>> operation;

        WrappedMapReduceReadOperation(final ReadOperation<MapReduceBatchCursor<T>, MapReduceAsyncBatchCursor<T>> operation) {
            this.operation = operation;
        }

        ReadOperation<MapReduceBatchCursor<T>, MapReduceAsyncBatchCursor<T>> getOperation() {
            return operation;
        }

        @Override
        public String getCommandName() {
            return operation.getCommandName();
        }

        @Override
<<<<<<< HEAD
        public MongoNamespace getNamespace() {
            return operation.getNamespace();
        }

        @Override
        public void executeAsync(final AsyncReadBinding binding, final SingleResultCallback<AsyncBatchCursor<T>> callback) {
            operation.executeAsync(binding, callback::onResult);
=======
        public void executeAsync(final AsyncReadBinding binding, final OperationContext operationContext, final SingleResultCallback<AsyncBatchCursor<T>> callback) {
            operation.executeAsync(binding, operationContext, callback::onResult);
>>>>>>> c483fb34
        }
    }

    static class WrappedMapReduceWriteOperation implements WriteOperation<Void> {
        private final WriteOperation<MapReduceStatistics> operation;

        WrappedMapReduceWriteOperation(final WriteOperation<MapReduceStatistics> operation) {
            this.operation = operation;
        }

        WriteOperation<MapReduceStatistics> getOperation() {
            return operation;
        }

        @Override
        public String getCommandName() {
            return operation.getCommandName();
        }

        @Override
<<<<<<< HEAD
        public MongoNamespace getNamespace() {
            return operation.getNamespace();
        }

        @Override
        public Void execute(final WriteBinding binding) {
=======
        public Void execute(final WriteBinding binding, final OperationContext operationContext) {
>>>>>>> c483fb34
            throw new UnsupportedOperationException("This operation is async only");
        }

        @Override
        public void executeAsync(final AsyncWriteBinding binding, final OperationContext operationContext, final SingleResultCallback<Void> callback) {
            operation.executeAsync(binding, operationContext, (result, t) -> callback.onResult(null, t));
        }
    }
}<|MERGE_RESOLUTION|>--- conflicted
+++ resolved
@@ -242,18 +242,13 @@
         }
 
         @Override
-<<<<<<< HEAD
         public MongoNamespace getNamespace() {
             return operation.getNamespace();
         }
 
         @Override
-        public void executeAsync(final AsyncReadBinding binding, final SingleResultCallback<AsyncBatchCursor<T>> callback) {
-            operation.executeAsync(binding, callback::onResult);
-=======
         public void executeAsync(final AsyncReadBinding binding, final OperationContext operationContext, final SingleResultCallback<AsyncBatchCursor<T>> callback) {
             operation.executeAsync(binding, operationContext, callback::onResult);
->>>>>>> c483fb34
         }
     }
 
@@ -274,16 +269,12 @@
         }
 
         @Override
-<<<<<<< HEAD
         public MongoNamespace getNamespace() {
             return operation.getNamespace();
         }
 
         @Override
-        public Void execute(final WriteBinding binding) {
-=======
         public Void execute(final WriteBinding binding, final OperationContext operationContext) {
->>>>>>> c483fb34
             throw new UnsupportedOperationException("This operation is async only");
         }
 
