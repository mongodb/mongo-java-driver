--- conflicted
+++ resolved
@@ -50,12 +50,8 @@
 import static com.mongodb.internal.operation.CursorHelper.getCursorDocumentFromBatchSize;
 import static com.mongodb.internal.operation.DocumentHelper.putIfNotNull;
 import static com.mongodb.internal.operation.OperationHelper.LOGGER;
-<<<<<<< HEAD
 import static com.mongodb.internal.operation.OperationHelper.applyTimeoutModeToOperationContext;
-=======
->>>>>>> 5e61b7a2
 import static com.mongodb.internal.operation.OperationHelper.canRetryRead;
-import static com.mongodb.internal.operation.OperationHelper.setNonTailableCursorMaxTimeSupplier;
 import static com.mongodb.internal.operation.SingleBatchCursor.createEmptySingleBatchCursor;
 import static com.mongodb.internal.operation.SyncOperationHelper.CommandReadTransformer;
 import static com.mongodb.internal.operation.SyncOperationHelper.createReadCommandAndExecute;
@@ -123,7 +119,11 @@
     }
 
     @Override
-<<<<<<< HEAD
+    public String getCommandName() {
+        return COMMAND_NAME;
+    }
+
+    @Override
     public BatchCursor<T> execute(final ReadBinding binding, final OperationContext operationContext) {
         OperationContext listIndexesOperationContext = applyTimeoutModeToOperationContext(timeoutMode, operationContext);
 
@@ -131,18 +131,6 @@
         Supplier<BatchCursor<T>> read = decorateReadWithRetries(retryState, listIndexesOperationContext, () ->
             withSourceAndConnection(binding::getReadConnectionSource, false, (source, connection, operationContextWithMinRTT) -> {
                 retryState.breakAndThrowIfRetryAnd(() -> !canRetryRead(source.getServerDescription(), operationContextWithMinRTT));
-=======
-    public String getCommandName() {
-        return COMMAND_NAME;
-    }
-
-    @Override
-    public BatchCursor<T> execute(final ReadBinding binding) {
-        RetryState retryState = initialRetryState(retryReads, binding.getOperationContext().getTimeoutContext());
-        Supplier<BatchCursor<T>> read = decorateReadWithRetries(retryState, binding.getOperationContext(), () ->
-            withSourceAndConnection(binding::getReadConnectionSource, false, (source, connection) -> {
-                retryState.breakAndThrowIfRetryAnd(() -> !canRetryRead(source.getServerDescription(), binding.getOperationContext()));
->>>>>>> 5e61b7a2
                 try {
                     return createReadCommandAndExecute(retryState, operationContextWithMinRTT, source, namespace.getDatabaseName(),
                                                        getCommandCreator(), createCommandDecoder(), transformer(), connection);
