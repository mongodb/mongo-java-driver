--- conflicted
+++ resolved
@@ -120,15 +120,10 @@
         this.settings = notNull("settings", settings);
         this.serverFactory = notNull("serverFactory", serverFactory);
         this.clusterListener = singleClusterListener(settings);
-<<<<<<< HEAD
-        this.clusterListener.clusterOpening(new ClusterOpeningEvent(clusterId));
-        this.description = new ClusterDescription(settings.getMode(), ClusterType.UNKNOWN, Collections.emptyList(),
-=======
         ClusterOpeningEvent clusterOpeningEvent = new ClusterOpeningEvent(clusterId);
-        clusterListener.clusterOpening(clusterOpeningEvent);
+        this.clusterListener.clusterOpening(clusterOpeningEvent);
         logTopologyOpening(clusterId, clusterOpeningEvent);
-        description = new ClusterDescription(settings.getMode(), UNKNOWN, emptyList(),
->>>>>>> 6f3ba7c9
+        this.description = new ClusterDescription(settings.getMode(), UNKNOWN, emptyList(),
                 settings, serverFactory.getSettings());
         this.clientMetadata = clientMetadata;
     }
