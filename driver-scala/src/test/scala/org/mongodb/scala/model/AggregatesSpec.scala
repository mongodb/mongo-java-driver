--- conflicted
+++ resolved
@@ -28,12 +28,9 @@
 import org.mongodb.scala.model.Sorts._
 import org.mongodb.scala.model.Windows.Bound.{ CURRENT, UNBOUNDED }
 import org.mongodb.scala.model.Windows.{ documents, range }
-<<<<<<< HEAD
 import org.mongodb.scala.model.densify.DensifyRange.fullRangeWithStep
-=======
 import org.mongodb.scala.model.fill.FillOptions.fillOptions
 import org.mongodb.scala.model.fill.FillComputation
->>>>>>> b68b5807
 import org.mongodb.scala.model.search.SearchCount.total
 import org.mongodb.scala.model.search.SearchFacet.stringFacet
 import org.mongodb.scala.model.search.SearchHighlight.paths
@@ -537,7 +534,6 @@
     )
   }
 
-<<<<<<< HEAD
   it should "render $densify" in {
     toBson(
       densify(
@@ -549,7 +545,11 @@
         "$densify": {
           "field": "fieldName",
           "range": { "bounds": "full", "step": 1 }
-=======
+        }
+      }""")
+    )
+  }
+
   it should "render $fill" in {
     toBson(
       Aggregates.fill(
@@ -566,7 +566,6 @@
             "fieldName1": { "method": "linear" },
             "fieldName2": { "method": "locf" }
           }
->>>>>>> b68b5807
         }
       }""")
     )
