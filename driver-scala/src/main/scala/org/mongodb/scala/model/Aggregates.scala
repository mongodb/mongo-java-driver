/*
 * Copyright 2008-present MongoDB, Inc.
 *
 * Licensed under the Apache License, Version 2.0 (the "License");
 * you may not use this file except in compliance with the License.
 * You may obtain a copy of the License at
 *
 *   http://www.apache.org/licenses/LICENSE-2.0
 *
 * Unless required by applicable law or agreed to in writing, software
 * distributed under the License is distributed on an "AS IS" BASIS,
 * WITHOUT WARRANTIES OR CONDITIONS OF ANY KIND, either express or implied.
 * See the License for the specific language governing permissions and
 * limitations under the License.
 */

package org.mongodb.scala.model

import scala.collection.JavaConverters._
import com.mongodb.client.model.{ Aggregates => JAggregates }
import org.mongodb.scala.MongoNamespace
import org.mongodb.scala.bson.conversions.Bson
<<<<<<< HEAD
import org.mongodb.scala.model.densify.{ DensifyOptions, DensifyRange }
=======
import org.mongodb.scala.model.fill.{ FillComputation, FillOptions }
>>>>>>> b68b5807
import org.mongodb.scala.model.search.{ SearchCollector, SearchOperator, SearchOptions }

/**
 * Builders for aggregation pipeline stages.
 *
 * @see [[https://www.mongodb.com/docs/manual/core/aggregation-pipeline/ Aggregation pipeline]]
 *
 * @since 1.0
 */
object Aggregates {

  /**
   * Creates an `\$addFields` pipeline stage
   *
   * @param fields the fields to add
   * @return the `\$addFields` pipeline stage
   * @see [[https://www.mongodb.com/docs/manual/reference/operator/aggregation/addFields/ \$addFields]]
   * @since 1.2
   * @note Requires MongoDB 3.4 or greater
   */
  def addFields(fields: Field[_]*): Bson = JAggregates.addFields(fields.asJava)

  /**
   * Creates an \$set pipeline stage
   *
   * @param fields the fields to add
   * @return the \$set pipeline stage
   * @see [[https://www.mongodb.com/docs/manual/reference/operator/aggregation/set/ \$set]]
   * @since 4.3
   * @note Requires MongoDB 4.2 or greater
   */
  def set(fields: Field[_]*): Bson = JAggregates.set(fields.asJava)

  /**
   * Creates a \$bucket pipeline stage
   *
   * @param groupBy    the criteria to group By
   * @param boundaries the boundaries of the buckets
   * @tparam TExpression the groupBy expression type
   * @tparam TBoundary    the boundary type
   * @return the `\$bucket` pipeline stage
   * @see [[https://www.mongodb.com/docs/manual/reference/operator/aggregation/bucket/ \$bucket]]
   * @since 1.2
   * @note Requires MongoDB 3.4 or greater
   */
  def bucket[TExpression, TBoundary](groupBy: TExpression, boundaries: TBoundary*): Bson =
    JAggregates.bucket(groupBy, boundaries.asJava)

  /**
   * Creates a `\$bucket` pipeline stage
   *
   * @param groupBy    the criteria to group By
   * @param boundaries the boundaries of the buckets
   * @param options    the optional values for the `\$bucket` stage
   * @tparam TExpression the groupBy expression type
   * @tparam TBoundary    the boundary type
   * @return the `\$bucket` pipeline stage
   * @see [[https://www.mongodb.com/docs/manual/reference/operator/aggregation/bucket/ \$bucket]]
   * @since 1.2
   * @note Requires MongoDB 3.4 or greater
   */
  def bucket[TExpression, TBoundary](groupBy: TExpression, options: BucketOptions, boundaries: TBoundary*): Bson =
    JAggregates.bucket(groupBy, boundaries.asJava, options)

  /**
   * Creates a `\$bucketAuto` pipeline stage
   *
   * @param groupBy    the criteria to group By
   * @param buckets the number of the buckets
   * @tparam TExpression the groupBy expression type
   * @return the `\$bucketAuto` pipeline stage
   * @see [[https://www.mongodb.com/docs/manual/reference/operator/aggregation/bucketAuto/ \$bucketAuto]]
   * @since 1.2
   * @note Requires MongoDB 3.4 or greater
   */
  def bucketAuto[TExpression, TBoundary](groupBy: TExpression, buckets: Int): Bson =
    JAggregates.bucketAuto(groupBy, buckets)

  /**
   * Creates a `\$bucketAuto` pipeline stage
   *
   * @param groupBy    the criteria to group By
   * @param buckets the number of the buckets
   * @param options the optional values for the `\$bucketAuto` stage
   * @tparam TExpression the groupBy expression type
   * @return the `\$bucketAuto` pipeline stage
   * @see [[https://www.mongodb.com/docs/manual/reference/operator/aggregation/bucketAuto/ \$bucketAuto]]
   * @since 1.2
   * @note Requires MongoDB 3.4 or greater
   */
  def bucketAuto[TExpression, TBoundary](groupBy: TExpression, buckets: Int, options: BucketAutoOptions): Bson =
    JAggregates.bucketAuto(groupBy, buckets, options)

  /**
   * Creates a `\$count` pipeline stage using the field name "count" to store the result
   *
   * @return the `\$count` pipeline stage
   * @see [[https://www.mongodb.com/docs/manual/reference/operator/aggregation/count/ \$count]]
   * @since 1.2
   * @note Requires MongoDB 3.4 or greater
   */
  def count(): Bson = JAggregates.count()

  /**
   * Creates a `\$count` pipeline stage using the named field to store the result
   *
   * @param field the field in which to store the count
   * @return the `\$count` pipeline stage
   * @see [[https://www.mongodb.com/docs/manual/reference/operator/aggregation/count/ \$count]]
   * @since 1.2
   * @note Requires MongoDB 3.4 or greater
   */
  def count(field: String): Bson = JAggregates.count(field)

  /**
   * Creates a `\$match` pipeline stage for the specified filter
   *
   * @param filter the filter to match
   * @return the `\$match` pipeline stage
   * @see Filters
   * @see [[https://www.mongodb.com/docs/manual/reference/operator/aggregation/match/ \$match]]
   */
  def `match`(filter: Bson): Bson = JAggregates.`match`(filter) // scalastyle:ignore

  /**
   * Creates a `\$match` pipeline stage for the specified filter
   *
   * A friendly alias for the `match` method.
   *
   * @param filter the filter to match against
   * @return the `\$match` pipeline stage
   * @see Filters
   * @see [[https://www.mongodb.com/docs/manual/reference/operator/aggregation/match/ \$match]]
   */
  def filter(filter: Bson): Bson = `match`(filter) // scalastyle:ignore

  /**
   * Creates a `\$facet` pipeline stage
   *
   * @param facets the facets to use
   * @return the new pipeline stage
   * @see [[https://www.mongodb.com/docs/manual/reference/operator/aggregation/facet/ \$facet]]
   * @since 1.2
   * @note Requires MongoDB 3.4 or greater
   */
  def facet(facets: Facet*): Bson = JAggregates.facet(facets.asJava)

  /**
   * Creates a `\$graphLookup` pipeline stage for the specified filter
   *
   * @param from             the collection to query
   * @param startWith        the expression to start the graph lookup with
   * @param connectFromField the from field
   * @param connectToField   the to field
   * @param as               name of field in output document
   * @tparam TExpression the expression type
   * @return the `\$graphLookup` pipeline stage
   * @see [[https://www.mongodb.com/docs/manual/reference/operator/aggregation/graphLookup/ \$graphLookup]]
   * @since 1.2
   * @note Requires MongoDB 3.4 or greater
   */
  def graphLookup[TExpression](
      from: String,
      startWith: TExpression,
      connectFromField: String,
      connectToField: String,
      as: String
  ): Bson =
    JAggregates.graphLookup(from, startWith, connectFromField, connectToField, as)

  /**
   * Creates a graphLookup pipeline stage for the specified filter
   *
   * @param from             the collection to query
   * @param startWith        the expression to start the graph lookup with
   * @param connectFromField the from field
   * @param connectToField   the to field
   * @param as               name of field in output document
   * @param options          optional values for the graphLookup
   * @tparam TExpression the expression type
   * @return the `\$graphLookup` pipeline stage
   * @see [[https://www.mongodb.com/docs/manual/reference/operator/aggregation/graphLookup/ \$graphLookup]]
   * @since 1.2
   * @note Requires MongoDB 3.4 or greater
   */
  def graphLookup[TExpression](
      from: String,
      startWith: TExpression,
      connectFromField: String,
      connectToField: String,
      as: String,
      options: GraphLookupOptions
  ): Bson =
    JAggregates.graphLookup(from, startWith, connectFromField, connectToField, as, options)

  /**
   * Creates a `\$project` pipeline stage for the specified projection
   *
   * @param projection the projection
   * @return the `\$project` pipeline stage
   * @see Projections
   * @see [[https://www.mongodb.com/docs/manual/reference/operator/aggregation/project/ \$project]]
   */
  def project(projection: Bson): Bson = JAggregates.project(projection)

  /**
   * Creates a `\$replaceRoot` pipeline stage
   *
   * @param value the new root value
   * @tparam TExpression the new root type
   * @return the `\$replaceRoot` pipeline stage
   * @see [[https://www.mongodb.com/docs/manual/reference/operator/aggregation/replaceRoot/ \$replaceRoot]]
   * @since 1.2
   * @note Requires MongoDB 3.4 or greater
   */
  def replaceRoot[TExpression](value: TExpression): Bson = JAggregates.replaceRoot(value)

  /**
   * Creates a `\$replaceRoot` pipeline stage
   *
   * With `\$replaceWith`, you can promote an embedded document to the top-level.
   * You can also specify a new document as the replacement.
   *
   * The `\$replaceWith` is an alias for [[replaceRoot]].</p>
   *
   * @param value the new root value
   * @tparam TExpression the new root type
   * @return the `\$replaceRoot` pipeline stage
   * @see [[https://www.mongodb.com/docs/manual/reference/operator/aggregation/replaceWith/ \$replaceWith]]
   * @since 2.7
   */
  def replaceWith[TExpression](value: TExpression): Bson = JAggregates.replaceWith(value)

  /**
   * Creates a `\$sort` pipeline stage for the specified sort specification
   *
   * @param sort the sort specification
   * @see Sorts
   * @see [[https://www.mongodb.com/docs/manual/reference/operator/aggregation/sort/#sort-aggregation \$sort]]
   */
  def sort(sort: Bson): Bson = JAggregates.sort(sort)

  /**
   * Creates a `\$sortByCount` pipeline stage for the specified filter
   *
   * @param filter the filter specification
   * @tparam TExpression the expression type
   * @return the `\$sortByCount` pipeline stage
   * @see Sorts
   * @see [[https://www.mongodb.com/docs/manual/reference/operator/aggregation/sortByCount \$sortByCount]]
   * @since 1.2
   * @note Requires MongoDB 3.4 or greater
   */
  def sortByCount[TExpression](filter: TExpression): Bson = JAggregates.sortByCount(filter)

  /**
   * Creates a `\$skip` pipeline stage
   *
   * @param skip the number of documents to skip
   * @return the `\$skip` pipeline stage
   * @see [[https://www.mongodb.com/docs/manual/ reference/operator/aggregation/skip/ \$skip]]
   */
  def skip(skip: Int): Bson = JAggregates.skip(skip)

  /**
   * Creates a `\$sample` pipeline stage with the specified sample size
   *
   * @param size the sample size
   * @return the `\$sample` pipeline stage
   * @since 1.1
   * @see [[https://www.mongodb.com/docs/manual/reference/operator/aggregation/sample/ \$sample]]
   */
  def sample(size: Int): Bson = JAggregates.sample(size)

  /**
   * Creates a `\$limit` pipeline stage for the specified filter
   *
   * @param limit the limit
   * @return the `\$limit` pipeline stage
   * @see [[https://www.mongodb.com/docs/manual/reference/operator/aggregation/limit/ \$limit]]
   */
  def limit(limit: Int): Bson = JAggregates.limit(limit)

  /**
   * Creates a `\$lookup` pipeline stage for the specified filter
   *
   * @param from the name of the collection in the same database to perform the join with.
   * @param localField specifies the field from the local collection to match values against.
   * @param foreignField specifies the field in the from collection to match values against.
   * @param as the name of the new array field to add to the input documents.
   * @return the `\$lookup` pipeline stage
   * @since 1.1
   * @see [[https://www.mongodb.com/docs/manual/reference/operator/aggregation/lookup/ \$lookup]]
   * @note Requires MongoDB 3.2 or greater
   */
  def lookup(from: String, localField: String, foreignField: String, as: String): Bson =
    JAggregates.lookup(from, localField, foreignField, as)

  /**
   * Creates a `\$lookup` pipeline stage, joining the current collection with the one specified in from using the given pipeline
   *
   * @param from     the name of the collection in the same database to perform the join with.
   * @param pipeline the pipeline to run on the joined collection.
   * @param as       the name of the new array field to add to the input documents.
   * @return         the `\$lookup` pipeline stage:
   * @since 2.3
   * @see [[https://www.mongodb.com/docs/manual/reference/operator/aggregation/lookup/ \$lookup]]
   * @note Requires MongoDB 3.6 or greater
   */
  def lookup(from: String, pipeline: Seq[_ <: Bson], as: String): Bson =
    JAggregates.lookup(from, pipeline.asJava, as)

  /**
   * Creates a `\$lookup` pipeline stage, joining the current collection with the one specified in from using the given pipeline
   *
   * @param from     the name of the collection in the same database to perform the join with.
   * @param let      the variables to use in the pipeline field stages.
   * @param pipeline the pipeline to run on the joined collection.
   * @param as       the name of the new array field to add to the input documents.
   * @return         the `\$lookup` pipeline stage
   * @since 2.3
   * @see [[https://www.mongodb.com/docs/manual/reference/operator/aggregation/lookup/ \$lookup]]
   * @note Requires MongoDB 3.6 or greater
   */
  def lookup[T](from: String, let: Seq[Variable[T]], pipeline: Seq[_ <: Bson], as: String): Bson =
    JAggregates.lookup[T](from, let.asJava, pipeline.asJava, as)

  /**
   * Creates a `\$group` pipeline stage for the specified filter
   *
   * @param id the id expression for the group
   * @param fieldAccumulators zero or more field accumulator pairs
   * @tparam TExpression the expression type
   * @return the `\$group` pipeline stage
   * @see [[https://www.mongodb.com/docs/manual/reference/operator/aggregation/group/ \$group]]
   * @see [[https://www.mongodb.com/docs/manual/meta/aggregation-quick-reference/#aggregation-expressions Expressions]]
   */
  def group[TExpression](id: TExpression, fieldAccumulators: BsonField*): Bson =
    JAggregates.group(id, fieldAccumulators.asJava)

  /**
   * Creates a `\$unwind` pipeline stage for the specified field name, which must be prefixed by a `\$` sign.
   *
   * @param fieldName the field name, prefixed by a  `\$` sign
   * @return the `\$unwind` pipeline stage
   * @see [[https://www.mongodb.com/docs/manual/reference/operator/aggregation/unwind/ \$unwind]]
   */
  def unwind(fieldName: String): Bson = JAggregates.unwind(fieldName)

  /**
   * Creates a `\$unwind` pipeline stage for the specified field name, which must be prefixed by a `\$` sign.
   *
   * @param fieldName the field name, prefixed by a  `\$` sign
   * @return the `\$unwind` pipeline stage
   * @see [[https://www.mongodb.com/docs/manual/reference/operator/aggregation/unwind/ \$unwind]]
   * @since 1.1
   */
  def unwind(fieldName: String, unwindOptions: UnwindOptions): Bson = JAggregates.unwind(fieldName, unwindOptions)

  /**
   * Creates a `\$out` pipeline stage that writes to the collection with the specified name
   *
   * @param collectionName the collection name
   * @return the `\$out` pipeline stage
   * @see [[https://www.mongodb.com/docs/manual/reference/operator/aggregation/out/  \$out]]
   */
  def out(collectionName: String): Bson = JAggregates.out(collectionName)

  /**
   * Creates a `\$out` pipeline stage that supports outputting to a different database.
   *
   * @param databaseName   the database name
   * @param collectionName the collection name
   * @return the `\$out` pipeline stage
   * @see [[https://www.mongodb.com/docs/manual/reference/operator/aggregation/out/  \$out]]
   */
  def out(databaseName: String, collectionName: String): Bson = JAggregates.out(databaseName, collectionName)

  /**
   * Creates a `\$merge` pipeline stage that merges into the specified collection using the specified options.
   *
   * @param collectionName the name of the collection to merge into
   * @return the `\$merge` pipeline stage
   * @since 2.7
   * @see [[https://www.mongodb.com/docs/manual/reference/operator/aggregation/merge/]]
   */
  def merge(collectionName: String): Bson = JAggregates.merge(collectionName)

  /**
   * Creates a `\$merge` pipeline stage that merges into the specified collection using the specified options.
   *
   * @param collectionName the name of the collection to merge into
   * @param mergeOptions the mergeOptions
   * @return the `\$merge` pipeline stage
   * @since 2.7
   * @see [[https://www.mongodb.com/docs/manual/reference/operator/aggregation/merge/]]
   */
  def merge(collectionName: String, mergeOptions: MergeOptions): Bson =
    JAggregates.merge(collectionName, mergeOptions.wrapped)

  /**
   * Creates a `\$merge` pipeline stage that merges into the specified collection using the specified options.
   *
   * @param namespace the namespace to merge into
   * @return the `\$merge` pipeline stage
   * @since 2.7
   * @see [[https://www.mongodb.com/docs/manual/reference/operator/aggregation/merge/]]
   */
  def merge(namespace: MongoNamespace): Bson = JAggregates.merge(namespace)

  /**
   * Creates a `\$merge` pipeline stage that merges into the specified collection using the specified options.
   *
   * @param namespace the namespace to merge into
   * @param mergeOptions the mergeOptions
   * @return the `\$merge` pipeline stage
   * @since 2.7
   * @see [[https://www.mongodb.com/docs/manual/reference/operator/aggregation/merge/]]
   */
  def merge(namespace: MongoNamespace, mergeOptions: MergeOptions): Bson =
    JAggregates.merge(namespace, mergeOptions.wrapped)

  /**
   * Creates a `\$unionWith` pipeline stage.
   *
   * @param collection    the name of the collection in the same database to perform the union with.
   * @param pipeline      the pipeline to run on the union.
   * @return the `\$unionWith` pipeline stage
   * @see [[https://www.mongodb.com/docs/manual/reference/operator/aggregation/unionWith/]]
   */
  def unionWith(collection: String, pipeline: Bson*): Bson =
    JAggregates.unionWith(collection, pipeline.asJava)

  /**
   * Creates a `\$setWindowFields` pipeline stage, which allows using window operators.
   * This stage partitions the input documents similarly to the [[Aggregates.group \$group]] pipeline stage,
   * optionally sorts them, computes fields in the documents by computing window functions over [[Window windows]] specified per
   * function, and outputs the documents. The important difference from the `\$group` pipeline stage is that
   * documents belonging to the same partition or window are not folded into a single document.
   *
   * @param partitionBy Optional partitioning of data specified like `id` in [[Aggregates.group]].
   *                    If `None`, then all documents belong to the same partition.
   * @param sortBy      Fields to sort by. The syntax is identical to `sort` in [[Aggregates.sort]] (see [[Sorts]]).
   *                    Sorting is required by certain functions and may be required by some windows (see [[Windows]] for more details).
   *                    Sorting is used only for the purpose of computing window functions and does not guarantee ordering
   *                    of the output documents.
   * @param output      A [[WindowedComputation windowed computation]].
   * @param moreOutput  More [[WindowedComputation windowed computations]].
   * @tparam TExpression The `partitionBy` expression type.
   * @return The `\$setWindowFields` pipeline stage.
   * @see [[https://dochub.mongodb.org/core/window-functions-set-window-fields \$setWindowFields]]
   * @since 4.3
   * @note Requires MongoDB 5.0 or greater.
   */
  def setWindowFields[TExpression >: Null](
      partitionBy: Option[TExpression],
      sortBy: Option[Bson],
      output: WindowedComputation,
      moreOutput: WindowedComputation*
  ): Bson =
    JAggregates.setWindowFields(partitionBy.orNull, sortBy.orNull, output, moreOutput: _*)

  /**
   * Creates a `\$setWindowFields` pipeline stage, which allows using window operators.
   * This stage partitions the input documents similarly to the [[Aggregates.group \$group]] pipeline stage,
   * optionally sorts them, computes fields in the documents by computing window functions over [[Window windows]] specified per
   * function, and outputs the documents. The important difference from the `\$group` pipeline stage is that
   * documents belonging to the same partition or window are not folded into a single document.
   *
   * @param partitionBy Optional partitioning of data specified like `id` in [[Aggregates.group]].
   *                    If `None`, then all documents belong to the same partition.
   * @param sortBy      Fields to sort by. The syntax is identical to `sort` in [[Aggregates.sort]] (see [[Sorts]]).
   *                    Sorting is required by certain functions and may be required by some windows (see [[Windows]] for more details).
   *                    Sorting is used only for the purpose of computing window functions and does not guarantee ordering
   *                    of the output documents.
   * @param output      A nonempty list of [[WindowedComputation windowed computations]].
   *                    Specifying an empty list is not an error, but the resulting stage does not do anything useful.
   * @tparam TExpression The `partitionBy` expression type.
   * @return The `\$setWindowFields` pipeline stage.
   * @see [[https://dochub.mongodb.org/core/window-functions-set-window-fields \$setWindowFields]]
   * @since 4.3
   * @note Requires MongoDB 5.0 or greater.
   */
  def setWindowFields[TExpression >: Null](
      partitionBy: Option[TExpression],
      sortBy: Option[Bson],
      output: Iterable[_ <: WindowedComputation]
  ): Bson =
    JAggregates.setWindowFields(partitionBy.orNull, sortBy.orNull, output.asJava)

  /**
<<<<<<< HEAD
   * Creates a `\$densify` pipeline stage, which adds documents to a sequence of documents
   * where certain values in the `field` are missing.
   *
   * @param field The field to densify.
   * @param range The range.
   * @return The requested pipeline stage.
   * @see [[https://www.mongodb.com/docs/manual/reference/operator/aggregation/densify/ \$densify]]
   * @see [[https://www.mongodb.com/docs/manual/core/document/#dot-notation Dot notation]]
   * @note Requires MongoDB 5.1 or greater.
   * @since 4.7
   */
  def densify(field: String, range: DensifyRange): Bson =
    JAggregates.densify(field, range)

  /**
   * Creates a `\$densify` pipeline stage, which adds documents to a sequence of documents
   * where certain values in the `field` are missing.
   *
   * @param field The field to densify.
   * @param range The range.
   * @param options The densify options.
   * Specifying `DensifyOptions.densifyOptions` is equivalent to calling `Aggregates.densify(String, DensifyRange)`.
   * @return The requested pipeline stage.
   * @see [[https://www.mongodb.com/docs/manual/reference/operator/aggregation/densify/ \$densify]]
   * @see [[https://www.mongodb.com/docs/manual/core/document/#dot-notation Dot notation]]
   * @note Requires MongoDB 5.1 or greater.
   * @since 4.7
   */
  def densify(field: String, range: DensifyRange, options: DensifyOptions): Bson =
    JAggregates.densify(field, range, options)
=======
   * Creates a `\$fill` pipeline stage, which assigns values to fields when they are BSON `Null` or missing.
   *
   * @param options The fill options.
   * @param output The `FillComputation`.
   * @param moreOutput More `FillComputation`s.
   * @return The requested pipeline stage.
   * @see [[https://www.mongodb.com/docs/manual/reference/operator/aggregation/fill/ \$fill]]
   * @note Requires MongoDB 5.3 or greater.
   * @since 4.7
   */
  def fill(options: FillOptions, output: FillComputation, moreOutput: FillComputation*): Bson =
    JAggregates.fill(options, output, moreOutput: _*)

  /**
   * Creates a `\$fill` pipeline stage, which assigns values to fields when they are BSON `Null` or missing.
   *
   * @param options The fill options.
   * @param output The non-empty `FillComputation`s.
   * @return The requested pipeline stage.
   * @see [[https://www.mongodb.com/docs/manual/reference/operator/aggregation/fill/ \$fill]]
   * @note Requires MongoDB 5.3 or greater.
   * @since 4.7
   */
  def fill(options: FillOptions, output: Iterable[_ <: FillComputation]): Bson =
    JAggregates.fill(options, output.asJava)
>>>>>>> b68b5807

  /**
   * Creates a `\$search` pipeline stage supported by MongoDB Atlas.
   * You may use the `\$meta: "searchScore"` expression, e.g., via [[Projections.metaSearchScore]],
   * to extract the relevance score assigned to each found document.
   *
   * `Filters.text(String, TextSearchOptions)` is a legacy text search alternative.
   *
   * @param operator A search operator.
   * @return The `\$search` pipeline stage.
   * @see [[https://www.mongodb.com/docs/atlas/atlas-search/query-syntax/#-search \$search]]
   * @see [[https://www.mongodb.com/docs/atlas/atlas-search/operators-and-collectors/#operators Search operators]]
   * @see [[https://www.mongodb.com/docs/atlas/atlas-search/scoring/ Scoring]]
   * @since 4.7
   */
  def search(operator: SearchOperator): Bson =
    JAggregates.search(operator)

  /**
   * Creates a `\$search` pipeline stage supported by MongoDB Atlas.
   * You may use the `\$meta: "searchScore"` expression, e.g., via [[Projections.metaSearchScore]],
   * to extract the relevance score assigned to each found document.
   *
   * `Filters.text(String, TextSearchOptions)` is a legacy text search alternative.
   *
   * @param operator A search operator.
   * @param options Optional `\$search` pipeline stage fields.
   * Specifying `SearchOptions.searchOptions` is equivalent to calling `Aggregates.search(SearchOperator)`.
   * @return The `\$search` pipeline stage.
   * @see [[https://www.mongodb.com/docs/atlas/atlas-search/query-syntax/#-search \$search]]
   * @see [[https://www.mongodb.com/docs/atlas/atlas-search/operators-and-collectors/#operators Search operators]]
   * @see [[https://www.mongodb.com/docs/atlas/atlas-search/scoring/ Scoring]]
   * @since 4.7
   */
  def search(operator: SearchOperator, options: SearchOptions): Bson =
    JAggregates.search(operator, options)

  /**
   * Creates a `\$search` pipeline stage supported by MongoDB Atlas.
   * You may use the `\$meta: "searchScore"` expression, e.g., via [[Projections.metaSearchScore]],
   * to extract the relevance score assigned to each found document.
   *
   * `Filters.text(String, TextSearchOptions)` is a legacy text search alternative.
   *
   * @param collector A search collector.
   * @return The `\$search` pipeline stage.
   * @see [[https://www.mongodb.com/docs/atlas/atlas-search/query-syntax/#-search \$search]]
   * @see [[https://www.mongodb.com/docs/atlas/atlas-search/operators-and-collectors/#collectors Search collectors]]
   * @see [[https://www.mongodb.com/docs/atlas/atlas-search/scoring/ Scoring]]
   * @since 4.7
   */
  def search(collector: SearchCollector): Bson =
    JAggregates.search(collector)

  /**
   * Creates a `\$search` pipeline stage supported by MongoDB Atlas.
   * You may use the `\$meta: "searchScore"` expression, e.g., via [[Projections.metaSearchScore]],
   * to extract the relevance score assigned to each found document.
   *
   * `Filters.text(String, TextSearchOptions)` is a legacy text search alternative.
   *
   * @param collector A search collector.
   * @param options Optional `\$search` pipeline stage fields.
   * Specifying `SearchOptions.searchOptions` is equivalent to calling `Aggregates.search(SearchCollector)`.
   * @return The `\$search` pipeline stage.
   * @see [[https://www.mongodb.com/docs/atlas/atlas-search/query-syntax/#-search \$search]]
   * @see [[https://www.mongodb.com/docs/atlas/atlas-search/operators-and-collectors/#collectors Search collectors]]
   * @see [[https://www.mongodb.com/docs/atlas/atlas-search/scoring/ Scoring]]
   * @since 4.7
   */
  def search(collector: SearchCollector, options: SearchOptions): Bson =
    JAggregates.search(collector, options)

  /**
   * Creates a `\$searchMeta` pipeline stage supported by MongoDB Atlas.
   * Unlike `\$search`, it does not return found documents,
   * instead it returns metadata, which in case of using the `\$search` stage
   * may be extracted by using `$$SEARCH_META` variable, e.g., via [[Projections.computedSearchMeta]].
   *
   * @param operator A search operator.
   * @return The `\$searchMeta` pipeline stage.
   * @see [[https://www.mongodb.com/docs/atlas/atlas-search/query-syntax/#-searchmeta \$searchMeta]]
   * @see [[https://www.mongodb.com/docs/atlas/atlas-search/operators-and-collectors/#operators Search operators]]
   * @since 4.7
   */
  def searchMeta(operator: SearchOperator): Bson =
    JAggregates.searchMeta(operator)

  /**
   * Creates a `\$searchMeta` pipeline stage supported by MongoDB Atlas.
   * Unlike `\$search`, it does not return found documents,
   * instead it returns metadata, which in case of using the `\$search` stage
   * may be extracted by using `$$SEARCH_META` variable, e.g., via [[Projections.computedSearchMeta]].
   *
   * @param operator A search operator.
   * @param options Optional `\$search` pipeline stage fields.
   * Specifying `SearchOptions.searchOptions` is equivalent to calling `Aggregates.searchMeta(SearchOperator)`.
   * @return The `\$searchMeta` pipeline stage.
   * @see [[https://www.mongodb.com/docs/atlas/atlas-search/query-syntax/#-searchmeta \$searchMeta]]
   * @see [[https://www.mongodb.com/docs/atlas/atlas-search/operators-and-collectors/#operators Search operators]]
   * @since 4.7
   */
  def searchMeta(operator: SearchOperator, options: SearchOptions): Bson =
    JAggregates.searchMeta(operator, options)

  /**
   * Creates a `\$searchMeta` pipeline stage supported by MongoDB Atlas.
   * Unlike `\$search`, it does not return found documents,
   * instead it returns metadata, which in case of using the `\$search` stage
   * may be extracted by using `$$SEARCH_META` variable, e.g., via [[Projections.computedSearchMeta]].
   *
   * @param collector A search collector.
   * @return The `\$searchMeta` pipeline stage.
   * @see [[https://www.mongodb.com/docs/atlas/atlas-search/query-syntax/#-searchmeta \$searchMeta]]
   * @see [[https://www.mongodb.com/docs/atlas/atlas-search/operators-and-collectors/#collectors Search collectors]]
   * @since 4.7
   */
  def searchMeta(collector: SearchCollector): Bson =
    JAggregates.searchMeta(collector)

  /**
   * Creates a `\$searchMeta` pipeline stage supported by MongoDB Atlas.
   * Unlike `\$search`, it does not return found documents,
   * instead it returns metadata, which in case of using the `\$search` stage
   * may be extracted by using `$$SEARCH_META` variable, e.g., via [[Projections.computedSearchMeta]].
   *
   * @param collector A search collector.
   * @param options Optional `\$search` pipeline stage fields.
   * Specifying `SearchOptions.searchOptions` is equivalent to calling `Aggregates.searchMeta(SearchCollector)`.
   * @return The `\$searchMeta` pipeline stage.
   * @see [[https://www.mongodb.com/docs/atlas/atlas-search/query-syntax/#-searchmeta \$searchMeta]]
   * @see [[https://www.mongodb.com/docs/atlas/atlas-search/operators-and-collectors/#collectors Search collectors]]
   * @since 4.7
   */
  def searchMeta(collector: SearchCollector, options: SearchOptions): Bson =
    JAggregates.searchMeta(collector, options)
}<|MERGE_RESOLUTION|>--- conflicted
+++ resolved
@@ -20,11 +20,8 @@
 import com.mongodb.client.model.{ Aggregates => JAggregates }
 import org.mongodb.scala.MongoNamespace
 import org.mongodb.scala.bson.conversions.Bson
-<<<<<<< HEAD
 import org.mongodb.scala.model.densify.{ DensifyOptions, DensifyRange }
-=======
 import org.mongodb.scala.model.fill.{ FillComputation, FillOptions }
->>>>>>> b68b5807
 import org.mongodb.scala.model.search.{ SearchCollector, SearchOperator, SearchOptions }
 
 /**
@@ -516,7 +513,6 @@
     JAggregates.setWindowFields(partitionBy.orNull, sortBy.orNull, output.asJava)
 
   /**
-<<<<<<< HEAD
    * Creates a `\$densify` pipeline stage, which adds documents to a sequence of documents
    * where certain values in the `field` are missing.
    *
@@ -547,7 +543,8 @@
    */
   def densify(field: String, range: DensifyRange, options: DensifyOptions): Bson =
     JAggregates.densify(field, range, options)
-=======
+
+  /**
    * Creates a `\$fill` pipeline stage, which assigns values to fields when they are BSON `Null` or missing.
    *
    * @param options The fill options.
@@ -573,7 +570,6 @@
    */
   def fill(options: FillOptions, output: Iterable[_ <: FillComputation]): Bson =
     JAggregates.fill(options, output.asJava)
->>>>>>> b68b5807
 
   /**
    * Creates a `\$search` pipeline stage supported by MongoDB Atlas.
