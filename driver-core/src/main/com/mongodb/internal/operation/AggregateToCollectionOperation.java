--- conflicted
+++ resolved
@@ -156,7 +156,11 @@
     }
 
     @Override
-<<<<<<< HEAD
+    public String getCommandName() {
+        return COMMAND_NAME;
+    }
+
+    @Override
     public Void execute(final ReadBinding binding, final OperationContext operationContext) {
         return executeRetryableRead(
                 operationContext,
@@ -168,23 +172,6 @@
                 namespace.getDatabaseName(),
                 getCommandCreator(),
                 new BsonDocumentCodec(), transformer(), false);
-=======
-    public String getCommandName() {
-        return COMMAND_NAME;
-    }
-
-    @Override
-    public Void execute(final ReadBinding binding) {
-        return executeRetryableRead(binding,
-                                    () -> binding.getReadConnectionSource(FIVE_DOT_ZERO_WIRE_VERSION, ReadPreference.primary()),
-                                    namespace.getDatabaseName(),
-                                    getCommandCreator(),
-                                    new BsonDocumentCodec(), (result, source, connection) -> {
-                    throwOnWriteConcernError(result, connection.getDescription().getServerAddress(),
-                            connection.getDescription().getMaxWireVersion(), binding.getOperationContext().getTimeoutContext());
-                    return null;
-                }, false);
->>>>>>> 5e61b7a2
     }
 
     @Override
