/*
 * Copyright 2008-present MongoDB, Inc.
 *
 * Licensed under the Apache License, Version 2.0 (the "License");
 * you may not use this file except in compliance with the License.
 * You may obtain a copy of the License at
 *
 *   http://www.apache.org/licenses/LICENSE-2.0
 *
 * Unless required by applicable law or agreed to in writing, software
 * distributed under the License is distributed on an "AS IS" BASIS,
 * WITHOUT WARRANTIES OR CONDITIONS OF ANY KIND, either express or implied.
 * See the License for the specific language governing permissions and
 * limitations under the License.
 */
package com.mongodb.internal;

import com.mongodb.MongoClientException;
import com.mongodb.MongoOperationTimeoutException;
import com.mongodb.internal.time.StartTime;
import com.mongodb.internal.time.Timeout;
import com.mongodb.lang.Nullable;
import com.mongodb.session.ClientSession;

import java.util.Objects;
import java.util.Optional;
import java.util.function.Supplier;

import static com.mongodb.assertions.Assertions.assertNotNull;
import static com.mongodb.assertions.Assertions.assertNull;
import static com.mongodb.assertions.Assertions.isTrue;
import static com.mongodb.assertions.Assertions.notNull;
import static java.util.concurrent.TimeUnit.MILLISECONDS;

/**
 * Timeout Context.
 *
 * <p>The context for handling timeouts in relation to the Client Side Operation Timeout specification.</p>
 */
public class TimeoutContext {

    private final boolean isMaintenanceContext;
    private final TimeoutSettings timeoutSettings;

    @Nullable
    private Timeout timeout;
    @Nullable
    private Timeout computedServerSelectionTimeout;
    private long minRoundTripTimeMS = 0;

    private MaxTimeSupplier maxTimeSupplier = this::calculateMaxTimeMS;

    public static MongoOperationTimeoutException createMongoTimeoutException() {
        return createMongoTimeoutException("Remaining timeoutMS is less than the servers minimum round trip time.");
    }

    public static MongoOperationTimeoutException createMongoTimeoutException(final String message) {
        return new MongoOperationTimeoutException(message);
    }

    public static MongoOperationTimeoutException createMongoTimeoutException(final Throwable cause) {
        return createMongoTimeoutException("Operation timed out: " + cause.getMessage(), cause);
    }

    public static MongoOperationTimeoutException createMongoTimeoutException(final String message, final Throwable cause) {
        if (cause instanceof MongoOperationTimeoutException) {
            return (MongoOperationTimeoutException) cause;
        }
        return new MongoOperationTimeoutException(message, cause);
    }

    public static TimeoutContext createMaintenanceTimeoutContext(final TimeoutSettings timeoutSettings) {
        return new TimeoutContext(true, timeoutSettings, calculateTimeout(timeoutSettings.getTimeoutMS()));
    }

    public static TimeoutContext createTimeoutContext(final ClientSession session, final TimeoutSettings timeoutSettings) {
        TimeoutContext sessionTimeoutContext = session.getTimeoutContext();

        if (sessionTimeoutContext != null) {
            TimeoutSettings sessionTimeoutSettings = sessionTimeoutContext.timeoutSettings;
            if (timeoutSettings.getGenerationId() > sessionTimeoutSettings.getGenerationId()) {
                throw new MongoClientException("Cannot change the timeoutMS during a transaction.");
            }

            // Check for any legacy operation timeouts
            if (sessionTimeoutSettings.getTimeoutMS() == null) {
                if (timeoutSettings.getMaxTimeMS() != 0) {
                    sessionTimeoutSettings = sessionTimeoutSettings.withMaxTimeMS(timeoutSettings.getMaxTimeMS());
                }
                if (timeoutSettings.getMaxAwaitTimeMS() != 0) {
                    sessionTimeoutSettings = sessionTimeoutSettings.withMaxAwaitTimeMS(timeoutSettings.getMaxAwaitTimeMS());
                }
                if (timeoutSettings.getMaxCommitTimeMS() != null) {
                    sessionTimeoutSettings = sessionTimeoutSettings.withMaxCommitMS(timeoutSettings.getMaxCommitTimeMS());
                }
                return new TimeoutContext(sessionTimeoutSettings);
            }
            return sessionTimeoutContext;
        }
       return new TimeoutContext(timeoutSettings);
    }

    public TimeoutContext(final TimeoutSettings timeoutSettings) {
        this(false, timeoutSettings, calculateTimeout(timeoutSettings.getTimeoutMS()));
    }

    TimeoutContext(final boolean isMaintenanceContext, final TimeoutSettings timeoutSettings, @Nullable final Timeout timeout) {
        this.isMaintenanceContext = isMaintenanceContext;
        this.timeoutSettings = timeoutSettings;
        this.timeout = timeout;
    }

    /**
     * Allows for the differentiation between users explicitly setting a global operation timeout via {@code timeoutMS}.
     *
     * @return true if a timeout has been set.
     */
    public boolean hasTimeoutMS() {
        return timeoutSettings.getTimeoutMS() != null;
    }

    /**
     * Checks the expiry of the timeout.
     *
     * @return true if the timeout has been set and it has expired
     */
    public boolean hasExpired() {
        // Use timeout.remaining instead of timeout.hasExpired that measures in nanoseconds.
        return timeout != null && !timeout.isInfinite() && timeout.remaining(MILLISECONDS) <= 0;
    }

    /**
     * Sets the recent min round trip time
     * @param minRoundTripTimeMS the min round trip time
     * @return this
     */
    public TimeoutContext minRoundTripTimeMS(final long minRoundTripTimeMS) {
        isTrue("'minRoundTripTimeMS' must be a positive number", minRoundTripTimeMS >= 0);
        this.minRoundTripTimeMS = minRoundTripTimeMS;
        return this;
    }

    public Optional<MongoOperationTimeoutException> validateHasTimedOutForCommandExecution() {
        if (hasTimedOutForCommandExecution()) {
            return Optional.of(createMongoTimeoutException());
        }
        return Optional.empty();
    }

    private boolean hasTimedOutForCommandExecution() {
        if (timeout == null || timeout.isInfinite()) {
            return false;
        }
        long remaining = timeout.remaining(MILLISECONDS);
        return remaining <= 0 || minRoundTripTimeMS > remaining;
    }

    /**
     * Returns the remaining {@code timeoutMS} if set or the {@code alternativeTimeoutMS}.
     *
     * @param alternativeTimeoutMS the alternative timeout.
     * @return timeout to use.
     */
    public long timeoutOrAlternative(final long alternativeTimeoutMS) {
        Long timeoutMS = timeoutSettings.getTimeoutMS();
        if (timeoutMS == null) {
            return alternativeTimeoutMS;
        }
        return timeoutRemainingMS();
    }

    /**
     * Calculates the minimum timeout value between two possible timeouts.
     *
     * @param alternativeTimeoutMS the alternative timeout
     * @return the minimum value to use.
     */
    public long calculateMin(final long alternativeTimeoutMS) {
        Long timeoutMS = timeoutSettings.getTimeoutMS();
        if (timeoutMS == null) {
            return alternativeTimeoutMS;
        } else if (timeoutMS == 0) {
            return alternativeTimeoutMS;
        } else if (alternativeTimeoutMS == 0) {
            return timeoutRemainingMS();
        } else {
            return Math.min(timeoutRemainingMS(), alternativeTimeoutMS);
        }
    }

    public TimeoutSettings getTimeoutSettings() {
        return timeoutSettings;
    }
    public long getMaxAwaitTimeMS() {
        return timeoutSettings.getMaxAwaitTimeMS();
    }

    public long getMaxTimeMS() {
        return notNull("Should never be null", maxTimeSupplier.get());
    }

    private long calculateMaxTimeMS() {
        long maxTimeMS = timeoutOrAlternative(timeoutSettings.getMaxTimeMS());
        if (timeout == null || timeout.isInfinite()) {
            return maxTimeMS;
        }
        if (minRoundTripTimeMS >= maxTimeMS) {
            throw createMongoTimeoutException();
        }
        return maxTimeMS - minRoundTripTimeMS;
    }

<<<<<<< HEAD
    public void setMaxTimeSupplier(final MaxTimeSupplier maxTimeSupplier) {
        this.maxTimeSupplier = maxTimeSupplier;
    }

    public void resetToDefaultMaxTimeSupplier() {
        this.maxTimeSupplier = this::calculateMaxTimeMS;
    }

    public long getMaxCommitTimeMS() {
        return timeoutOrAlternative(timeoutSettings.getMaxCommitTimeMS());
=======
    public Long getMaxCommitTimeMS() {
        Long maxCommitTimeMS = timeoutSettings.getMaxCommitTimeMS();
        return timeoutOrAlternative(maxCommitTimeMS != null ? maxCommitTimeMS : 0);
>>>>>>> 92f5776f
    }

    public long getReadTimeoutMS() {
        return timeoutOrAlternative(timeoutSettings.getReadTimeoutMS());
    }

    public long getWriteTimeoutMS() {
        return timeoutOrAlternative(0);
    }

    public int getConnectTimeoutMs() {
        return (int) calculateMin(getTimeoutSettings().getConnectTimeoutMS());
    }

    public void resetTimeout() {
        assertNotNull(timeout);
        timeout = calculateTimeout(timeoutSettings.getTimeoutMS());
    }

    /**
     * Resets the timeout if this timeout context is being used by pool maintenance
     */
    public void resetMaintenanceTimeout() {
        if (isMaintenanceContext && timeout != null && !timeout.isInfinite()) {
            timeout = calculateTimeout(timeoutSettings.getTimeoutMS());
        }
    }

    public TimeoutContext withAdditionalReadTimeout(final int additionalReadTimeout) {
        // Only used outside timeoutMS usage
        assertNull(timeout);

        // Check existing read timeout is infinite
        if (timeoutSettings.getReadTimeoutMS() == 0) {
            return this;
        }

        long newReadTimeout = getReadTimeoutMS() + additionalReadTimeout;
        return new TimeoutContext(timeoutSettings.withReadTimeoutMS(newReadTimeout > 0 ? newReadTimeout : Long.MAX_VALUE));
    }

    private long timeoutRemainingMS() {
        assertNotNull(timeout);
        if (timeout.hasExpired()) {
            throw createMongoTimeoutException("The operation timeout has expired.");
        }
        return timeout.isInfinite() ? 0 : timeout.remaining(MILLISECONDS);
    }

    @Override
    public String toString() {
        return "TimeoutContext{"
                + "isMaintenanceContext=" + isMaintenanceContext
                + ", timeoutSettings=" + timeoutSettings
                + ", timeout=" + timeout
                + ", minRoundTripTimeMS=" + minRoundTripTimeMS
                + '}';
    }

    @Override
    public boolean equals(final Object o) {
        if (this == o) {
            return true;
        }
        if (o == null || getClass() != o.getClass()) {
            return false;
        }
        final TimeoutContext that = (TimeoutContext) o;
        return isMaintenanceContext == that.isMaintenanceContext
                && minRoundTripTimeMS == that.minRoundTripTimeMS
                && Objects.equals(timeoutSettings, that.timeoutSettings)
                && Objects.equals(timeout, that.timeout);
    }

    @Override
    public int hashCode() {
        return Objects.hash(isMaintenanceContext, timeoutSettings, timeout, minRoundTripTimeMS);
    }

    @Nullable
    public static Timeout calculateTimeout(@Nullable final Long timeoutMS) {
        if (timeoutMS != null) {
            return timeoutMS == 0 ? Timeout.infinite() : Timeout.expiresIn(timeoutMS, MILLISECONDS);
        }
        return null;
    }

    /**
     * Returns the computed server selection timeout
     *
     * <p>Caches the computed server selection timeout if:
     * <ul>
     *     <li>not in a maintenance context</li>
     *     <li>there is a timeoutMS, so to keep the same legacy behavior.</li>
     *     <li>the server selection timeout is less than the remaining overall timeout.</li>
     * </ul>
     *
     * @return the timeout context
     */
    public Timeout computeServerSelectionTimeout() {
        Timeout serverSelectionTimeout = StartTime.now()
                .timeoutAfterOrInfiniteIfNegative(getTimeoutSettings().getServerSelectionTimeoutMS(), MILLISECONDS);


        if (isMaintenanceContext || !hasTimeoutMS()) {
            return serverSelectionTimeout;
        }

        if (serverSelectionTimeout.orEarlier(timeout) == timeout) {
            return timeout;
        }

        computedServerSelectionTimeout = serverSelectionTimeout;
        return computedServerSelectionTimeout;
    }

    /**
     * Returns the timeout context to use for the handshake process
     *
     * @return a new timeout context with the cached computed server selection timeout if available or this
     */
    public TimeoutContext withComputedServerSelectionTimeoutContext() {
        if (this.hasTimeoutMS() && computedServerSelectionTimeout != null) {
            return new TimeoutContext(false, timeoutSettings, computedServerSelectionTimeout);
        }
        return this;
    }

    public Timeout startWaitQueueTimeout(final StartTime checkoutStart) {
        final long ms = getTimeoutSettings().getMaxWaitTimeMS();
        return checkoutStart.timeoutAfterOrInfiniteIfNegative(ms, MILLISECONDS);
    }

    @Nullable
    public Timeout getTimeout() {
        return timeout;
    }

    public interface MaxTimeSupplier extends Supplier<Long> {
        @Override
        Long get();
    }
}<|MERGE_RESOLUTION|>--- conflicted
+++ resolved
@@ -104,6 +104,10 @@
         this(false, timeoutSettings, calculateTimeout(timeoutSettings.getTimeoutMS()));
     }
 
+    public TimeoutContext(final TimeoutSettings timeoutSettings, @Nullable final Timeout timeout) {
+        this(false, timeoutSettings, timeout);
+    }
+
     TimeoutContext(final boolean isMaintenanceContext, final TimeoutSettings timeoutSettings, @Nullable final Timeout timeout) {
         this.isMaintenanceContext = isMaintenanceContext;
         this.timeoutSettings = timeoutSettings;
@@ -191,6 +195,7 @@
     public TimeoutSettings getTimeoutSettings() {
         return timeoutSettings;
     }
+
     public long getMaxAwaitTimeMS() {
         return timeoutSettings.getMaxAwaitTimeMS();
     }
@@ -210,7 +215,6 @@
         return maxTimeMS - minRoundTripTimeMS;
     }
 
-<<<<<<< HEAD
     public void setMaxTimeSupplier(final MaxTimeSupplier maxTimeSupplier) {
         this.maxTimeSupplier = maxTimeSupplier;
     }
@@ -219,13 +223,9 @@
         this.maxTimeSupplier = this::calculateMaxTimeMS;
     }
 
-    public long getMaxCommitTimeMS() {
-        return timeoutOrAlternative(timeoutSettings.getMaxCommitTimeMS());
-=======
     public Long getMaxCommitTimeMS() {
         Long maxCommitTimeMS = timeoutSettings.getMaxCommitTimeMS();
         return timeoutOrAlternative(maxCommitTimeMS != null ? maxCommitTimeMS : 0);
->>>>>>> 92f5776f
     }
 
     public long getReadTimeoutMS() {
