--- conflicted
+++ resolved
@@ -76,22 +76,16 @@
     }
 
     @Override
-<<<<<<< HEAD
+    public String getCommandName() {
+        return COMMAND_NAME;
+    }
+
+    @Override
     public Void execute(final WriteBinding binding, final OperationContext operationContext) {
         return withConnection(binding, operationContext, (connection, operationContextWithMinRtt) ->
                 executeCommand(binding,
                         operationContextWithMinRtt, "admin", getCommand(), connection,
                         writeConcernErrorTransformer(operationContextWithMinRtt.getTimeoutContext())));
-=======
-    public String getCommandName() {
-        return COMMAND_NAME;
-    }
-
-    @Override
-    public Void execute(final WriteBinding binding) {
-        return withConnection(binding, connection -> executeCommand(binding, "admin", getCommand(), connection,
-                writeConcernErrorTransformer(binding.getOperationContext().getTimeoutContext())));
->>>>>>> 5e61b7a2
     }
 
     @Override
