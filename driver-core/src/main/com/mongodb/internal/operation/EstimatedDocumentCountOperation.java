--- conflicted
+++ resolved
@@ -77,16 +77,12 @@
     }
 
     @Override
-<<<<<<< HEAD
-    public Long execute(final ReadBinding binding, final OperationContext operationContext) {
-=======
     public MongoNamespace getNamespace() {
         return namespace;
     }
 
     @Override
-    public Long execute(final ReadBinding binding) {
->>>>>>> eb670e34
+    public Long execute(final ReadBinding binding, final OperationContext operationContext) {
         try {
             return executeRetryableRead(binding, operationContext, namespace.getDatabaseName(),
                                         getCommandCreator(), CommandResultDocumentCodec.create(DECODER, singletonList("firstBatch")),
