--- conflicted
+++ resolved
@@ -15,6 +15,7 @@
  */
 package com.mongodb.kotlin.client.coroutine
 
+import com.mongodb.ClientSessionOptions
 import com.mongodb.ConnectionString
 import com.mongodb.MongoClientSettings
 import com.mongodb.MongoDriverInformation
@@ -23,15 +24,7 @@
 import com.mongodb.reactivestreams.client.MongoClient as JMongoClient
 import com.mongodb.reactivestreams.client.MongoClients as JMongoClients
 import java.io.Closeable
-<<<<<<< HEAD
-=======
 import java.util.concurrent.TimeUnit
-import kotlinx.coroutines.flow.Flow
-import kotlinx.coroutines.reactive.asFlow
-import kotlinx.coroutines.reactive.awaitSingle
-import org.bson.Document
-import org.bson.conversions.Bson
->>>>>>> a16373e8
 
 /**
  * A client-side representation of a MongoDB cluster.
@@ -115,181 +108,6 @@
      * @see com.mongodb.MongoClientSettings.Builder.applyToClusterSettings
      */
     public fun getClusterDescription(): ClusterDescription = wrapped.clusterDescription
-<<<<<<< HEAD
-}
-=======
-
-    /**
-     * Gets a [MongoDatabase] instance for the given database name.
-     *
-     * @param databaseName the name of the database to retrievecom.mongodb.connection.
-     * @return a `MongoDatabase` representing the specified database
-     * @throws IllegalArgumentException if databaseName is invalid
-     * @see com.mongodb.MongoNamespace.checkDatabaseNameValidity
-     */
-    public fun getDatabase(databaseName: String): MongoDatabase = MongoDatabase(wrapped.getDatabase(databaseName))
-
-    /**
-     * Creates a client session.
-     *
-     * Note: A ClientSession instance can not be used concurrently in multiple operations.
-     *
-     * @param options the options for the client session
-     * @return the client session
-     */
-    public suspend fun startSession(
-        options: ClientSessionOptions = ClientSessionOptions.builder().build()
-    ): ClientSession = ClientSession(wrapped.startSession(options).awaitSingle())
-
-    /**
-     * Get a list of the database names
-     *
-     * @return an iterable containing all the names of all the databases
-     * @see [List Databases](https://www.mongodb.com/docs/manual/reference/command/listDatabases)
-     */
-    public fun listDatabaseNames(): Flow<String> = wrapped.listDatabaseNames().asFlow()
-
-    /**
-     * Gets the list of databases
-     *
-     * @param clientSession the client session with which to associate this operation
-     * @return the list databases iterable interface
-     * @see [List Databases](https://www.mongodb.com/docs/manual/reference/command/listDatabases)
-     */
-    public fun listDatabaseNames(clientSession: ClientSession): Flow<String> =
-        wrapped.listDatabaseNames(clientSession.wrapped).asFlow()
-
-    /**
-     * Gets the list of databases
-     *
-     * @return the list databases iterable interface
-     */
-    @JvmName("listDatabasesAsDocument")
-    public fun listDatabases(): ListDatabasesFlow<Document> = listDatabases<Document>()
-
-    /**
-     * Gets the list of databases
-     *
-     * @param clientSession the client session with which to associate this operation
-     * @return the list databases iterable interface
-     */
-    @JvmName("listDatabasesAsDocumentWithSession")
-    public fun listDatabases(clientSession: ClientSession): ListDatabasesFlow<Document> =
-        listDatabases<Document>(clientSession)
-
-    /**
-     * Gets the list of databases
-     *
-     * @param T the type of the class to use
-     * @param resultClass the target document type of the iterable.
-     * @return the list databases iterable interface
-     */
-    public fun <T : Any> listDatabases(resultClass: Class<T>): ListDatabasesFlow<T> =
-        ListDatabasesFlow(wrapped.listDatabases(resultClass))
-
-    /**
-     * Gets the list of databases
-     *
-     * @param T the type of the class to use
-     * @param clientSession the client session with which to associate this operation
-     * @param resultClass the target document type of the iterable.
-     * @return the list databases iterable interface
-     */
-    public fun <T : Any> listDatabases(clientSession: ClientSession, resultClass: Class<T>): ListDatabasesFlow<T> =
-        ListDatabasesFlow(wrapped.listDatabases(clientSession.wrapped, resultClass))
-
-    /**
-     * Gets the list of databases
-     *
-     * @param T the type of the class to use
-     * @return the list databases iterable interface
-     */
-    public inline fun <reified T : Any> listDatabases(): ListDatabasesFlow<T> = listDatabases(T::class.java)
-
-    /**
-     * Gets the list of databases
-     *
-     * @param clientSession the client session with which to associate this operation
-     * @param T the type of the class to use
-     * @return the list databases iterable interface
-     */
-    public inline fun <reified T : Any> listDatabases(clientSession: ClientSession): ListDatabasesFlow<T> =
-        listDatabases(clientSession, T::class.java)
-
-    /**
-     * Creates a change stream for this client.
-     *
-     * @param pipeline the aggregation pipeline to apply to the change stream, defaults to an empty pipeline.
-     * @return the change stream iterable
-     * @see [Change Streams](https://dochub.mongodb.org/changestreams]
-     */
-    @JvmName("watchAsDocument")
-    public fun watch(pipeline: List<Bson> = emptyList()): ChangeStreamFlow<Document> = watch<Document>(pipeline)
-
-    /**
-     * Creates a change stream for this client.
-     *
-     * @param clientSession the client session with which to associate this operation
-     * @param pipeline the aggregation pipeline to apply to the change stream, defaults to an empty pipeline.
-     * @return the change stream iterable
-     * @see [Change Streams](https://dochub.mongodb.org/changestreams]
-     */
-    @JvmName("watchAsDocumentWithSession")
-    public fun watch(clientSession: ClientSession, pipeline: List<Bson> = emptyList()): ChangeStreamFlow<Document> =
-        watch<Document>(clientSession, pipeline)
-
-    /**
-     * Creates a change stream for this client.
-     *
-     * @param T the target document type of the iterable.
-     * @param pipeline the aggregation pipeline to apply to the change stream, defaults to an empty pipeline.
-     * @param resultClass the target document type of the iterable.
-     * @return the change stream iterable
-     * @see [Change Streams](https://dochub.mongodb.org/changestreams]
-     */
-    public fun <T : Any> watch(pipeline: List<Bson> = emptyList(), resultClass: Class<T>): ChangeStreamFlow<T> =
-        ChangeStreamFlow(wrapped.watch(pipeline, resultClass))
-
-    /**
-     * Creates a change stream for this client.
-     *
-     * @param T the target document type of the iterable.
-     * @param clientSession the client session with which to associate this operation
-     * @param pipeline the aggregation pipeline to apply to the change stream, defaults to an empty pipeline.
-     * @param resultClass the target document type of the iterable.
-     * @return the change stream iterable
-     * @see [Change Streams](https://dochub.mongodb.org/changestreams]
-     */
-    public fun <T : Any> watch(
-        clientSession: ClientSession,
-        pipeline: List<Bson> = emptyList(),
-        resultClass: Class<T>
-    ): ChangeStreamFlow<T> = ChangeStreamFlow(wrapped.watch(clientSession.wrapped, pipeline, resultClass))
-
-    /**
-     * Creates a change stream for this client.
-     *
-     * @param T the target document type of the iterable.
-     * @param pipeline the aggregation pipeline to apply to the change stream, defaults to an empty pipeline.
-     * @return the change stream iterable
-     * @see [Change Streams](https://dochub.mongodb.org/changestreams]
-     */
-    public inline fun <reified T : Any> watch(pipeline: List<Bson> = emptyList()): ChangeStreamFlow<T> =
-        watch(pipeline, T::class.java)
-
-    /**
-     * Creates a change stream for this client.
-     *
-     * @param T the target document type of the iterable.
-     * @param clientSession the client session with which to associate this operation
-     * @param pipeline the aggregation pipeline to apply to the change stream, defaults to an empty pipeline.
-     * @return the change stream iterable
-     * @see [Change Streams](https://dochub.mongodb.org/changestreams]
-     */
-    public inline fun <reified T : Any> watch(
-        clientSession: ClientSession,
-        pipeline: List<Bson> = emptyList()
-    ): ChangeStreamFlow<T> = watch(clientSession, pipeline, T::class.java)
 }
 
 /**
@@ -299,5 +117,4 @@
  * @return the options
  */
 public fun ClientSessionOptions.Builder.defaultTimeout(defaultTimeout: Long): ClientSessionOptions.Builder =
-    this.apply { defaultTimeout(defaultTimeout, TimeUnit.MILLISECONDS) }
->>>>>>> a16373e8
+    this.apply { defaultTimeout(defaultTimeout, TimeUnit.MILLISECONDS) }