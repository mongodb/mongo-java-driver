/*
 * Copyright 2008-present MongoDB, Inc.
 *
 * Licensed under the Apache License, Version 2.0 (the "License");
 * you may not use this file except in compliance with the License.
 * You may obtain a copy of the License at
 *
 *   http://www.apache.org/licenses/LICENSE-2.0
 *
 * Unless required by applicable law or agreed to in writing, software
 * distributed under the License is distributed on an "AS IS" BASIS,
 * WITHOUT WARRANTIES OR CONDITIONS OF ANY KIND, either express or implied.
 * See the License for the specific language governing permissions and
 * limitations under the License.
 */
package com.mongodb.client.model.search;

import com.mongodb.MongoClientSettings;
import com.mongodb.client.model.geojson.Point;
import com.mongodb.client.model.geojson.Position;
import org.bson.BsonArray;
import org.bson.BsonBoolean;
import org.bson.BsonDateTime;
import org.bson.BsonDocument;
import org.bson.BsonDouble;
import org.bson.BsonInt32;
import org.bson.BsonInt64;
import org.bson.BsonString;
import org.bson.Document;
import org.junit.jupiter.api.Test;

import java.time.Duration;
import java.time.Instant;

import static com.mongodb.client.model.search.FuzzySearchOptions.fuzzySearchOptions;
import static com.mongodb.client.model.search.SearchPath.fieldPath;
import static com.mongodb.client.model.search.SearchPath.wildcardPath;
import static com.mongodb.client.model.search.SearchScore.boost;
import static java.util.Arrays.asList;
import static java.util.Collections.emptyList;
import static java.util.Collections.singleton;
import static java.util.Collections.singletonList;
import static org.junit.jupiter.api.Assertions.assertAll;
import static org.junit.jupiter.api.Assertions.assertEquals;
import static org.junit.jupiter.api.Assertions.assertThrows;

final class SearchOperatorTest {
    @Test
    void of() {
        assertAll(
                () -> assertEquals(
                        docExamplePredefined()
                                .toBsonDocument(),
                        SearchOperator.of(docExampleCustom())
                                .toBsonDocument()
                ),
                () -> assertEquals(
                        docExamplePredefined()
                                .score(boost(2))
                                .toBsonDocument(),
                        SearchOperator.of(docExampleCustom())
                                .score(boost(2))
                                .toBsonDocument()
                )
        );
    }

    @Test
    void compound() {
        assertAll(
                // combinations must not be empty
                () -> assertThrows(IllegalArgumentException.class, () ->
                        SearchOperator.compound().must(emptyList())
                ),
                () -> assertThrows(IllegalArgumentException.class, () ->
                        SearchOperator.compound().mustNot(emptyList())
                ),
                () -> assertThrows(IllegalArgumentException.class, () ->
                        SearchOperator.compound().should(emptyList())
                ),
                () -> assertThrows(IllegalArgumentException.class, () ->
                        SearchOperator.compound().filter(emptyList())
                ),
                () -> assertEquals(
                        new BsonDocument("compound", new BsonDocument()
                                .append("must", new BsonArray(singletonList(SearchOperator.exists(fieldPath("fieldName1")).toBsonDocument())))
                                .append("mustNot", new BsonArray(singletonList(SearchOperator.exists(fieldPath("fieldName2"))
                                        .score(boost(0.1f)).toBsonDocument())))
                                .append("should", new BsonArray(asList(
                                        SearchOperator.exists(fieldPath("fieldName3")).toBsonDocument(),
                                        SearchOperator.exists(fieldPath("fieldName4")).toBsonDocument(),
                                        SearchOperator.exists(fieldPath("fieldName5")).toBsonDocument())))
                                .append("filter", new BsonArray(singletonList(SearchOperator.exists(fieldPath("fieldName6")).toBsonDocument())))
                                .append("minimumShouldMatch", new BsonInt32(1))
                        ),
                        SearchOperator.compound()
                                .must(singleton(SearchOperator.exists(fieldPath("fieldName1"))))
                                .mustNot(singleton(SearchOperator.exists(fieldPath("fieldName2"))
                                        .score(boost(0.1f))))
                                .should(singleton(SearchOperator.exists(fieldPath("fieldName3"))))
                                // appends to the existing operators combined with the same rule
                                .should(asList(
                                        SearchOperator.exists(fieldPath("fieldName4")),
                                        SearchOperator.exists(fieldPath("fieldName5"))))
                                .minimumShouldMatch(2)
                                // overrides the previous value
                                .minimumShouldMatch(1)
                                .filter(singleton(SearchOperator.exists(fieldPath("fieldName6"))))
                                .toBsonDocument()
                ),
                () -> assertEquals(
                        new BsonDocument("compound", new BsonDocument(
                                "filter", new BsonArray(singletonList(
                                SearchOperator.compound().filter(singleton(
                                        SearchOperator.exists(fieldPath("fieldName")))).toBsonDocument())))
                        ),
                        SearchOperator.compound().filter(singleton(
                                // nested compound operators are allowed
                                SearchOperator.compound().filter(singleton(
                                        SearchOperator.exists(fieldPath("fieldName"))))))
                                .toBsonDocument()
                )
        );
    }

    @Test
    void exists() {
        assertAll(
                () -> assertEquals(
                        docExampleCustom()
                                .toBsonDocument(),
                        docExamplePredefined()
                                .toBsonDocument()
                ),
                () -> assertEquals(
                        new BsonDocument("exists", new BsonDocument("path", new BsonString(fieldPath("fieldName").toValue()))),
                        SearchOperator.exists(
                                fieldPath("fieldName")
                                        // multi must be ignored
                                        .multi("analyzerName"))
                                .toBsonDocument()
                )
        );
    }

    @Test
    void text() {
        assertAll(
                () -> assertThrows(IllegalArgumentException.class, () ->
                        // queries must not be empty
                        SearchOperator.text(singleton(fieldPath("fieldName")), emptyList())
                ),
                () -> assertThrows(IllegalArgumentException.class, () ->
                        // paths must not be empty
                        SearchOperator.text(emptyList(), singleton("term"))
                ),
                () -> assertEquals(
                        new BsonDocument("text",
                                new BsonDocument("path", fieldPath("fieldName").toBsonValue())
                                        .append("query", new BsonString("term"))
                        ),
                        SearchOperator.text(
                                fieldPath("fieldName"),
                                "term")
                                .toBsonDocument()
                ),
                () -> assertEquals(
                        new BsonDocument("text",
                                new BsonDocument("path", new BsonArray(asList(
                                        fieldPath("fieldName").toBsonValue(),
                                        wildcardPath("wildc*rd").toBsonValue())))
                                        .append("query", new BsonArray(asList(
                                                new BsonString("term1"),
                                                new BsonString("term2"))))
                        ),
                        SearchOperator.text(
                                asList(
                                        fieldPath("fieldName"),
                                        wildcardPath("wildc*rd")),
                                asList(
                                        "term1",
                                        "term2"))
                                .toBsonDocument()
                ),
                () -> assertEquals(
                        new BsonDocument("text",
                                new BsonDocument("path", fieldPath("fieldName").toBsonValue())
                                        .append("query", new BsonString("term"))
                                        .append("synonyms", new BsonString("synonymMappingName"))
                        ),
                        SearchOperator.text(
                                singleton(fieldPath("fieldName")),
                                singleton("term"))
                                .fuzzy(fuzzySearchOptions())
                                // synonyms overrides fuzzy
                                .synonyms("synonymMappingName")
                                .toBsonDocument()
                ),
                () -> assertEquals(
                        new BsonDocument("text",
                                new BsonDocument("path", fieldPath("fieldName").toBsonValue())
                                        .append("query", new BsonString("term"))
                                        .append("fuzzy", new BsonDocument())
                        ),
                        SearchOperator.text(
                                singleton(fieldPath("fieldName")),
                                singleton("term"))
                                .synonyms("synonymMappingName")
                                // fuzzy overrides synonyms
                                .fuzzy()
                                .toBsonDocument()
                )
        );
    }

    @Test
    void autocomplete() {
        assertAll(
                () -> assertThrows(IllegalArgumentException.class, () ->
                        // queries must not be empty
                        SearchOperator.autocomplete(fieldPath("fieldName"), emptyList())
                ),
                () -> assertEquals(
                        new BsonDocument("autocomplete",
                                new BsonDocument("path", fieldPath("fieldName").toBsonValue())
                                        .append("query", new BsonString("term"))
                        ),
                        SearchOperator.autocomplete(
                                fieldPath("fieldName"),
                                "term")
                                .toBsonDocument()
                ),
                () -> assertEquals(
                        new BsonDocument("autocomplete",
                                new BsonDocument("path", fieldPath("fieldName").toBsonValue())
                                        .append("query", new BsonArray(asList(
                                                new BsonString("term1"),
                                                new BsonString("term2"))))
                        ),
                        SearchOperator.autocomplete(
                                fieldPath("fieldName")
                                        // multi must be ignored
                                        .multi("analyzerName"),
                                asList(
                                        "term1",
                                        "term2"))
                                .toBsonDocument()
                ),
                () -> assertEquals(
                        new BsonDocument("autocomplete",
                                new BsonDocument("path", fieldPath("fieldName").toBsonValue())
                                        .append("query", new BsonString("term"))
                                        .append("fuzzy", new BsonDocument()
                                                .append("maxExpansions", new BsonInt32(10))
                                                .append("maxEdits", new BsonInt32(1)))
                                        .append("tokenOrder", new BsonString("any"))
                        ),
                        SearchOperator.autocomplete(
                                fieldPath("fieldName")
                                        // multi must be ignored
                                        .multi("analyzerName"),
                                        singleton("term"))
                                .fuzzy(fuzzySearchOptions()
                                        .maxExpansions(10)
                                        .maxEdits(1))
                                .sequentialTokenOrder()
                                // anyTokenOrder overrides sequentialTokenOrder
                                .anyTokenOrder()
                                .toBsonDocument()
                )
        );
    }

    @Test
    void numberRange() {
        assertAll(
                () -> assertThrows(IllegalArgumentException.class, () ->
                        // queries must not be empty
                        SearchOperator.numberRange(emptyList())
                ),
                () -> assertEquals(
                        new BsonDocument("range",
                                new BsonDocument("path", fieldPath("fieldName").toBsonValue())
                                        .append("gt", new BsonDouble(Double.MIN_VALUE))
                        ),
                        SearchOperator.numberRange(
                                singleton(fieldPath("fieldName")
                                        // multi must be ignored
                                        .multi("analyzeName")))
                                .gteLte(-1, 1)
                                // overrides
                                .gt(Double.MIN_VALUE)
                                .toBsonDocument()
                ),
                () -> assertEquals(
                        new BsonDocument("range",
                                new BsonDocument("path", fieldPath("fieldName").toBsonValue())
                                        .append("lt", new BsonInt32(Integer.MAX_VALUE))
                        ),
                        SearchOperator.numberRange(
                                fieldPath("fieldName")
                                        // multi must be ignored
                                        .multi("analyzeName"))
                                .lt(Integer.MAX_VALUE)
                                .toBsonDocument()
                ),
                () -> assertEquals(
                        new BsonDocument("range",
                                new BsonDocument("path", fieldPath("fieldName").toBsonValue())
                                        .append("gte", new BsonDouble(Float.MIN_VALUE))
                                        .append("score", new BsonDocument("boost", new BsonDocument("value", new BsonDouble(0.5))))
                        ),
                        SearchOperator.numberRange(
                                fieldPath("fieldName"))
                                .gte(Float.MIN_VALUE)
                                .score(boost(0.5f))
                                .toBsonDocument()
                ),
                () -> assertEquals(
                        new BsonDocument("range",
                                new BsonDocument("path", fieldPath("fieldName").toBsonValue())
                                        .append("lte", new BsonInt64(Long.MAX_VALUE))
                        ),
                        SearchOperator.numberRange(
                                fieldPath("fieldName"))
                                .lte(Long.MAX_VALUE)
                                .toBsonDocument()
                ),
                () -> assertEquals(
                        new BsonDocument("range",
                                new BsonDocument("path", fieldPath("fieldName").toBsonValue())
                                        .append("gt", new BsonInt32(-1)).append("lt", new BsonInt32(1))
                        ),
                        SearchOperator.numberRange(
                                fieldPath("fieldName"))
                                .gtLt(-1, 1)
                                .toBsonDocument()
                ),
                () -> assertEquals(
                        new BsonDocument("range",
                                new BsonDocument("path", fieldPath("fieldName").toBsonValue())
                                        .append("gte", new BsonInt32(-1)).append("lte", new BsonInt32(1))
                        ),
                        SearchOperator.numberRange(
                                fieldPath("fieldName"))
                                .gteLte(-1, 1)
                                .toBsonDocument()
                ),
                () -> assertEquals(
                        new BsonDocument("range",
                                new BsonDocument("path", fieldPath("fieldName").toBsonValue())
                                        .append("gt", new BsonInt32(-1)).append("lte", new BsonInt32(1))
                        ),
                        SearchOperator.numberRange(
                                fieldPath("fieldName"))
                                .gtLte(-1, 1)
                                .toBsonDocument()
                ),
                () -> assertEquals(
                        new BsonDocument("range",
                                new BsonDocument("path", fieldPath("fieldName").toBsonValue())
                                        .append("gte", new BsonInt32(-1)).append("lt", new BsonInt32(1))
                        ),
                        SearchOperator.numberRange(
                                fieldPath("fieldName"))
                                .gteLt(-1, 1)
                                .toBsonDocument()
                )
        );
    }

    @Test
    void dateRange() {
        assertAll(
                () -> assertThrows(IllegalArgumentException.class, () ->
                        // queries must not be empty
                        SearchOperator.dateRange(emptyList())
                ),
                () -> assertEquals(
                        new BsonDocument("range",
                                new BsonDocument("path", fieldPath("fieldName").toBsonValue())
                                        .append("gt", new BsonDateTime(0))
                        ),
                        SearchOperator.dateRange(
                                singleton(fieldPath("fieldName")
                                        // multi must be ignored
                                        .multi("analyzeName")))
                                .gteLte(Instant.ofEpochMilli(-1), Instant.ofEpochMilli(1))
                                // overrides
                                .gt(Instant.EPOCH)
                                .toBsonDocument()
                ),
                () -> assertEquals(
                        new BsonDocument("range",
                                new BsonDocument("path", fieldPath("fieldName").toBsonValue())
                                        .append("lt", new BsonDateTime(0))
                        ),
                        SearchOperator.dateRange(
                                fieldPath("fieldName")
                                        // multi must be ignored
                                        .multi("analyzeName"))
                                .lt(Instant.EPOCH)
                                .toBsonDocument()
                ),
                () -> assertEquals(
                        new BsonDocument("range",
                                new BsonDocument("path", fieldPath("fieldName").toBsonValue())
                                        .append("gte", new BsonDateTime(0))
                                        .append("score", new BsonDocument("boost", new BsonDocument("value", new BsonDouble(0.5))))
                        ),
                        SearchOperator.dateRange(
                                fieldPath("fieldName"))
                                .gte(Instant.EPOCH)
                                .score(boost(0.5f))
                                .toBsonDocument()
                ),
                () -> assertEquals(
                        new BsonDocument("range",
                                new BsonDocument("path", fieldPath("fieldName").toBsonValue())
                                        .append("lte", new BsonDateTime(0))
                        ),
                        SearchOperator.dateRange(
                                fieldPath("fieldName"))
                                .lte(Instant.EPOCH)
                                .toBsonDocument()
                ),
                () -> assertEquals(
                        new BsonDocument("range",
                                new BsonDocument("path", fieldPath("fieldName").toBsonValue())
                                        .append("gt", new BsonDateTime(-1))
                                        .append("lt", new BsonDateTime(1))
                        ),
                        SearchOperator.dateRange(
                                fieldPath("fieldName"))
                                .gtLt(
                                        Instant.ofEpochMilli(-1),
                                        Instant.ofEpochMilli(1))
                                .toBsonDocument()
                ),
                () -> assertEquals(
                        new BsonDocument("range",
                                new BsonDocument("path", fieldPath("fieldName").toBsonValue())
                                        .append("gte", new BsonDateTime(-1))
                                        .append("lte", new BsonDateTime(1))
                        ),
                        SearchOperator.dateRange(
                                fieldPath("fieldName"))
                                .gteLte(
                                        Instant.ofEpochMilli(-1),
                                        Instant.ofEpochMilli(1))
                                .toBsonDocument()
                ),
                () -> assertEquals(
                        new BsonDocument("range",
                                new BsonDocument("path", fieldPath("fieldName").toBsonValue())
                                        .append("gt", new BsonDateTime(-1))
                                        .append("lte", new BsonDateTime(1))
                        ),
                        SearchOperator.dateRange(
                                fieldPath("fieldName"))
                                .gtLte(
                                        Instant.ofEpochMilli(-1),
                                        Instant.ofEpochMilli(1))
                                .toBsonDocument()
                ),
                () -> assertEquals(
                        new BsonDocument("range",
                                new BsonDocument("path", fieldPath("fieldName").toBsonValue())
                                        .append("gte", new BsonDateTime(-1))
                                        .append("lt", new BsonDateTime(1))
                        ),
                        SearchOperator.dateRange(
                                fieldPath("fieldName"))
                                .gteLt(
                                        Instant.ofEpochMilli(-1),
                                        Instant.ofEpochMilli(1))
                                .toBsonDocument()
                )
        );
    }

    @Test
    void near() {
        assertAll(
                () -> assertThrows(IllegalArgumentException.class, () ->
                        // paths must not be empty
                        SearchOperator.near(new Point(new Position(0, 0)), 1, emptyList())
                ),
                () -> assertEquals(
                        new BsonDocument("near",
                                new BsonDocument("origin", new BsonInt32(0))
                                        .append("path", new BsonString(fieldPath("fieldName1").toValue()))
                                        .append("pivot", new BsonDouble(1.5))
                        ),
                        SearchOperator.near(
                                0,
                                1.5,
                                fieldPath("fieldName1")
                                        // multi must be ignored
                                        .multi("analyzeName"))
                                .toBsonDocument(BsonDocument.class, MongoClientSettings.getDefaultCodecRegistry())
                ),
                () -> assertEquals(
                        new BsonDocument("near",
                                new BsonDocument("origin", new BsonDouble(1.5))
                                        .append("path", new BsonArray(asList(
                                                new BsonString(fieldPath("fieldName1").toValue()),
                                                new BsonString(fieldPath("fieldName2").toValue()))))
                                        .append("pivot", new BsonDouble(1.5))
                        ),
                        SearchOperator.near(
                                1.5,
                                1.5,
                                asList(
                                        fieldPath("fieldName1"),
                                        fieldPath("fieldName2")))
                                .toBsonDocument(BsonDocument.class, MongoClientSettings.getDefaultCodecRegistry())
                ),
                () -> assertEquals(
                        new BsonDocument("near",
                                new BsonDocument("origin", new BsonDateTime(Instant.EPOCH.toEpochMilli()))
                                        .append("path", new BsonString(fieldPath("fieldName1").toValue()))
                                        .append("pivot", new BsonInt64(3))
                        ),
                        SearchOperator.near(
                                Instant.EPOCH,
                                Duration.ofMillis(3),
                                fieldPath("fieldName1")
                                        // multi must be ignored
                                        .multi("analyzeName"))
                                .toBsonDocument(BsonDocument.class, MongoClientSettings.getDefaultCodecRegistry())
                ),
                () -> assertEquals(
                        new BsonDocument("near",
                                new BsonDocument("origin", new BsonDateTime(Instant.EPOCH.toEpochMilli()))
                                        .append("path", new BsonArray(asList(
                                                new BsonString(fieldPath("fieldName1").toValue()),
                                                new BsonString(fieldPath("fieldName2").toValue()))))
                                        .append("pivot", new BsonInt64(3))
                        ),
                        SearchOperator.near(
                                Instant.EPOCH,
                                Duration.ofMillis(3),
                                fieldPath("fieldName1"),
                                fieldPath("fieldName2"))
                                .toBsonDocument(BsonDocument.class, MongoClientSettings.getDefaultCodecRegistry())
                ),
                () -> assertEquals(
                        new BsonDocument("near",
                                new BsonDocument("origin", new BsonDocument("type", new BsonString("Point"))
                                        .append("coordinates", new BsonArray(asList(new BsonDouble(1), new BsonDouble(2)))))
                                        .append("path", new BsonString(fieldPath("fieldName1").toValue()))
                                        .append("pivot", new BsonDouble(1.5))
                        ),
                        SearchOperator.near(
                                new Point(
                                        new Position(1, 2)),
                                1.5,
                                fieldPath("fieldName1")
                                    // multi must be ignored
                                    .multi("analyzeName"))
                                .toBsonDocument(BsonDocument.class, MongoClientSettings.getDefaultCodecRegistry())
                ),
                () -> assertEquals(
                        new BsonDocument("near",
                                new BsonDocument("origin", new BsonDocument("type", new BsonString("Point"))
                                        .append("coordinates", new BsonArray(asList(new BsonDouble(1), new BsonDouble(2)))))
                                        .append("path", new BsonArray(asList(
                                                new BsonString(fieldPath("fieldName1").toValue()),
                                                new BsonString(fieldPath("fieldName2").toValue()))))
                                        .append("pivot", new BsonDouble(1.5))
                        ),
                        SearchOperator.near(
                                new Point(
                                        new Position(1, 2)),
                                1.5,
                                asList(
                                        fieldPath("fieldName1"),
                                        fieldPath("fieldName2")))
                                .toBsonDocument(BsonDocument.class, MongoClientSettings.getDefaultCodecRegistry())
                )
        );
    }

    @Test
<<<<<<< HEAD
    void wildcard() {
        assertAll(
                () -> assertThrows(IllegalArgumentException.class, () ->
                        // queries must not be empty
                        SearchOperator.wildcard(emptyList(), singleton(fieldPath("fieldName")))
                ),
                () -> assertThrows(IllegalArgumentException.class, () ->
                        // paths must not be empty
                        SearchOperator.wildcard(singleton("term"), emptyList())
                ),
                () -> assertEquals(
                        new BsonDocument("wildcard",
                                new BsonDocument("query", new BsonString("term"))
                                        .append("path", fieldPath("fieldName").toBsonValue())
                        ),
                        SearchOperator.wildcard(
                                        "term",
                                        fieldPath("fieldName"))
                                .toBsonDocument()
                ),
                () -> assertEquals(
                        new BsonDocument("wildcard",
                                new BsonDocument("query", new BsonArray(asList(
                                        new BsonString("term1"),
                                        new BsonString("term2"))))
                                        .append("path", new BsonArray(asList(
                                                fieldPath("fieldName").toBsonValue(),
                                                wildcardPath("wildc*rd").toBsonValue())))
                        ),
                        SearchOperator.wildcard(
                                        asList(
                                                "term1",
                                                "term2"),
                                        asList(
                                                fieldPath("fieldName"),
                                                wildcardPath("wildc*rd")))
                                .toBsonDocument()
                ),
                () -> assertEquals(
                        new BsonDocument("wildcard",
                                new BsonDocument("query", new BsonString("term"))
                                        .append("path", fieldPath("fieldName").toBsonValue())
                                        .append("allowAnalyzedField", new BsonBoolean(true))
                        ),
                        SearchOperator.wildcard(
                                        singleton("term"),
                                        singleton(fieldPath("fieldName")))
                                .allowAnalyzedField(true)
=======
    void phrase() {
        assertAll(
                () -> assertThrows(IllegalArgumentException.class, () ->
                        // queries must not be empty
                        SearchOperator.phrase(singleton(fieldPath("fieldName")), emptyList())
                ),
                () -> assertThrows(IllegalArgumentException.class, () ->
                        // paths must not be empty
                        SearchOperator.phrase(emptyList(), singleton("term"))
                ),
                () -> assertEquals(
                        new BsonDocument("phrase",
                                new BsonDocument("path", fieldPath("fieldName").toBsonValue())
                                        .append("query", new BsonString("term"))
                        ),
                        SearchOperator.phrase(
                                fieldPath("fieldName"),
                                "term")
                                .toBsonDocument()
                ),
                () -> assertEquals(
                        new BsonDocument("phrase",
                                new BsonDocument("path", new BsonArray(asList(
                                        fieldPath("fieldName").toBsonValue(),
                                        wildcardPath("wildc*rd").toBsonValue())))
                                        .append("query", new BsonArray(asList(
                                                new BsonString("term1"),
                                                new BsonString("term2"))))
                        ),
                        SearchOperator.phrase(
                                        asList(
                                                fieldPath("fieldName"),
                                                wildcardPath("wildc*rd")),
                                        asList(
                                                "term1",
                                                "term2"))
                                .toBsonDocument()
                ),
                () -> assertEquals(
                        new BsonDocument("phrase",
                                new BsonDocument("path", fieldPath("fieldName").toBsonValue())
                                        .append("query", new BsonString("term"))
                                        .append("synonyms", new BsonString("synonymMappingName"))
                        ),
                        SearchOperator.phrase(
                                singleton(fieldPath("fieldName")),
                                singleton("term"))
                                .synonyms("synonymMappingName")
                                .toBsonDocument()
                ),
                () -> assertEquals(
                        new BsonDocument("phrase",
                                new BsonDocument("path", fieldPath("fieldName").toBsonValue())
                                        .append("query", new BsonString("term"))
                                        .append("synonyms", new BsonString("synonymMappingName"))
                                        .append("slop", new BsonInt32(5))
                        ),
                        SearchOperator.phrase(
                                singleton(fieldPath("fieldName")),
                                singleton("term"))
                                .synonyms("synonymMappingName")
                                .slop(5)
>>>>>>> 8c49e380
                                .toBsonDocument()
                )
        );
    }

<<<<<<< HEAD

=======
>>>>>>> 8c49e380
    private static SearchOperator docExamplePredefined() {
        return SearchOperator.exists(
                fieldPath("fieldName"));
    }

    private static Document docExampleCustom() {
        return new Document("exists",
                new Document("path", fieldPath("fieldName").toValue()));
    }
}<|MERGE_RESOLUTION|>--- conflicted
+++ resolved
@@ -19,7 +19,6 @@
 import com.mongodb.client.model.geojson.Point;
 import com.mongodb.client.model.geojson.Position;
 import org.bson.BsonArray;
-import org.bson.BsonBoolean;
 import org.bson.BsonDateTime;
 import org.bson.BsonDocument;
 import org.bson.BsonDouble;
@@ -583,7 +582,6 @@
     }
 
     @Test
-<<<<<<< HEAD
     void wildcard() {
         assertAll(
                 () -> assertThrows(IllegalArgumentException.class, () ->
@@ -621,18 +619,11 @@
                                                 fieldPath("fieldName"),
                                                 wildcardPath("wildc*rd")))
                                 .toBsonDocument()
-                ),
-                () -> assertEquals(
-                        new BsonDocument("wildcard",
-                                new BsonDocument("query", new BsonString("term"))
-                                        .append("path", fieldPath("fieldName").toBsonValue())
-                                        .append("allowAnalyzedField", new BsonBoolean(true))
-                        ),
-                        SearchOperator.wildcard(
-                                        singleton("term"),
-                                        singleton(fieldPath("fieldName")))
-                                .allowAnalyzedField(true)
-=======
+                )
+        );
+    }
+
+    @Test
     void phrase() {
         assertAll(
                 () -> assertThrows(IllegalArgumentException.class, () ->
@@ -695,16 +686,11 @@
                                 singleton("term"))
                                 .synonyms("synonymMappingName")
                                 .slop(5)
->>>>>>> 8c49e380
-                                .toBsonDocument()
-                )
-        );
-    }
-
-<<<<<<< HEAD
-
-=======
->>>>>>> 8c49e380
+                                .toBsonDocument()
+                )
+        );
+    }
+
     private static SearchOperator docExamplePredefined() {
         return SearchOperator.exists(
                 fieldPath("fieldName"));
