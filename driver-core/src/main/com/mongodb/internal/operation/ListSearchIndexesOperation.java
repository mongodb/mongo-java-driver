/*
 * Copyright 2008-present MongoDB, Inc.
 *
 * Licensed under the Apache License, Version 2.0 (the "License");
 * you may not use this file except in compliance with the License.
 * You may obtain a copy of the License at
 *
 *   http://www.apache.org/licenses/LICENSE-2.0
 *
 * Unless required by applicable law or agreed to in writing, software
 * distributed under the License is distributed on an "AS IS" BASIS,
 * WITHOUT WARRANTIES OR CONDITIONS OF ANY KIND, either express or implied.
 * See the License for the specific language governing permissions and
 * limitations under the License.
 */

package com.mongodb.internal.operation;

import com.mongodb.ExplainVerbosity;
import com.mongodb.MongoCommandException;
import com.mongodb.MongoNamespace;
import com.mongodb.client.model.Collation;
import com.mongodb.internal.async.AsyncBatchCursor;
import com.mongodb.internal.async.SingleResultCallback;
import com.mongodb.internal.binding.AsyncReadBinding;
import com.mongodb.internal.binding.ReadBinding;
import com.mongodb.internal.connection.OperationContext;
import com.mongodb.lang.NonNull;
import com.mongodb.lang.Nullable;
import org.bson.BsonDocument;
import org.bson.BsonString;
import org.bson.BsonValue;
import org.bson.codecs.Decoder;

import static com.mongodb.internal.operation.AsyncSingleBatchCursor.createEmptyAsyncSingleBatchCursor;
import static com.mongodb.internal.operation.CommandOperationHelper.isNamespaceError;
import static com.mongodb.internal.operation.SingleBatchCursor.createEmptySingleBatchCursor;
import static java.util.Collections.singletonList;


/**
 * An operation that lists Alas Search indexes with the help of {@value #STAGE_LIST_SEARCH_INDEXES} pipeline stage.
 *
 * <p>This class is not part of the public API and may be removed or changed at any time</p>
 */
public final class ListSearchIndexesOperation<T> implements ReadOperationExplainable<T> {
    private static final String COMMAND_NAME = "aggregate";
    private static final String STAGE_LIST_SEARCH_INDEXES = "$listSearchIndexes";
    private final MongoNamespace namespace;
    private final Decoder<T> decoder;
    @Nullable
    private final Boolean allowDiskUse;
    @Nullable
    private final Integer batchSize;
    @Nullable
    private final Collation collation;
    @Nullable
    private final BsonValue comment;
    @Nullable
    private final String indexName;
    private final boolean retryReads;

    public ListSearchIndexesOperation(final MongoNamespace namespace, final Decoder<T> decoder, @Nullable final String indexName,
                                      @Nullable final Integer batchSize, @Nullable final Collation collation,
                                      @Nullable final BsonValue comment,
                                      @Nullable final Boolean allowDiskUse, final boolean retryReads) {
        this.namespace = namespace;
        this.decoder = decoder;
        this.allowDiskUse = allowDiskUse;
        this.batchSize = batchSize;
        this.collation = collation;
        this.comment = comment;
        this.indexName = indexName;
        this.retryReads = retryReads;
    }

    @Override
    public String getCommandName() {
        return COMMAND_NAME;
    }

    @Override
<<<<<<< HEAD
    public BatchCursor<T> execute(final ReadBinding binding, final OperationContext operationContext) {
=======
    public MongoNamespace getNamespace() {
        return namespace;
    }

    @Override
    public BatchCursor<T> execute(final ReadBinding binding) {
>>>>>>> eb670e34
        try {
            return asAggregateOperation().execute(binding, operationContext);
        } catch (MongoCommandException exception) {
            int cursorBatchSize = batchSize == null ? 0 : batchSize;
            if (!isNamespaceError(exception)) {
                throw exception;
            } else {
                return createEmptySingleBatchCursor(exception.getServerAddress(), cursorBatchSize);
            }
        }
    }

    @Override
    public void executeAsync(final AsyncReadBinding binding, final OperationContext operationContext, final SingleResultCallback<AsyncBatchCursor<T>> callback) {
        asAggregateOperation().executeAsync(binding, operationContext, (cursor, exception) -> {
            if (exception != null && !isNamespaceError(exception)) {
                callback.onResult(null, exception);
            } else if (exception != null) {
                callback.onResult(createEmptyAsyncSingleBatchCursor(batchSize == null ? 0 : batchSize), null);
            } else {
                callback.onResult(cursor, null);
            }
        });
    }

    @Override
    public <R> ReadOperationSimple<R> asExplainableOperation(@Nullable final ExplainVerbosity verbosity, final Decoder<R> resultDecoder) {
        return asAggregateOperation().asExplainableOperation(verbosity, resultDecoder);
    }

    private AggregateOperation<T> asAggregateOperation() {
        BsonDocument searchDefinition = getSearchDefinition();
        BsonDocument listSearchIndexesStage = new BsonDocument(STAGE_LIST_SEARCH_INDEXES, searchDefinition);
        return new AggregateOperation<>(namespace, singletonList(listSearchIndexesStage), decoder)
                .retryReads(retryReads)
                .collation(collation)
                .comment(comment)
                .allowDiskUse(allowDiskUse)
                .batchSize(batchSize);
    }

    @NonNull
    private BsonDocument getSearchDefinition() {
        if (indexName == null) {
            return new BsonDocument();
        }
        return new BsonDocument("name", new BsonString(indexName));
    }
}<|MERGE_RESOLUTION|>--- conflicted
+++ resolved
@@ -80,16 +80,12 @@
     }
 
     @Override
-<<<<<<< HEAD
-    public BatchCursor<T> execute(final ReadBinding binding, final OperationContext operationContext) {
-=======
     public MongoNamespace getNamespace() {
         return namespace;
     }
 
     @Override
-    public BatchCursor<T> execute(final ReadBinding binding) {
->>>>>>> eb670e34
+    public BatchCursor<T> execute(final ReadBinding binding, final OperationContext operationContext) {
         try {
             return asAggregateOperation().execute(binding, operationContext);
         } catch (MongoCommandException exception) {
