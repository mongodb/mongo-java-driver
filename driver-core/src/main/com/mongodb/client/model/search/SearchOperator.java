--- conflicted
+++ resolved
@@ -20,15 +20,12 @@
 import com.mongodb.annotations.Sealed;
 import com.mongodb.client.model.Aggregates;
 import com.mongodb.client.model.geojson.Point;
-<<<<<<< HEAD
 
 import java.util.UUID;
 
 import org.bson.BsonBinary;
 import org.bson.BsonNull;
-=======
 import org.bson.BsonDocument;
->>>>>>> 75cb0e6d
 import org.bson.BsonType;
 import org.bson.Document;
 import org.bson.conversions.Bson;
@@ -304,7 +301,6 @@
     }
 
     /**
-<<<<<<< HEAD
      * Returns a {@link SearchOperator} that checks whether a field matches a value you specify.
      *
      * @param path The indexed field to be searched.
@@ -392,7 +388,9 @@
     static EqualsSearchOperator equalsNull(final FieldSearchPath path) {
         return new SearchConstructibleBsonElement("equals", new Document("path", notNull("path", path).toValue())
                 .append("value", BsonNull.VALUE));
-=======
+    }
+
+    /**
      * Returns a {@link SearchOperator} that returns documents similar to input document.
      *
      * @param like The BSON document that is used to extract representative terms to query for.
@@ -432,7 +430,6 @@
         return new SearchConstructibleBsonElement("queryString",
                 new Document("defaultPath", defaultPath.toBsonValue())
                 .append("query", query));
->>>>>>> 75cb0e6d
     }
 
     /**
