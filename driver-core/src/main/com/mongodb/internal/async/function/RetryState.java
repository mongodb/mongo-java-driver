/*
 * Copyright 2008-present MongoDB, Inc.
 *
 * Licensed under the Apache License, Version 2.0 (the "License");
 * you may not use this file except in compliance with the License.
 * You may obtain a copy of the License at
 *
 *   http://www.apache.org/licenses/LICENSE-2.0
 *
 * Unless required by applicable law or agreed to in writing, software
 * distributed under the License is distributed on an "AS IS" BASIS,
 * WITHOUT WARRANTIES OR CONDITIONS OF ANY KIND, either express or implied.
 * See the License for the specific language governing permissions and
 * limitations under the License.
 */
package com.mongodb.internal.async.function;

import com.mongodb.MongoOperationTimeoutException;
import com.mongodb.annotations.NotThreadSafe;
import com.mongodb.internal.TimeoutContext;
import com.mongodb.internal.async.SingleResultCallback;
import com.mongodb.internal.async.function.LoopState.AttachmentKey;
import com.mongodb.lang.NonNull;
import com.mongodb.lang.Nullable;

import java.util.Optional;
import java.util.function.BiFunction;
import java.util.function.BiPredicate;
import java.util.function.Supplier;

import static com.mongodb.assertions.Assertions.assertFalse;
import static com.mongodb.assertions.Assertions.assertNotNull;
import static com.mongodb.assertions.Assertions.assertTrue;
import static com.mongodb.internal.TimeoutContext.createMongoTimeoutException;

/**
 * Represents both the state associated with a retryable activity and a handle that can be used to affect retrying, e.g.,
 * to {@linkplain #breakAndThrowIfRetryAnd(Supplier) break} it.
 * {@linkplain #attachment(AttachmentKey) Attachments} may be used by the associated retryable activity either
 * to preserve a state between attempts.
 *
 * <p>This class is not part of the public API and may be removed or changed at any time</p>
 *
 * @see RetryingSyncSupplier
 * @see RetryingAsyncCallbackSupplier
 */
@NotThreadSafe
public final class RetryState {
    public static final int RETRIES = 1;
    private static final int INFINITE_ATTEMPTS = Integer.MAX_VALUE;

    private final LoopState loopState;
    private final int attempts;
    @Nullable
    private final TimeoutContext timeoutContext;
    @Nullable
    private Throwable previouslyChosenException;

    /**
     * Creates a {@code RetryState} with a positive number of allowed retries. {@link Integer#MAX_VALUE} is a special value interpreted as
     * being unlimited.
     * <p>
     * If a timeout is not specified in the {@link TimeoutContext#hasTimeoutMS()}, the specified {@code retries} param acts as a fallback
     * bound. Otherwise, retries are unbounded until the timeout is reached.
     * <p>
     * It is possible to provide an additional {@code retryPredicate} in the {@link #doAdvanceOrThrow(Throwable, BiFunction, BiPredicate, boolean)} method,
     * which can be used to stop retrying based on a custom condition additionally to {@code retires} and {@link TimeoutContext}.
     * </p>
     *
     * @param retries A positive number of allowed retries. {@link Integer#MAX_VALUE} is a special value interpreted as being unlimited.
     * @param timeoutContext A timeout context that will be used to determine if the operation has timed out.
     * @see #attempts()
     */
    public static RetryState withRetryableState(final int retries, final TimeoutContext timeoutContext) {
        assertTrue(retries > 0);
        if (timeoutContext.hasTimeoutMS()){
            return new RetryState(INFINITE_ATTEMPTS, timeoutContext);
        }
        return new RetryState(retries, null);
    }

    public static RetryState withNonRetryableState() {
        return new RetryState(0, null);
    }

    /**
     * Creates a {@link RetryState} that does not limit the number of retries.
     * The number of attempts is limited iff {@link TimeoutContext#hasTimeoutMS()} is true and timeout has expired.
     * <p>
     * It is possible to provide an additional {@code retryPredicate} in the {@link #doAdvanceOrThrow(Throwable, BiFunction, BiPredicate, boolean)} method,
     * which can be used to stop retrying based on a custom condition additionally to {@code retires} and {@link TimeoutContext}.
     * </p>
     *
     * @param timeoutContext A timeout context that will be used to determine if the operation has timed out.
     * @see #attempts()
     */
    public RetryState(final TimeoutContext timeoutContext) {
        this(INFINITE_ATTEMPTS, timeoutContext);
    }

    /**
     * @param retries A non-negative number of allowed retries. {@link Integer#MAX_VALUE} is a special value interpreted as being unlimited.
     * @param timeoutContext A timeout context that will be used to determine if the operation has timed out.
     * @see #attempts()
     */
    private RetryState(final int retries, @Nullable final TimeoutContext timeoutContext) {
        assertTrue(retries >= 0);
        loopState = new LoopState();
        attempts = retries == INFINITE_ATTEMPTS ? INFINITE_ATTEMPTS : retries + 1;
        this.timeoutContext = timeoutContext;
    }

    /**
     * Advances this {@link RetryState} such that it represents the state of a new attempt.
     * If there is at least one more {@linkplain #attempts() attempt} left, it is consumed by this method.
     * Must not be called before the {@linkplain #isFirstAttempt() first attempt}, must be called before each subsequent attempt.
     * <p>
     * This method is intended to be used by code that generally does not handle {@link Error}s explicitly,
     * which is usually synchronous code.
     *
     * @param attemptException The exception produced by the most recent attempt.
     * It is passed to the {@code retryPredicate} and to the {@code exceptionTransformer}.
     * @param exceptionTransformer A function that chooses which exception to preserve as a prospective failed result of the associated
     * retryable activity and may also transform or mutate the exceptions.
     * The choice is between
     * <ul>
     *     <li>the previously chosen exception or {@code null} if none has been chosen
     *     (the first argument of the {@code exceptionTransformer})</li>
     *     <li>and the exception from the most recent attempt (the second argument of the {@code exceptionTransformer}).</li>
     * </ul>
     * The {@code exceptionTransformer} may either choose from its arguments, or return a different exception, a.k.a. transform,
     * but it must return a {@code @}{@link NonNull} value.
     * The {@code exceptionTransformer} is called once before (in the happens-before order) the {@code retryPredicate},
     * regardless of whether the {@code retryPredicate} is called. The result of the {@code exceptionTransformer} does not affect
     * what exception is passed to the {@code retryPredicate}.
     * @param retryPredicate {@code true} iff another attempt needs to be made. The {@code retryPredicate} is called not more than once
     * per attempt and only if all the following is true:
     * <ul>
     *     <li>{@code exceptionTransformer} completed normally;</li>
     *     <li>the most recent attempt is not the {@linkplain #isLastAttempt() last} one.</li>
     * </ul>
     * The {@code retryPredicate} accepts this {@link RetryState} and the exception from the most recent attempt,
     * and may mutate the exception. The {@linkplain RetryState} advances to represent the state of a new attempt
     * after (in the happens-before order) testing the {@code retryPredicate}, and only if the predicate completes normally.
     * @throws RuntimeException Iff any of the following is true:
     * <ul>
     *     <li>the {@code exceptionTransformer} completed abruptly;</li>
     *     <li>the most recent attempt is the {@linkplain #isLastAttempt() last} one;</li>
     *     <li>the {@code retryPredicate} completed abruptly;</li>
     *     <li>the {@code retryPredicate} is {@code false}.</li>
     * </ul>
     * The exception thrown represents the failed result of the associated retryable activity,
     * i.e., the caller must not do any more attempts.
     * @see #advanceOrThrow(Throwable, BiFunction, BiPredicate)
     */
    void advanceOrThrow(final RuntimeException attemptException, final BiFunction<Throwable, Throwable, Throwable> exceptionTransformer,
            final BiPredicate<RetryState, Throwable> retryPredicate) throws RuntimeException {
        try {
            doAdvanceOrThrow(attemptException, exceptionTransformer, retryPredicate, true);
        } catch (RuntimeException | Error unchecked) {
            throw unchecked;
        } catch (Throwable checked) {
            throw new AssertionError(checked);
        }
    }

    /**
     * This method is intended to be used by code that generally handles all {@link Throwable} types explicitly,
     * which is usually asynchronous code.
     *
     * @see #advanceOrThrow(RuntimeException, BiFunction, BiPredicate)
     */
    void advanceOrThrow(final Throwable attemptException, final BiFunction<Throwable, Throwable, Throwable> exceptionTransformer,
            final BiPredicate<RetryState, Throwable> retryPredicate) throws Throwable {
        doAdvanceOrThrow(attemptException, exceptionTransformer, retryPredicate, false);
    }

    /**
     * @param onlyRuntimeExceptions {@code true} iff the method must expect {@link #previouslyChosenException} and {@code attemptException} to be
     * {@link RuntimeException}s and must not explicitly handle other {@link Throwable} types, of which only {@link Error} is possible
     * as {@link RetryState} does not have any source of {@link Exception}s.
     */
    private void doAdvanceOrThrow(final Throwable attemptException,
            final BiFunction<Throwable, Throwable, Throwable> exceptionTransformer,
            final BiPredicate<RetryState, Throwable> retryPredicate,
            final boolean onlyRuntimeExceptions) throws Throwable {
        assertTrue(attempt() < attempts);
        assertNotNull(attemptException);
        if (attemptException instanceof MongoOperationTimeoutException) {
            throw attemptException;
        }
        if (onlyRuntimeExceptions) {
            assertTrue(isRuntime(attemptException));
        }
        assertTrue(!isFirstAttempt() || previouslyChosenException == null);
        Throwable newlyChosenException = transformException(previouslyChosenException, attemptException, onlyRuntimeExceptions, exceptionTransformer);

        if (isLastAttempt()) {
            previouslyChosenException = newlyChosenException;
            /*
             * The function of isLastIteration() is to indicate if retrying has been explicitly halted. Such a stop is not interpreted as
             * a timeout exception but as a deliberate cessation of retry attempts.
             */
            if (hasTimeoutMs() && !loopState.isLastIteration()) {
<<<<<<< HEAD
                previouslyChosenException = new MongoOperationTimeoutException("Retry attempt timed out.", previouslyChosenException);
=======
                previouslyChosenException = createMongoTimeoutException(
                        "MongoDB operation timed out during a retry attempt",
                        previouslyChosenException);
>>>>>>> 98c5bd47
            }
            throw previouslyChosenException;
        } else {
            // note that we must not update the state, e.g, `previouslyChosenException`, `loopState`, before calling `retryPredicate`
            boolean retry = shouldRetry(this, attemptException, newlyChosenException, onlyRuntimeExceptions, retryPredicate);
            previouslyChosenException = newlyChosenException;
            if (retry) {
                assertTrue(loopState.advance());
            } else {
                throw previouslyChosenException;
            }
        }
    }

    /**
     * @param onlyRuntimeExceptions See {@link #doAdvanceOrThrow(Throwable, BiFunction, BiPredicate, boolean)}.
     */
    private static Throwable transformException(@Nullable final Throwable previouslyChosenException, final Throwable attemptException,
            final boolean onlyRuntimeExceptions, final BiFunction<Throwable, Throwable, Throwable> exceptionTransformer) {
        if (onlyRuntimeExceptions && previouslyChosenException != null) {
            assertTrue(isRuntime(previouslyChosenException));
        }
        Throwable result;
        try {
            result = assertNotNull(exceptionTransformer.apply(previouslyChosenException, attemptException));
            if (onlyRuntimeExceptions) {
                assertTrue(isRuntime(result));
            }
        } catch (Throwable exceptionTransformerException) {
            if (onlyRuntimeExceptions && !isRuntime(exceptionTransformerException)) {
                throw exceptionTransformerException;
            }
            if (previouslyChosenException != null) {
                exceptionTransformerException.addSuppressed(previouslyChosenException);
            }
            exceptionTransformerException.addSuppressed(attemptException);
            throw exceptionTransformerException;
        }
        return result;
    }

    /**
     * @param readOnlyRetryState Must not be mutated by this method.
     * @param onlyRuntimeExceptions See {@link #doAdvanceOrThrow(Throwable, BiFunction, BiPredicate, boolean)}.
     */
    private boolean shouldRetry(final RetryState readOnlyRetryState, final Throwable attemptException, final Throwable newlyChosenException,
            final boolean onlyRuntimeExceptions, final BiPredicate<RetryState, Throwable> retryPredicate) {
        try {
            return retryPredicate.test(readOnlyRetryState, attemptException);
        } catch (Throwable retryPredicateException) {
            if (onlyRuntimeExceptions && !isRuntime(retryPredicateException)) {
                throw retryPredicateException;
            }
            retryPredicateException.addSuppressed(newlyChosenException);
            throw retryPredicateException;
        }
    }

    private static boolean isRuntime(@Nullable final Throwable exception) {
        return exception instanceof RuntimeException;
    }

    /**
     * This method is similar to the semantics of the
     * <a href="https://docs.oracle.com/javase/specs/jls/se8/html/jls-14.html#jls-14.15">{@code break} statement</a>, with the difference
     * that breaking results in throwing an exception because the retry loop has more than one iteration only if the first iteration fails.
     * Does nothing and completes normally if called during the {@linkplain #isFirstAttempt() first attempt}.
     * This method is useful when the associated retryable activity detects that a retry attempt should not happen
     * despite having been started. Must not be called more than once per {@link RetryState}.
     * <p>
     * If the {@code predicate} completes abruptly, this method also completes abruptly with the same exception but does not break retrying;
     * if the {@code predicate} is {@code true}, then the method breaks retrying and completes abruptly by throwing the exception that is
     * currently deemed to be a prospective failed result of the associated retryable activity. The thrown exception must also be used
     * by the caller to complete the ongoing attempt.
     * <p>
     * If this method is called from
     * {@linkplain RetryingSyncSupplier#RetryingSyncSupplier(RetryState, BiFunction, BiPredicate, Supplier)
     * retry predicate / failed result transformer}, the behavior is unspecified.
     *
     * @param predicate {@code true} iff retrying needs to be broken.
     * The {@code predicate} is not called during the {@linkplain #isFirstAttempt() first attempt}.
     * @throws RuntimeException Iff any of the following is true:
     * <ul>
     *     <li>the {@code predicate} completed abruptly;</li>
     *     <li>this method broke retrying.</li>
     * </ul>
     * The exception thrown represents the failed result of the associated retryable activity.
     * @see #breakAndCompleteIfRetryAnd(Supplier, SingleResultCallback)
     */
    public void breakAndThrowIfRetryAnd(final Supplier<Boolean> predicate) throws RuntimeException {
        assertFalse(loopState.isLastIteration());
        if (!isFirstAttempt()) {
            assertNotNull(previouslyChosenException);
            assertTrue(previouslyChosenException instanceof RuntimeException);
            RuntimeException localException = (RuntimeException) previouslyChosenException;
            try {
                if (predicate.get()) {
                    loopState.markAsLastIteration();
                }
            } catch (Exception predicateException) {
                predicateException.addSuppressed(localException);
                throw predicateException;
            }
            if (loopState.isLastIteration()) {
                throw localException;
            }
        }
    }

    /**
     * This method is intended to be used by callback-based code. It is similar to {@link #breakAndThrowIfRetryAnd(Supplier)},
     * but instead of throwing an exception, it relays it to the {@code callback}.
     * <p>
     * If this method is called from
     * {@linkplain RetryingAsyncCallbackSupplier#RetryingAsyncCallbackSupplier(RetryState, BiFunction, BiPredicate, com.mongodb.internal.async.function.AsyncCallbackSupplier)
     * retry predicate / failed result transformer}, the behavior is unspecified.
     *
     * @return {@code true} iff the {@code callback} was completed, which happens in the same situations in which
     * {@link #breakAndThrowIfRetryAnd(Supplier)} throws an exception. If {@code true} is returned, the caller must complete
     * the ongoing attempt.
     * @see #breakAndThrowIfRetryAnd(Supplier)
     */
    public boolean breakAndCompleteIfRetryAnd(final Supplier<Boolean> predicate, final SingleResultCallback<?> callback) {
        try {
            breakAndThrowIfRetryAnd(predicate);
            return false;
        } catch (Throwable t) {
            callback.onResult(null, t);
            return true;
        }
    }

    /**
     * This method is similar to
     * {@link RetryState#breakAndThrowIfRetryAnd(Supplier)} / {@link RetryState#breakAndCompleteIfRetryAnd(Supplier, SingleResultCallback)}.
     * The difference is that it allows the current attempt to continue, yet no more attempts will happen. Also, unlike the aforementioned
     * methods, this method has effect even if called during the {@linkplain #isFirstAttempt() first attempt}.
     */
    public void markAsLastAttempt() {
        loopState.markAsLastIteration();
    }

    /**
     * Returns {@code true} iff the current attempt is the first one, i.e., no retries have been made.
     *
     * @see #attempts()
     */
    public boolean isFirstAttempt() {
        return loopState.isFirstIteration();
    }

    /**
     * Returns {@code true} iff the current attempt is known to be the last one, i.e., it is known that no more retries will be made.
     * An attempt is known to be the last one iff any of the following applies:
     * <ul>
     *   <li>{@link #breakAndThrowIfRetryAnd(Supplier)} / {@link #breakAndCompleteIfRetryAnd(Supplier, SingleResultCallback)} / {@link #markAsLastAttempt()} was called.</li>
     *   <li>A timeout is set and has been reached.</li>
     *   <li>No timeout is set, and the number of {@linkplain #attempts() attempts} is limited, and the current attempt is the last one.</li>
     * </ul>
     *
     * @see #attempts()
     */
    public boolean isLastAttempt() {
        if (loopState.isLastIteration()){
            return true;
        }
        if (hasTimeoutMs()) {
           return assertNotNull(timeoutContext).hasExpired();
        }
        return attempt() == attempts - 1;
    }

    private boolean hasTimeoutMs() {
        return timeoutContext != null && timeoutContext.hasTimeoutMS();
    }

    /**
     * A 0-based attempt number.
     *
     * @see #attempts()
     */
    public int attempt() {
        return loopState.iteration();
    }

    /**
     * Returns a positive maximum number of attempts:
     * <ul>
     *     <li>0 if the number of retries is {@linkplain #RetryState(TimeoutContext) unlimited};</li>
     *     <li>1 if no retries are allowed;</li>
     *     <li>{@link #RetryState(int, TimeoutContext) retries} + 1 otherwise.</li>
     * </ul>
     *
     * @see #attempt()
     * @see #isFirstAttempt()
     * @see #isLastAttempt()
     */
    public int attempts() {
        return attempts == INFINITE_ATTEMPTS ? 0 : attempts;
    }

    /**
     * Returns the exception that is currently deemed to be a prospective failed result of the associated retryable activity.
     * Note that this exception is not necessary the one from the most recent failed attempt.
     * Returns an {@linkplain Optional#isEmpty() empty} {@link Optional} iff called during the {@linkplain #isFirstAttempt() first attempt}.
     * <p>
     * In synchronous code the returned exception is of the type {@link RuntimeException}.
     */
    public Optional<Throwable> exception() {
        assertTrue(previouslyChosenException == null || !isFirstAttempt());
        return Optional.ofNullable(previouslyChosenException);
    }

    /**
     * @see LoopState#attach(AttachmentKey, Object, boolean)
     */
    public <V> RetryState attach(final AttachmentKey<V> key, final V value, final boolean autoRemove) {
        loopState.attach(key, value, autoRemove);
        return this;
    }

    /**
     * @see LoopState#attachment(AttachmentKey)
     */
    public <V> Optional<V> attachment(final AttachmentKey<V> key) {
        return loopState.attachment(key);
    }

    @Override
    public String toString() {
        return "RetryState{"
                + "loopState=" + loopState
                + ", attempts=" + (attempts == INFINITE_ATTEMPTS ? "infinite" : attempts)
                + ", exception=" + previouslyChosenException
                + '}';
    }
}<|MERGE_RESOLUTION|>--- conflicted
+++ resolved
@@ -202,13 +202,9 @@
              * a timeout exception but as a deliberate cessation of retry attempts.
              */
             if (hasTimeoutMs() && !loopState.isLastIteration()) {
-<<<<<<< HEAD
-                previouslyChosenException = new MongoOperationTimeoutException("Retry attempt timed out.", previouslyChosenException);
-=======
                 previouslyChosenException = createMongoTimeoutException(
-                        "MongoDB operation timed out during a retry attempt",
+                        "Retry attempt timed out.",
                         previouslyChosenException);
->>>>>>> 98c5bd47
             }
             throw previouslyChosenException;
         } else {
