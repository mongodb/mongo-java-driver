/*
 * Copyright 2008-present MongoDB, Inc.
 *
 * Licensed under the Apache License, Version 2.0 (the "License");
 * you may not use this file except in compliance with the License.
 * You may obtain a copy of the License at
 *
 *   http://www.apache.org/licenses/LICENSE-2.0
 *
 * Unless required by applicable law or agreed to in writing, software
 * distributed under the License is distributed on an "AS IS" BASIS,
 * WITHOUT WARRANTIES OR CONDITIONS OF ANY KIND, either express or implied.
 * See the License for the specific language governing permissions and
 * limitations under the License.
 */

package com.mongodb.client;

import org.bson.BsonArray;
import org.bson.BsonDocument;
import org.bson.BsonString;
import org.bson.BsonValue;
import org.junit.runner.RunWith;
import org.junit.runners.Parameterized;
import util.JsonPoweredTestHelper;

import java.io.File;
import java.io.IOException;
import java.net.URISyntaxException;
import java.util.ArrayList;
import java.util.Collection;
import java.util.List;

import static com.mongodb.ClusterFixture.isServerlessTest;
import static com.mongodb.JsonTestServerVersionChecker.skipTest;
import static com.mongodb.client.Fixture.getDefaultDatabaseName;
import static org.junit.Assume.assumeFalse;

// See https://github.com/mongodb/specifications/tree/master/source/read-write-concern/tests/operation
@RunWith(Parameterized.class)
public abstract class AbstractWriteConcernOperationTest extends AbstractUnifiedTest {
    public AbstractWriteConcernOperationTest(final String filename, final String description, final String databaseName,
                                             final String collectionName, final BsonArray data, final BsonDocument definition,
                                             final boolean skipTest) {
<<<<<<< HEAD
        super(filename, description, databaseName, collectionName, data, definition, skipTest, true);
=======
        super(filename, description, databaseName, collectionName, data, definition, skipTest);
        assumeFalse(isServerlessTest());
>>>>>>> 2b621b3c
    }

    @Parameterized.Parameters(name = "{0}: {1}")
    public static Collection<Object[]> data() throws URISyntaxException, IOException {
        List<Object[]> data = new ArrayList<Object[]>();
        for (File file : JsonPoweredTestHelper.getTestFiles("/write-concern/operation")) {
            BsonDocument testDocument = JsonPoweredTestHelper.getTestDocument(file);

            for (BsonValue test : testDocument.getArray("tests")) {
                data.add(new Object[]{file.getName(), test.asDocument().getString("description").getValue(),
                        testDocument.getString("database_name", new BsonString(getDefaultDatabaseName())).getValue(),
                        testDocument.getString("collection_name", new BsonString("test")).getValue(),
                        testDocument.getArray("data"), test.asDocument(), skipTest(testDocument, test.asDocument())});
            }
        }
        return data;
    }
}<|MERGE_RESOLUTION|>--- conflicted
+++ resolved
@@ -42,12 +42,8 @@
     public AbstractWriteConcernOperationTest(final String filename, final String description, final String databaseName,
                                              final String collectionName, final BsonArray data, final BsonDocument definition,
                                              final boolean skipTest) {
-<<<<<<< HEAD
         super(filename, description, databaseName, collectionName, data, definition, skipTest, true);
-=======
-        super(filename, description, databaseName, collectionName, data, definition, skipTest);
         assumeFalse(isServerlessTest());
->>>>>>> 2b621b3c
     }
 
     @Parameterized.Parameters(name = "{0}: {1}")
