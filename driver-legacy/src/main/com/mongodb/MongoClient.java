/*
 * Copyright 2008-present MongoDB, Inc.
 *
 * Licensed under the Apache License, Version 2.0 (the "License");
 * you may not use this file except in compliance with the License.
 * You may obtain a copy of the License at
 *
 *   http://www.apache.org/licenses/LICENSE-2.0
 *
 * Unless required by applicable law or agreed to in writing, software
 * distributed under the License is distributed on an "AS IS" BASIS,
 * WITHOUT WARRANTIES OR CONDITIONS OF ANY KIND, either express or implied.
 * See the License for the specific language governing permissions and
 * limitations under the License.
 */

package com.mongodb;

import com.mongodb.client.ChangeStreamIterable;
import com.mongodb.client.ClientSession;
import com.mongodb.client.ListDatabasesIterable;
import com.mongodb.client.MongoDatabase;
import com.mongodb.client.MongoIterable;
import com.mongodb.client.internal.Clusters;
import com.mongodb.client.internal.MongoClientImpl;
import com.mongodb.client.internal.OperationExecutor;
import com.mongodb.connection.ClusterConnectionMode;
import com.mongodb.connection.ClusterDescription;
import com.mongodb.connection.ClusterSettings;
import com.mongodb.event.ClusterListener;
import com.mongodb.internal.IgnorableRequestContext;
import com.mongodb.internal.TimeoutContext;
import com.mongodb.internal.TimeoutSettings;
import com.mongodb.internal.binding.ConnectionSource;
import com.mongodb.internal.binding.ReadWriteBinding;
import com.mongodb.internal.binding.SingleServerBinding;
import com.mongodb.internal.connection.Cluster;
import com.mongodb.internal.connection.Connection;
import com.mongodb.internal.connection.NoOpSessionContext;
import com.mongodb.internal.connection.OperationContext;
import com.mongodb.internal.connection.StreamFactoryFactory;
import com.mongodb.internal.diagnostics.logging.Logger;
import com.mongodb.internal.diagnostics.logging.Loggers;
import com.mongodb.internal.session.ServerSessionPool;
import com.mongodb.internal.thread.DaemonThreadFactory;
import com.mongodb.internal.validator.NoOpFieldNameValidator;
import com.mongodb.lang.Nullable;
import org.bson.BsonArray;
import org.bson.BsonDocument;
import org.bson.BsonInt64;
import org.bson.BsonString;
import org.bson.Document;
import org.bson.codecs.BsonDocumentCodec;
import org.bson.codecs.configuration.CodecRegistry;
import org.bson.conversions.Bson;

import java.io.Closeable;
import java.util.List;
import java.util.concurrent.ConcurrentHashMap;
import java.util.concurrent.ConcurrentLinkedQueue;
import java.util.concurrent.ConcurrentMap;
import java.util.concurrent.ExecutorService;
import java.util.concurrent.Executors;
import java.util.concurrent.ScheduledExecutorService;
import java.util.concurrent.atomic.AtomicBoolean;
import java.util.stream.Collectors;

import static com.mongodb.assertions.Assertions.notNull;
import static com.mongodb.internal.connection.ServerAddressHelper.createServerAddress;
import static com.mongodb.internal.connection.ServerAddressHelper.getInetAddressResolver;
import static com.mongodb.internal.connection.StreamFactoryHelper.getSyncStreamFactoryFactory;
import static java.lang.String.format;
import static java.util.Collections.singletonList;
import static java.util.concurrent.TimeUnit.SECONDS;

/**
 * <p>A MongoDB client with internal connection pooling. For most applications, you should have one MongoClient instance for the entire
 * JVM.
 * <p>The following are equivalent, and all connect to the local database running on the default port:</p>
 * <pre>
 * new MongoClient()
 * new MongoClient("mongodb://localhost")
 * new MongoClient("mongodb://localhost:27017");
 * new MongoClient(MongoClientSettings.builder()
 *   .applyConnectionString("mongodb://localhost")
 *   .build())
 * </pre>
 * <p>You can connect to a <a href="https://www.mongodb.com/docs/manual/replication/">replica set</a> by passing a
 * list of servers to a MongoClient constructor. For example:</p>
 * <pre>
 * new MongoClient("mongodb://localhost:27017,localhost:27018,localhost:27019")
 * new MongoClient(MongoClientSettings.builder()
 *   .applyConnectionString("mongodb://localhost:27017,localhost:27018,localhost:27019")
 *   .build())
 * </pre>
 * <p>You can connect to a sharded cluster using the same constructor invocations.  MongoClient will auto-detect whether the servers are a
 * list of replica set members or a list of mongos servers.</p>
 *
 * <p>By default, all read and write operations will be made on the primary, but it's possible to read from secondaries by changing the read
 * preference:</p>
 * <pre>
 * new MongoClient("mongodb://localhost:27017,localhost:27018,localhost:27019?readPreference=primary")
 * new MongoClient(MongoClientSettings.builder()
 *   .applyConnectionString("mongodb://localhost:27017,localhost:27018,localhost:27019/?readPreference=primary")
 *   .build())
 * new MongoClient(MongoClientSettings.builder()
 *   .applyConnectionString("mongodb://localhost:27017,localhost:27018,localhost:27019")
 *   .readPreference(ReadPreference.primary())
 *   .build())
 * </pre>
 * <p>By default, all write operations will wait for acknowledgment by the server, as the default write concern is {@code
 * WriteConcern.ACKNOWLEDGED}.  It's possible to change this with a setting:</p>
 * <pre>
 * new MongoClient("mongodb://localhost:27017,localhost:27018,localhost:27019?w=majority")
 * new MongoClient(MongoClientSettings.builder()
 *   .applyConnectionString("mongodb://localhost:27017,localhost:27018,localhost:27019/?w=majority")
 *   .build())
 * new MongoClient(MongoClientSettings.builder()
 *   .applyConnectionString("mongodb://localhost:27017,localhost:27018,localhost:27019")
 *   .writeConcern(WriteConcern.MAJORITY)
 *   .build())
 * </pre>
 * <p>In general, users of this class will pick up all of the default options specified in {@code MongoClientSettings}.
 *
 * @see ConnectionString
 * @see MongoClientSettings
 * @since 2.10.0
 */
public class MongoClient implements Closeable {
    private static final Logger LOGGER = Loggers.getLogger("client");

    private final ConcurrentMap<String, DB> dbCache = new ConcurrentHashMap<>();

    private final MongoClientOptions options;

    private final ConcurrentLinkedQueue<ServerCursorAndNamespace> orphanedCursors = new ConcurrentLinkedQueue<>();
    private final ExecutorService cursorCleaningService;
    private final MongoClientImpl delegate;
    private final AtomicBoolean closed;

    /**
     * Gets the default codec registry.  It includes the following providers:
     *
     * <ul>
     * <li>{@link org.bson.codecs.ValueCodecProvider}</li>
     * <li>{@link org.bson.codecs.BsonValueCodecProvider}</li>
     * <li>{@link com.mongodb.DBRefCodecProvider}</li>
     * <li>{@link com.mongodb.DBObjectCodecProvider}</li>
     * <li>{@link org.bson.codecs.DocumentCodecProvider}</li>
     * <li>{@link org.bson.codecs.CollectionCodecProvider}</li>
     * <li>{@link org.bson.codecs.IterableCodecProvider}</li>
     * <li>{@link org.bson.codecs.MapCodecProvider}</li>
     * <li>{@link com.mongodb.client.model.geojson.codecs.GeoJsonCodecProvider}</li>
     * <li>{@link com.mongodb.client.gridfs.codecs.GridFSFileCodecProvider}</li>
     * <li>{@link org.bson.codecs.jsr310.Jsr310CodecProvider}</li>
     * <li>{@link org.bson.codecs.JsonObjectCodecProvider}</li>
     * <li>{@link org.bson.codecs.BsonCodecProvider}</li>
     * </ul>
     *
     * @return the default codec registry
     * @see MongoClientOptions#getCodecRegistry()
     * @see MongoClientSettings#getDefaultCodecRegistry()
     * @since 3.0
     */
    public static CodecRegistry getDefaultCodecRegistry() {
        return com.mongodb.MongoClientSettings.getDefaultCodecRegistry();
    }

    /**
     * Creates an instance based on a (single) MongoDB server ({@code "mongodb://127.0.0.1:27017"}).
     */
    public MongoClient() {
        this(new ConnectionString("mongodb://127.0.0.1"));
    }

    /**
     * Creates a MongoClient instance based on a connection string.
     *
     * @param connectionString server to connect to in connection string format.  For backwards compatibility, the
     * {@code "mongodb://"} prefix can be omitted
     * @see ConnectionString
     */
    public MongoClient(final String connectionString) {
        this(connectionString.contains("://")
                ? new ConnectionString(connectionString) : new ConnectionString("mongodb://" + connectionString));
    }

    /**
     * Create a new client with the given connection string.
     *
     * <p>
     * For each of the settings classed configurable via {@link MongoClientSettings}, the connection string is applied by calling the
     * {@code applyConnectionString} method on an instance of setting's builder class, building the setting, and adding it to an instance of
     * {@link com.mongodb.MongoClientSettings.Builder}.
     * </p>
     *
     * @param connectionString the connection string
     * @see com.mongodb.MongoClientSettings.Builder#applyConnectionString(ConnectionString)
     * @since 4.2
     */
    public MongoClient(final ConnectionString connectionString) {
        this(connectionString, null);
    }

    /**
     * Create a new client with the given connection string.
     *
     * <p>
     * For each of the settings classed configurable via {@link MongoClientSettings}, the connection string is applied by calling the
     * {@code applyConnectionString} method on an instance of setting's builder class, building the setting, and adding it to an instance of
     * {@link com.mongodb.MongoClientSettings.Builder}.
     * </p>
     *
     * <p>Note: Intended for driver and library authors to associate extra driver metadata with the connections.</p>
     *
     * @param connectionString       the settings
     * @param mongoDriverInformation any driver information to associate with the MongoClient
     * @since 4.2
     */
    public MongoClient(final ConnectionString connectionString,
                       @Nullable final MongoDriverInformation mongoDriverInformation) {
        this(MongoClientSettings.builder().applyConnectionString(connectionString).build(), mongoDriverInformation);
    }

    /**
     * Create a new client with the given client settings.
     *
     * @param settings the settings
     * @since 4.2
     */
    public MongoClient(final MongoClientSettings settings) {
        this(settings, null);
    }

    /**
     * Creates a new client with the given client settings.
     *
     * <p>Note: Intended for driver and library authors to associate extra driver metadata with the connections.</p>
     *
     * @param settings               the settings
     * @param mongoDriverInformation any driver information to associate with the MongoClient
     * @since 4.2
     */
    public MongoClient(final MongoClientSettings settings, @Nullable final MongoDriverInformation mongoDriverInformation) {
        this(settings, null, mongoDriverInformation);
    }

    private MongoClient(final MongoClientSettings settings,
                       @Nullable final MongoClientOptions options,
                       @Nullable final MongoDriverInformation mongoDriverInformation) {
        notNull("settings", settings);

        MongoDriverInformation wrappedMongoDriverInformation = wrapMongoDriverInformation(mongoDriverInformation);

        StreamFactoryFactory syncStreamFactoryFactory = getSyncStreamFactoryFactory(
                settings.getTransportSettings(),
                getInetAddressResolver(settings));

        Cluster cluster = Clusters.createCluster(
                settings,
                wrappedMongoDriverInformation,
                syncStreamFactoryFactory);

        delegate = new MongoClientImpl(cluster, settings, wrappedMongoDriverInformation, syncStreamFactoryFactory);
        this.options = options != null ? options : MongoClientOptions.builder(settings).build();
        cursorCleaningService = this.options.isCursorFinalizerEnabled() ? createCursorCleaningService() : null;
        this.closed = new AtomicBoolean();

        BsonDocument clientMetadataDocument = delegate.getCluster().getClientMetadata().getBsonDocument();
        LOGGER.info(format("MongoClient with metadata %s created with settings %s", clientMetadataDocument.toJson(), settings));
    }

    private static MongoDriverInformation wrapMongoDriverInformation(@Nullable final MongoDriverInformation mongoDriverInformation) {
        return (mongoDriverInformation == null ? MongoDriverInformation.builder() : MongoDriverInformation.builder(mongoDriverInformation))
                .driverName("legacy").build();
    }


    /**
     * Creates an instance based on a (single) mongodb node (default port).
     *
     * @param host    server to connect to in format host[:port]
     * @param options default query options
     */
    public MongoClient(final String host, final MongoClientOptions options) {
        this(createServerAddress(host), options);
    }

    /**
     * Creates an instance based on a (single) mongodb node.
     *
     * @param host the database's host address
     * @param port the port on which the database is running
     */
    public MongoClient(final String host, final int port) {
        this(createServerAddress(host, port));
    }

    /**
     * Creates an instance based on a (single) mongodb node
     *
     * @param addr the database address
     * @see com.mongodb.ServerAddress
     */
    public MongoClient(final ServerAddress addr) {
        this(addr, MongoClientOptions.builder().build());
    }

    /**
     * Creates an instance based on a (single) mongo node using a given ServerAddress and default options.
     *
     * @param addr    the database address
     * @param options default options
     * @see com.mongodb.ServerAddress
     */
    public MongoClient(final ServerAddress addr, final MongoClientOptions options) {
        this(addr, null, options);
    }

    /**
     * Creates an instance based on a (single) mongo node using a given server address, credential, and options
     *
     * @param addr       the database address
     * @param credential the credential used to authenticate all connections
     * @param options    default options
     * @see com.mongodb.ServerAddress
     * @since 3.6
     */
    public MongoClient(final ServerAddress addr, @Nullable final MongoCredential credential, final MongoClientOptions options) {
        this(addr, credential, options, null);
    }

    /**
     * <p>Creates an instance based on a list of replica set members or mongos servers. For a replica set it will discover all members.
     * For a list with a single seed, the driver will still discover all members of the replica set.  For a direct
     * connection to a replica set member, with no discovery, use the {@link #MongoClient(ServerAddress)} constructor instead.</p>
     *
     * <p>When there is more than one server to choose from based on the type of request (read or write) and the read preference (if it's a
     * read request), the driver will randomly select a server to send a request. This applies to both replica sets and sharded clusters.
     * The servers to randomly select from are further limited by the local threshold.  See
     * {@link MongoClientOptions#getLocalThreshold()}</p>
     *
     * @param seeds Put as many servers as you can in the list and the system will figure out the rest.  This can either be a list of mongod
     *              servers in the same replica set or a list of mongos servers in the same sharded cluster.
     * @see MongoClientOptions#getLocalThreshold()
     */
    public MongoClient(final List<ServerAddress> seeds) {
        this(seeds, MongoClientOptions.builder().build());
    }

    /**
     * <p>Construct an instance based on a list of replica set members or mongos servers. For a replica set it will discover all members.
     * For a list with a single seed, the driver will still discover all members of the replica set.  For a direct
     * connection to a replica set member, with no discovery, use the {@link #MongoClient(ServerAddress, MongoClientOptions)} constructor
     * instead.</p>
     *
     * <p>When there is more than one server to choose from based on the type of request (read or write) and the read preference (if it's a
     * read request), the driver will randomly select a server to send a request. This applies to both replica sets and sharded clusters.
     * The servers to randomly select from are further limited by the local threshold.  See
     * {@link MongoClientOptions#getLocalThreshold()}</p>
     *
     * @param seeds   Put as many servers as you can in the list and the system will figure out the rest.  This can either be a list of
     *                mongod servers in the same replica set or a list of mongos servers in the same sharded cluster.
     * @param options the options
     * @see MongoClientOptions#getLocalThreshold()
     */
    public MongoClient(final List<ServerAddress> seeds, final MongoClientOptions options) {
        this(seeds, null, options);
    }

    /**
     * <p>Creates an instance based on a list of replica set members or mongos servers. For a replica set it will discover all members.
     * For a list with a single seed, the driver will still discover all members of the replica set.  For a direct
     * connection to a replica set member, with no discovery, use the
     * {@link #MongoClient(ServerAddress, MongoCredential, MongoClientOptions)} constructor instead.</p>
     *
     * <p>When there is more than one server to choose from based on the type of request (read or write) and the read preference (if it's a
     * read request), the driver will randomly select a server to send a request. This applies to both replica sets and sharded clusters.
     * The servers to randomly select from are further limited by the local threshold.  See
     * {@link MongoClientOptions#getLocalThreshold()}</p>
     *
     * @param seeds      Put as many servers as you can in the list and the system will figure out the rest.  This can either be a list of
     *                   mongod servers in the same replica set or a list of mongos servers in the same sharded cluster.
     * @param credential the credential used to authenticate all connections
     * @param options    the options
     * @see MongoClientOptions#getLocalThreshold()
     * @since 3.6
     */
    public MongoClient(final List<ServerAddress> seeds, @Nullable final MongoCredential credential, final MongoClientOptions options) {
        this(seeds, credential, options, null);
    }

    /**
     * Creates an instance described by a URI. If only one address is used it will only connect to that node, otherwise it will discover all
     * nodes.
     *
     * @param uri the URI
     * @throws MongoException if theres a failure
     */
    public MongoClient(final MongoClientURI uri) {
        this(uri, null);
    }

    /**
     * Creates an instance described by a URI.
     *
     * <p>Note: Intended for driver and library authors to associate extra driver metadata with the connections.</p>
     *
     * @param uri                    the URI
     * @param mongoDriverInformation any driver information to associate with the MongoClient
     * @throws MongoException if theres a failure
     * @since 3.4
     */
    public MongoClient(final MongoClientURI uri, @Nullable final MongoDriverInformation mongoDriverInformation) {
        this(uri.getOptions().asMongoClientSettings(
                uri.getProxied().isSrvProtocol()
                        ? null : uri.getProxied().getHosts().stream().map(ServerAddress::new).collect(Collectors.toList()),
                uri.getProxied().isSrvProtocol()
                        ? uri.getProxied().getHosts().get(0) : null,
                getClusterConnectionMode(uri.getProxied()),
                uri.getCredentials()),
                uri.getOptions(),
                mongoDriverInformation);
    }

    private static ClusterConnectionMode getClusterConnectionMode(final ConnectionString connectionString) {
        return ClusterSettings.builder().applyConnectionString(connectionString).build().getMode();
    }

    /**
     * Creates a MongoClient to a single node using a given ServerAddress.
     *
     * <p>Note: Intended for driver and library authors to associate extra driver metadata with the connections.</p>
     *
     * @param addr                   the database address
     * @param credential             the credential used to authenticate all connections
     * @param options                default options
     * @param mongoDriverInformation any driver information to associate with the MongoClient
     * @see com.mongodb.ServerAddress
     * @since 3.6
     */
    public MongoClient(final ServerAddress addr, @Nullable final MongoCredential credential, final MongoClientOptions options,
                       @Nullable final MongoDriverInformation mongoDriverInformation) {
        this(options.asMongoClientSettings(singletonList(addr), null, ClusterConnectionMode.SINGLE, credential), options,
                mongoDriverInformation);
    }

    /**
     * Creates a MongoClient
     *
     * <p>Note: Intended for driver and library authors to associate extra driver metadata with the connections.</p>
     *
     * @param seeds                  Put as many servers as you can in the list and the system will figure out the rest.  This can either
     *                               be a list of mongod servers in the same replica set or a list of mongos servers in the same sharded
     *                               cluster.
     * @param credential             the credential used to authenticate all connections
     * @param options                the options
     * @param mongoDriverInformation any driver information to associate with the MongoClient
     * @since 3.6
     */
    public MongoClient(final List<ServerAddress> seeds, @Nullable final MongoCredential credential, final MongoClientOptions options,
                       @Nullable final MongoDriverInformation mongoDriverInformation) {
        this(options.asMongoClientSettings(seeds, null, ClusterConnectionMode.MULTIPLE, credential), options, mongoDriverInformation);
    }

    /**
     * Gets the options that this client uses to connect to server.
     *
     * <p>Note: {@link MongoClientOptions} is immutable.</p>
     *
     * @return the options
     */
    public MongoClientOptions getMongoClientOptions() {
        return options;
    }

    /**
     * Gets the credential that this client authenticates all connections with
     *
     * @return the credential, which may be null in unsecured deployments
     * @since 3.9
     */
    @Nullable
    public MongoCredential getCredential() {
        return delegate.getSettings().getCredential();
    }

    /**
     * Get a list of the database names
     *
     * @return an iterable containing all the names of all the databases
     * @mongodb.driver.manual reference/command/listDatabases List Databases
     * @since 3.0
     */
    public MongoIterable<String> listDatabaseNames() {
        return delegate.listDatabaseNames();
    }

    /**
     * Get a list of the database names
     *
     * @param clientSession the client session with which to associate this operation
     * @return an iterable containing all the names of all the databases
     * @mongodb.server.release 3.6
     * @mongodb.driver.manual reference/command/listDatabases List Databases
     * @since 3.6
     */
    public MongoIterable<String> listDatabaseNames(final ClientSession clientSession) {
        return delegate.listDatabaseNames(clientSession);
    }

    /**
     * Gets the list of databases
     *
     * @return the list of databases
     * @since 3.0
     */
    public ListDatabasesIterable<Document> listDatabases() {
        return delegate.listDatabases();
    }

    /**
     * Gets the list of databases
     *
     * @param clazz the class to cast the database documents to
     * @param <T>   the type of the class to use instead of {@code Document}.
     * @return the list of databases
     * @since 3.0
     */
    public <T> ListDatabasesIterable<T> listDatabases(final Class<T> clazz) {
        return delegate.listDatabases(clazz);
    }

    /**
     * Gets the list of databases
     *
     * @param clientSession the client session with which to associate this operation
     * @return the list of databases
     * @mongodb.server.release 3.6
     * @since 3.6
     */
    public ListDatabasesIterable<Document> listDatabases(final ClientSession clientSession) {
        return delegate.listDatabases(clientSession);
    }

    /**
     * Gets the list of databases
     *
     * @param clientSession the client session with which to associate this operation
     * @param clazz         the class to cast the database documents to
     * @param <T>           the type of the class to use instead of {@code Document}.
     * @return the list of databases
     * @mongodb.server.release 3.6
     * @since 3.6
     */
    public <T> ListDatabasesIterable<T> listDatabases(final ClientSession clientSession, final Class<T> clazz) {
        return delegate.listDatabases(clientSession, clazz);
    }


    /**
     * @param databaseName the name of the database to retrieve
     * @return a {@code MongoDatabase} representing the specified database
     * @throws IllegalArgumentException if databaseName is invalid
     * @see MongoNamespace#checkDatabaseNameValidity(String)
     */
    public MongoDatabase getDatabase(final String databaseName) {
        return delegate.getDatabase(databaseName);
    }

    /**
     * Creates a client session with default session options.
     *
     * @return the client session
     * @throws MongoClientException if the MongoDB cluster to which this client is connected does not support sessions
     * @mongodb.server.release 3.6
     * @since 3.8
     */
    public ClientSession startSession() {
        return delegate.startSession();
    }

    /**
     * Creates a client session.
     *
     * @param options the options for the client session
     * @return the client session
     * @throws MongoClientException if the MongoDB cluster to which this client is connected does not support sessions
     * @mongodb.server.release 3.6
     * @since 3.6
     */
    public ClientSession startSession(final ClientSessionOptions options) {
        return delegate.startSession(options);
    }

    /**
     * Creates a change stream for this client.
     *
     * @return the change stream iterable
     * @mongodb.server.release 4.0
     * @mongodb.driver.dochub core/changestreams Change Streams
     * @since 3.8
     */
    public ChangeStreamIterable<Document> watch() {
        return delegate.watch();
    }

    /**
     * Creates a change stream for this client.
     *
     * @param resultClass the class to decode each document into
     * @param <TResult>   the target document type of the iterable.
     * @return the change stream iterable
     * @mongodb.server.release 4.0
     * @mongodb.driver.dochub core/changestreams Change Streams
     * @since 3.8
     */
    public <TResult> ChangeStreamIterable<TResult> watch(final Class<TResult> resultClass) {
        return delegate.watch(resultClass);
    }

    /**
     * Creates a change stream for this client.
     *
     * @param pipeline the aggregation pipeline to apply to the change stream
     * @return the change stream iterable
     * @mongodb.server.release 4.0
     * @mongodb.driver.dochub core/changestreams Change Streams
     * @since 3.8
     */
    public ChangeStreamIterable<Document> watch(final List<? extends Bson> pipeline) {
        return delegate.watch(pipeline);
    }

    /**
     * Creates a change stream for this client.
     *
     * @param pipeline    the aggregation pipeline to apply to the change stream
     * @param resultClass the class to decode each document into
     * @param <TResult>   the target document type of the iterable.
     * @return the change stream iterable
     * @mongodb.server.release 4.0
     * @mongodb.driver.dochub core/changestreams Change Streams
     * @since 3.8
     */
    public <TResult> ChangeStreamIterable<TResult> watch(final List<? extends Bson> pipeline, final Class<TResult> resultClass) {
        return delegate.watch(pipeline, resultClass);
    }

    /**
     * Creates a change stream for this client.
     *
     * @param clientSession the client session with which to associate this operation
     * @return the change stream iterable
     * @mongodb.server.release 4.0
     * @mongodb.driver.dochub core/changestreams Change Streams
     * @since 3.8
     */
    public ChangeStreamIterable<Document> watch(final ClientSession clientSession) {
        return delegate.watch(clientSession);
    }

    /**
     * Creates a change stream for this client.
     *
     * @param clientSession the client session with which to associate this operation
     * @param resultClass   the class to decode each document into
     * @param <TResult>     the target document type of the iterable.
     * @return the change stream iterable
     * @mongodb.server.release 4.0
     * @mongodb.driver.dochub core/changestreams Change Streams
     * @since 3.8
     */
    public <TResult> ChangeStreamIterable<TResult> watch(final ClientSession clientSession, final Class<TResult> resultClass) {
        return delegate.watch(clientSession, resultClass);
    }

    /**
     * Creates a change stream for this client.
     *
     * @param clientSession the client session with which to associate this operation
     * @param pipeline      the aggregation pipeline to apply to the change stream
     * @return the change stream iterable
     * @mongodb.server.release 4.0
     * @mongodb.driver.dochub core/changestreams Change Streams
     * @since 3.8
     */
    public ChangeStreamIterable<Document> watch(final ClientSession clientSession, final List<? extends Bson> pipeline) {
        return delegate.watch(clientSession, pipeline);
    }

    /**
     * Creates a change stream for this client.
     *
     * @param clientSession the client session with which to associate this operation
     * @param pipeline      the aggregation pipeline to apply to the change stream
     * @param resultClass   the class to decode each document into
     * @param <TResult>     the target document type of the iterable.
     * @return the change stream iterable
     * @mongodb.server.release 4.0
     * @mongodb.driver.dochub core/changestreams Change Streams
     * @since 3.8
     */
    public <TResult> ChangeStreamIterable<TResult> watch(final ClientSession clientSession, final List<? extends Bson> pipeline,
                                                         final Class<TResult> resultClass) {
        return delegate.watch(clientSession, pipeline, resultClass);
    }

    /**
     * Gets the current cluster description.
     *
     * <p>
     * This method will not block, meaning that it may return a {@link ClusterDescription} whose {@code clusterType} is unknown
     * and whose {@link com.mongodb.connection.ServerDescription}s are all in the connecting state.  If the application requires
     * notifications after the driver has connected to a member of the cluster, it should register a {@link ClusterListener} via
     * the {@link ClusterSettings} in {@link com.mongodb.MongoClientSettings}.
     * </p>
     *
     * @return the current cluster description
     * @see ClusterSettings.Builder#addClusterListener(ClusterListener)
     * @see com.mongodb.MongoClientSettings.Builder#applyToClusterSettings(com.mongodb.Block)
     * @since 4.2
     */
    public ClusterDescription getClusterDescription() {
        return delegate.getClusterDescription();
    }

    /**
     * Gets the write concern
     *
     * @return the write concern
     */
    public WriteConcern getWriteConcern() {
        return options.getWriteConcern();
    }

    /**
     * Gets the read concern
     *
     * @return the read concern
     */
    public ReadConcern getReadConcern() {
        return options.getReadConcern();
    }

    /**
     * Gets the default read preference
     *
     * @return the default read preference
     */
    public ReadPreference getReadPreference() {
        return options.getReadPreference();
    }

    /**
     * Gets a database object. Users should use {@link com.mongodb.MongoClient#getDatabase(String)} instead.
     *
     * <p>
     * The {@link DB} class has been superseded by {@link com.mongodb.client.MongoDatabase}.  The deprecation of this method effectively
     * deprecates the {@link DB}, {@link DBCollection}, and {@link DBCursor} classes, among others; but in order to give users time to
     * migrate to the new API without experiencing a huge number of compiler warnings, those classes have not yet been formally
     * deprecated.
     * </p>
     *
     * @param dbName the name of the database to retrieve
     * @return a DB representing the specified database
     * @throws IllegalArgumentException if the name is invalid
     * @see MongoNamespace#checkDatabaseNameValidity(String)
     * @deprecated This method is not currently scheduled for removal, but prefer {@link com.mongodb.MongoClient#getDatabase(String)} for
     * new code.  Note that {@link DB} and {@link com.mongodb.client.MongoDatabase} can be used together in the same application, with the
     * same instance.
     */
    @Deprecated // NOT CURRENTLY INTENDED FOR REMOVAL
    public DB getDB(final String dbName) {
        DB db = dbCache.get(dbName);
        if (db != null) {
            return db;
        }

        db = new DB(this, dbName, getOperationExecutor());
        DB temp = dbCache.putIfAbsent(dbName, db);
        if (temp != null) {
            return temp;
        }
        return db;
    }

    /**
     * Drops the database if it exists.
     *
     * @param dbName name of database to drop
     * @throws MongoException if the operation fails
     */
    public void dropDatabase(final String dbName) {
        getDB(dbName).dropDatabase();
    }

    /**
     * Closes all resources associated with this instance, in particular any open network connections. Once called, this instance and any
     * databases obtained from it can no longer be used.
     */
    public void close() {
        if (!closed.getAndSet(true)) {
            delegate.close();
            if (cursorCleaningService != null) {
                cursorCleaningService.shutdownNow();
            }
        }
    }

    @Override
    public String toString() {
        return "MongoClient{"
                + "options=" + options
                + '}';
    }

    Cluster getCluster() {
        return delegate.getCluster();
    }

    CodecRegistry getCodecRegistry() {
        return delegate.getCodecRegistry();
    }

    ServerSessionPool getServerSessionPool() {
        return delegate.getServerSessionPool();
    }

    @Nullable
    ExecutorService getCursorCleaningService() {
        return cursorCleaningService;
    }

    void addOrphanedCursor(final ServerCursor serverCursor, final MongoNamespace namespace) {
        orphanedCursors.add(new ServerCursorAndNamespace(serverCursor, namespace));
    }

    // Leave as package-protected so that unit tests can spy on it.
    OperationExecutor getOperationExecutor() {
        return delegate.getOperationExecutor();
    }

    MongoClientImpl getDelegate() {
        return delegate;
    }

    TimeoutSettings getTimeoutSettings() {
        return delegate.getTimeoutSettings();
    }

    private ExecutorService createCursorCleaningService() {
        ScheduledExecutorService newTimer = Executors.newSingleThreadScheduledExecutor(new DaemonThreadFactory("CleanCursors"));
        newTimer.scheduleAtFixedRate(this::cleanCursors, 1, 1, SECONDS);
        return newTimer;
    }

    private void cleanCursors() {
<<<<<<< HEAD
        ServerCursorAndNamespace cur;
        while ((cur = orphanedCursors.poll()) != null) {
            OperationContext operationContext = new OperationContext(IgnorableRequestContext.INSTANCE, NoOpSessionContext.INSTANCE,
                    new TimeoutContext(getTimeoutSettings()), options.getServerApi());

            ReadWriteBinding binding = new SingleServerBinding(delegate.getCluster(), cur.serverCursor.getAddress());
            try {
                OperationContext serverSelectionOperationContext = operationContext.withTimeoutContextOverride(TimeoutContext::withComputedServerSelectionTimeoutContextNew);
                ConnectionSource source = binding.getReadConnectionSource(serverSelectionOperationContext);
                try {
                    Connection connection = source.getConnection(serverSelectionOperationContext);
                    try {
                        BsonDocument killCursorsCommand = new BsonDocument("killCursors", new BsonString(cur.namespace.getCollectionName()))
                                .append("cursors", new BsonArray(singletonList(new BsonInt64(cur.serverCursor.getId()))));
                        connection.command(cur.namespace.getDatabaseName(), killCursorsCommand, NoOpFieldNameValidator.INSTANCE,
                                ReadPreference.primary(), new BsonDocumentCodec(), operationContext);
=======
        try {
            ServerCursorAndNamespace cur;
            while ((cur = orphanedCursors.poll()) != null) {
                ReadWriteBinding binding = new SingleServerBinding(delegate.getCluster(), cur.serverCursor.getAddress(),
                        new OperationContext(IgnorableRequestContext.INSTANCE, NoOpSessionContext.INSTANCE,
                                new TimeoutContext(getTimeoutSettings()), options.getServerApi()));
                try {
                    ConnectionSource source = binding.getReadConnectionSource();
                    try {
                        Connection connection = source.getConnection();
                        try {
                            BsonDocument killCursorsCommand = new BsonDocument("killCursors", new BsonString(cur.namespace.getCollectionName()))
                                    .append("cursors", new BsonArray(singletonList(new BsonInt64(cur.serverCursor.getId()))));
                            connection.command(cur.namespace.getDatabaseName(), killCursorsCommand, NoOpFieldNameValidator.INSTANCE,
                                    ReadPreference.primary(), new BsonDocumentCodec(), source.getOperationContext());
                        } finally {
                            connection.release();
                        }
>>>>>>> 5e61b7a2
                    } finally {
                        source.release();
                    }
                } finally {
                    binding.release();
                }
            }
        } catch (Throwable t) {
            LOGGER.error(this + " stopped cleaning cursors. You may want to recreate the MongoClient", t);
            throw t;
        }
    }

    private static class ServerCursorAndNamespace {
        private final ServerCursor serverCursor;
        private final MongoNamespace namespace;

        ServerCursorAndNamespace(final ServerCursor serverCursor, final MongoNamespace namespace) {
            this.serverCursor = serverCursor;
            this.namespace = namespace;
        }
    }
}<|MERGE_RESOLUTION|>--- conflicted
+++ resolved
@@ -856,43 +856,26 @@
     }
 
     private void cleanCursors() {
-<<<<<<< HEAD
-        ServerCursorAndNamespace cur;
-        while ((cur = orphanedCursors.poll()) != null) {
-            OperationContext operationContext = new OperationContext(IgnorableRequestContext.INSTANCE, NoOpSessionContext.INSTANCE,
-                    new TimeoutContext(getTimeoutSettings()), options.getServerApi());
-
-            ReadWriteBinding binding = new SingleServerBinding(delegate.getCluster(), cur.serverCursor.getAddress());
-            try {
-                OperationContext serverSelectionOperationContext = operationContext.withTimeoutContextOverride(TimeoutContext::withComputedServerSelectionTimeoutContextNew);
-                ConnectionSource source = binding.getReadConnectionSource(serverSelectionOperationContext);
-                try {
-                    Connection connection = source.getConnection(serverSelectionOperationContext);
-                    try {
-                        BsonDocument killCursorsCommand = new BsonDocument("killCursors", new BsonString(cur.namespace.getCollectionName()))
-                                .append("cursors", new BsonArray(singletonList(new BsonInt64(cur.serverCursor.getId()))));
-                        connection.command(cur.namespace.getDatabaseName(), killCursorsCommand, NoOpFieldNameValidator.INSTANCE,
-                                ReadPreference.primary(), new BsonDocumentCodec(), operationContext);
-=======
         try {
             ServerCursorAndNamespace cur;
             while ((cur = orphanedCursors.poll()) != null) {
-                ReadWriteBinding binding = new SingleServerBinding(delegate.getCluster(), cur.serverCursor.getAddress(),
-                        new OperationContext(IgnorableRequestContext.INSTANCE, NoOpSessionContext.INSTANCE,
-                                new TimeoutContext(getTimeoutSettings()), options.getServerApi()));
+                OperationContext operationContext = new OperationContext(IgnorableRequestContext.INSTANCE, NoOpSessionContext.INSTANCE,
+                        new TimeoutContext(getTimeoutSettings()), options.getServerApi());
+
+                ReadWriteBinding binding = new SingleServerBinding(delegate.getCluster(), cur.serverCursor.getAddress());
                 try {
-                    ConnectionSource source = binding.getReadConnectionSource();
+                    OperationContext serverSelectionOperationContext = operationContext.withTimeoutContextOverride(TimeoutContext::withComputedServerSelectionTimeoutContextNew);
+                    ConnectionSource source = binding.getReadConnectionSource(serverSelectionOperationContext);
                     try {
-                        Connection connection = source.getConnection();
+                        Connection connection = source.getConnection(serverSelectionOperationContext);
                         try {
                             BsonDocument killCursorsCommand = new BsonDocument("killCursors", new BsonString(cur.namespace.getCollectionName()))
                                     .append("cursors", new BsonArray(singletonList(new BsonInt64(cur.serverCursor.getId()))));
                             connection.command(cur.namespace.getDatabaseName(), killCursorsCommand, NoOpFieldNameValidator.INSTANCE,
-                                    ReadPreference.primary(), new BsonDocumentCodec(), source.getOperationContext());
+                                    ReadPreference.primary(), new BsonDocumentCodec(), operationContext);
                         } finally {
                             connection.release();
                         }
->>>>>>> 5e61b7a2
                     } finally {
                         source.release();
                     }
