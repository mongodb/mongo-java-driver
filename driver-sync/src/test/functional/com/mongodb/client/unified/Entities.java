/*
 * Copyright 2008-present MongoDB, Inc.
 *
 * Licensed under the Apache License, Version 2.0 (the "License");
 * you may not use this file except in compliance with the License.
 * You may obtain a copy of the License at
 *
 *    http://www.apache.org/licenses/LICENSE-2.0
 *
 * Unless required by applicable law or agreed to in writing, software
 * distributed under the License is distributed on an "AS IS" BASIS,
 * WITHOUT WARRANTIES OR CONDITIONS OF ANY KIND, either express or implied.
 * See the License for the specific language governing permissions and
 * limitations under the License.
 */

package com.mongodb.client.unified;

import com.mongodb.AutoEncryptionSettings;
import com.mongodb.ClientEncryptionSettings;
import com.mongodb.ClientSessionOptions;
import com.mongodb.ConnectionString;
import com.mongodb.MongoClientSettings;
import com.mongodb.MongoCredential;
import com.mongodb.ReadConcern;
import com.mongodb.ReadConcernLevel;
import com.mongodb.ReadPreference;
import com.mongodb.ServerApi;
import com.mongodb.ServerApiVersion;
import com.mongodb.TransactionOptions;
import com.mongodb.client.ClientSession;
import com.mongodb.client.MongoClient;
import com.mongodb.client.MongoCluster;
import com.mongodb.client.MongoCollection;
import com.mongodb.client.MongoCursor;
import com.mongodb.client.MongoDatabase;
import com.mongodb.client.gridfs.GridFSBucket;
import com.mongodb.client.vault.ClientEncryption;
import com.mongodb.connection.ClusterConnectionMode;
import com.mongodb.connection.ClusterDescription;
import com.mongodb.event.ConnectionReadyEvent;
import com.mongodb.event.TestServerMonitorListener;
import com.mongodb.internal.connection.ServerMonitoringModeUtil;
import com.mongodb.internal.connection.TestClusterListener;
import com.mongodb.internal.connection.TestCommandListener;
import com.mongodb.internal.connection.TestConnectionPoolListener;
import com.mongodb.internal.connection.TestServerListener;
import com.mongodb.internal.logging.LogMessage;
import com.mongodb.lang.Nullable;
import com.mongodb.logging.TestLoggingInterceptor;
import com.mongodb.tracing.MicrometerTracer;
import io.micrometer.observation.ObservationRegistry;
import io.micrometer.tracing.test.reporter.inmemory.InMemoryOtelSetup;
import org.bson.BsonArray;
import org.bson.BsonBoolean;
import org.bson.BsonDocument;
import org.bson.BsonInt32;
import org.bson.BsonString;
import org.bson.BsonValue;

import java.util.ArrayList;
import java.util.HashMap;
import java.util.HashSet;
import java.util.List;
import java.util.Map;
import java.util.Set;
import java.util.concurrent.ExecutorService;
import java.util.concurrent.Executors;
import java.util.concurrent.Future;
import java.util.concurrent.TimeUnit;
import java.util.concurrent.TimeoutException;
import java.util.function.BiFunction;
import java.util.function.Function;
import java.util.stream.Collectors;

import static com.mongodb.AuthenticationMechanism.MONGODB_OIDC;
import static com.mongodb.ClusterFixture.getEnv;
import static com.mongodb.ClusterFixture.getMultiMongosConnectionString;
import static com.mongodb.ClusterFixture.isLoadBalanced;
import static com.mongodb.ClusterFixture.isSharded;
import static com.mongodb.assertions.Assertions.assertNotNull;
import static com.mongodb.assertions.Assertions.notNull;
import static com.mongodb.client.Fixture.getMongoClientSettingsBuilder;
import static com.mongodb.client.Fixture.getMultiMongosMongoClientSettingsBuilder;
import static com.mongodb.client.unified.UnifiedClientEncryptionHelper.createKmsProvidersMap;
import static com.mongodb.client.unified.UnifiedCrudHelper.asReadConcern;
import static com.mongodb.client.unified.UnifiedCrudHelper.asReadPreference;
import static com.mongodb.client.unified.UnifiedCrudHelper.asWriteConcern;
import static com.mongodb.internal.connection.AbstractConnectionPoolTest.waitForPoolAsyncWorkManagerStart;
import static java.lang.String.format;
import static java.lang.System.getenv;
import static java.util.Arrays.asList;
import static org.junit.Assume.assumeTrue;

public final class Entities {
    private static final Set<String> SUPPORTED_CLIENT_ENTITY_OPTIONS = new HashSet<>(
            asList(
                    "id", "autoEncryptOpts", "uriOptions", "serverApi", "useMultipleMongoses", "storeEventsAsEntities",
<<<<<<< HEAD
                    "observeEvents", "observeLogMessages", "observeSensitiveCommands", "ignoreCommandMonitoringEvents", "observeTracingMessages"));
=======
                    "observeEvents", "observeLogMessages", "observeSensitiveCommands", "ignoreCommandMonitoringEvents",
                    "awaitMinPoolSizeMS"));
>>>>>>> 9b98ab56
    private final Set<String> entityNames = new HashSet<>();
    private final Map<String, ExecutorService> threads = new HashMap<>();
    private final Map<String, ArrayList<Future<?>>> tasks = new HashMap<>();
    private final Map<String, BsonValue> results = new HashMap<>();
    private final Map<String, MongoClient> clients = new HashMap<>();
    private final Map<String, MongoDatabase> databases = new HashMap<>();
    private final Map<String, MongoCollection<BsonDocument>> collections = new HashMap<>();
    private final Map<String, ClientSession> sessions = new HashMap<>();
    private final Map<String, BsonDocument> sessionIdentifiers = new HashMap<>();
    private final Map<String, GridFSBucket> buckets = new HashMap<>();
    private final Map<String, ClientEncryption> clientEncryptions = new HashMap<>();
    private final Map<String, TestCommandListener> clientCommandListeners = new HashMap<>();
    private final Map<String, TestLoggingInterceptor> clientLoggingInterceptors = new HashMap<>();
    private final Map<String, InMemoryOtelSetup.Builder.OtelBuildingBlocks> clientTracing = new HashMap<>();
    private final Set<InMemoryOtelSetup> inMemoryOTelInstances = new HashSet<>();
    private final Map<String, TestConnectionPoolListener> clientConnectionPoolListeners = new HashMap<>();
    private final Map<String, TestServerListener> clientServerListeners = new HashMap<>();
    private final Map<String, TestClusterListener> clientClusterListeners = new HashMap<>();
    private final Map<String, TestServerMonitorListener> serverMonitorListeners = new HashMap<>();
    private final Map<String, MongoCursor<BsonDocument>> cursors = new HashMap<>();
    private final Map<String, ClusterDescription> topologyDescriptions = new HashMap<>();
    private final Map<String, List<BsonDocument>> eventsMap = new HashMap<>();

    public boolean hasEvents(final String id) {
        return eventsMap.containsKey(id);
    }

    public List<BsonDocument> getEvents(final String id) {
        return getEntity(id, eventsMap, "events");
    }

    public void addResult(final String id, final BsonValue result) {
        putEntity(id, result, results);
    }

    public BsonValue getResult(final String id) {
        return getEntity(id, results, "result");
    }

    public void addCursor(final String id, final MongoCursor<BsonDocument> cursor) {
        putEntity(id, cursor, cursors);
    }

    public MongoCursor<BsonDocument> getCursor(final String id) {
        return getEntity(id, cursors, "cursors");
    }

    public void addTopologyDescription(final String id, final ClusterDescription clusterDescription) {
        putEntity(id, clusterDescription, topologyDescriptions);
    }

    public ClusterDescription getTopologyDescription(final String id) {
        return getEntity(id, topologyDescriptions, "topologyDescription");
    }

    public ExecutorService getThread(final String id) {
        return getEntity(id, threads, "thread");
    }

    public void addThreadTask(final String id, final Future<?> task) {
        getEntity(id, tasks, "tasks").add(task);
    }

    public List<Future<?>> getThreadTasks(final String id) {
        return getEntity(id, tasks, "tasks");
    }

    public void clearThreadTasks(final String id) {
        getEntity(id, tasks, "tasks").clear();
    }

    public boolean hasClient(final String id) {
        return clients.containsKey(id);
    }

    public MongoClient getClient(final String id) {
        return getEntity(id, clients, "client");
    }

    public ClientEncryption getClientEncryption(final String id) {
        return getEntity(id, clientEncryptions, "clientEncryption");
    }

    public boolean hasDatabase(final String id) {
        return databases.containsKey(id);
    }

    public MongoDatabase getDatabase(final String id) {
        return getEntity(id, databases, "database");
    }

    public boolean hasCollection(final String id) {
        return collections.containsKey(id);
    }

    public MongoCollection<BsonDocument> getCollection(final String id) {
        return getEntity(id, collections, "collection");
    }

    public MongoCluster getMongoClusterWithTimeoutMS(final String id, @Nullable final Long timeoutMS) {
        return timeoutMS != null ? getClient(id).withTimeout(timeoutMS, TimeUnit.MILLISECONDS) : getClient(id);
    }

    public MongoDatabase getDatabaseWithTimeoutMS(final String id, @Nullable final Long timeoutMS) {
        return timeoutMS != null ? getDatabase(id).withTimeout(timeoutMS, TimeUnit.MILLISECONDS) : getDatabase(id);
    }

    public MongoCollection<BsonDocument> getCollectionWithTimeoutMS(final String id, @Nullable final Long timeoutMS) {
        return timeoutMS != null ? getCollection(id).withTimeout(timeoutMS, TimeUnit.MILLISECONDS) : getCollection(id);
    }

    public ClientSession getSession(final String id) {
        return getEntity(id, sessions, "session");
    }

    public BsonDocument getSessionIdentifier(final String id) {
        return getEntity(id + "-identifier", sessionIdentifiers, "session identifier");
    }

    public GridFSBucket getBucket(final String id) {
        return getEntity(id, buckets, "bucket");
    }

    public TestCommandListener getClientCommandListener(final String id) {
        return getEntity(id + "-command-listener", clientCommandListeners, "command listener");
    }

    public TestLoggingInterceptor getClientLoggingInterceptor(final String id) {
        return getEntity(id + "-logging-interceptor", clientLoggingInterceptors, "logging interceptor");
    }

    public InMemoryOtelSetup.Builder.OtelBuildingBlocks getClientTracer(final String id) {
        return getEntity(id + "-tracing", clientTracing, "micrometer tracing");
    }

    public TestConnectionPoolListener getConnectionPoolListener(final String id) {
        return getEntity(id + "-connection-pool-listener", clientConnectionPoolListeners, "connection pool listener");
    }

    public TestServerListener getServerListener(final String id) {
        return getEntity(id + "-server-listener", clientServerListeners, "server listener");
    }

    public TestClusterListener getClusterListener(final String id) {
        return getEntity(id + "-cluster-listener", clientClusterListeners, "cluster listener");
    }

    public TestServerMonitorListener getServerMonitorListener(final String id) {
        return getEntity(id + "-server-monitor-listener", serverMonitorListeners, "server monitor listener");
    }

    private <T> T getEntity(final String id, final Map<String, T> entities, final String type) {
        T entity = entities.get(id);
        if (entity == null) {
            throw new IllegalStateException("Missing " + type + " with id: " + id);
        }
        return entity;
    }

    private <T> void putEntity(final String id, final T entity, final Map<String, T> entities) {
        if (!entityNames.add(id)) {
            throw new IllegalStateException("Already an entity with id: " + id);
        }
        entities.put(id, entity);
    }

    public void init(final BsonArray entitiesArray,
                     final BsonDocument startingClusterTime,
                     final boolean waitForPoolAsyncWorkManagerStart,
                     final Function<MongoClientSettings, MongoClient> mongoClientSupplier,
                     final Function<MongoDatabase, GridFSBucket> gridFSBucketSupplier,
                     final BiFunction<MongoClient, ClientEncryptionSettings, ClientEncryption> clientEncryptionSupplier) {
        for (BsonValue cur : entitiesArray.getValues()) {
            String entityType = cur.asDocument().getFirstKey();
            BsonDocument entity = cur.asDocument().getDocument(entityType);
            String id = entity.getString("id").getValue();
            switch (entityType) {
                case "thread":
                    initThread(id);
                    break;
                case "client":
                    initClient(entity, id, mongoClientSupplier, waitForPoolAsyncWorkManagerStart);
                    break;
                case "database": {
                    initDatabase(entity, id);
                    break;
                }
                case "collection": {
                    initCollection(entity, id);
                    break;
                }
                case "session": {
                    initSession(entity, id, startingClusterTime);
                    break;
                }
                case "bucket": {
                    initBucket(entity, id, gridFSBucketSupplier);
                    break;
                }
                case "clientEncryption": {
                    initClientEncryption(entity, id, clientEncryptionSupplier);
                    break;
                }
                default:
                    throw new UnsupportedOperationException("Unsupported entity type: " + entityType);
            }
        }
    }

    private void initThread(final String id) {
        putEntity(id, Executors.newSingleThreadExecutor(), threads);
        tasks.put(id, new ArrayList<>());
    }

    private void initClient(final BsonDocument entity, final String id,
                            final Function<MongoClientSettings, MongoClient> mongoClientSupplier,
                            final boolean waitForPoolAsyncWorkManagerStart) {
        if (!SUPPORTED_CLIENT_ENTITY_OPTIONS.containsAll(entity.keySet())) {
            throw new UnsupportedOperationException("Client entity contains unsupported options: " + entity.keySet()
                    + ". Supported options are " + SUPPORTED_CLIENT_ENTITY_OPTIONS);
        }
        boolean waitForMinPoolSizeToPopulate = isWaitForMinPoolSizeToPopulate(entity);
        MongoClientSettings.Builder clientSettingsBuilder;
        if (entity.getBoolean("useMultipleMongoses", BsonBoolean.FALSE).getValue() && (isSharded() || isLoadBalanced())) {
            assumeTrue("Multiple mongos connection string not available for sharded cluster",
                    !isSharded() || getMultiMongosConnectionString() != null);
            assumeTrue("Multiple mongos connection string not available for load-balanced cluster",
                    !isLoadBalanced() || getMultiMongosConnectionString() != null);
            clientSettingsBuilder = getMultiMongosMongoClientSettingsBuilder();
        } else {
            clientSettingsBuilder = getMongoClientSettingsBuilder();
        }

        clientSettingsBuilder.applicationName(id);
        clientSettingsBuilder.applyToLoggerSettings(builder -> builder.maxDocumentLength(10_000));

        TestServerListener testServerListener = new TestServerListener();
        clientSettingsBuilder.applyToServerSettings(builder -> builder.addServerListener(testServerListener));
        putEntity(id + "-server-listener", testServerListener, clientServerListeners);

        TestClusterListener testClusterListener = new TestClusterListener();
        clientSettingsBuilder.applyToClusterSettings(builder -> builder.addClusterListener(testClusterListener));
        putEntity(id + "-cluster-listener", testClusterListener, clientClusterListeners);

        if (entity.containsKey("observeEvents")) {
            List<String> observeEvents = entity.getArray("observeEvents").stream()
                    .map(type -> type.asString().getValue()).collect(Collectors.toList());
            if (waitForMinPoolSizeToPopulate) {
                observeEvents.add("connectionReadyEvent");
            }
            List<String> ignoreCommandMonitoringEvents = entity
                    .getArray("ignoreCommandMonitoringEvents", new BsonArray()).stream()
                    .map(type -> type.asString().getValue()).collect(Collectors.toList());
            ignoreCommandMonitoringEvents.add("configureFailPoint");
            TestCommandListener testCommandListener = new TestCommandListener(
                    observeEvents,
                    ignoreCommandMonitoringEvents, entity.getBoolean("observeSensitiveCommands", BsonBoolean.FALSE).getValue(),
                    null);
            clientSettingsBuilder.addCommandListener(testCommandListener);
            putEntity(id + "-command-listener", testCommandListener, clientCommandListeners);
            TestConnectionPoolListener testConnectionPoolListener = new TestConnectionPoolListener(observeEvents);
            clientSettingsBuilder.applyToConnectionPoolSettings(builder ->
                    builder.addConnectionPoolListener(testConnectionPoolListener));
            putEntity(id + "-connection-pool-listener", testConnectionPoolListener, clientConnectionPoolListeners);

            TestServerMonitorListener testServerMonitorListener = new TestServerMonitorListener(observeEvents);
            clientSettingsBuilder.applyToServerSettings(builder -> builder.addServerMonitorListener(testServerMonitorListener));
            putEntity(id + "-server-monitor-listener", testServerMonitorListener, serverMonitorListeners);
        } else {
            // Regardless of whether events are observed, we still need to track some info about the pool in order to implement
            // the assertNumberConnectionsCheckedOut operation
            TestConnectionPoolListener testConnectionPoolListener = new TestConnectionPoolListener();
            clientSettingsBuilder.applyToConnectionPoolSettings(builder ->
                    builder.addConnectionPoolListener(testConnectionPoolListener));
            putEntity(id + "-connection-pool-listener", testConnectionPoolListener, clientConnectionPoolListeners);
        }

        clientSettingsBuilder.applyToServerSettings(builder -> {
            builder.heartbeatFrequency(50, TimeUnit.MILLISECONDS);
            builder.minHeartbeatFrequency(50, TimeUnit.MILLISECONDS);
        });
        if (entity.containsKey("uriOptions")) {
            entity.getDocument("uriOptions").forEach((key, value) -> {
                switch (key) {
                    case "retryReads":
                        clientSettingsBuilder.retryReads(value.asBoolean().getValue());
                        break;
                    case "retryWrites":
                        clientSettingsBuilder.retryWrites(value.asBoolean().getValue());
                        break;
                    case "readPreference":
                        clientSettingsBuilder.readPreference(ReadPreference.valueOf(value.asString().getValue()));
                        break;
                    case "readConcernLevel":
                        clientSettingsBuilder.readConcern(
                                new ReadConcern(ReadConcernLevel.fromString(value.asString().getValue())));
                        break;
                    case "w":
                        if (value.isString()) {
                            clientSettingsBuilder.writeConcern(clientSettingsBuilder.build()
                                    .getWriteConcern().withW(value.asString().getValue()));
                        } else {
                            clientSettingsBuilder.writeConcern(clientSettingsBuilder.build()
                                    .getWriteConcern().withW(value.asInt32().intValue()));
                        }
                        break;
                    case "wTimeoutMS":
                        clientSettingsBuilder.writeConcern(clientSettingsBuilder.build().getWriteConcern()
                                .withWTimeout(value.asNumber().longValue(), TimeUnit.MILLISECONDS));
                        break;
                    case "maxPoolSize":
                        clientSettingsBuilder.applyToConnectionPoolSettings(builder -> builder.maxSize(value.asNumber().intValue()));
                        break;
                    case "minPoolSize":
                        clientSettingsBuilder.applyToConnectionPoolSettings(builder -> builder.minSize(value.asNumber().intValue()));
                        break;
                    case "waitQueueTimeoutMS":
                        clientSettingsBuilder.applyToConnectionPoolSettings(builder ->
                                builder.maxWaitTime(value.asNumber().longValue(), TimeUnit.MILLISECONDS));
                        break;
                    case "maxIdleTimeMS":
                        clientSettingsBuilder.applyToConnectionPoolSettings(builder ->
                                builder.maxConnectionIdleTime(value.asNumber().longValue(), TimeUnit.MILLISECONDS));
                        break;
                    case "maxConnecting":
                        clientSettingsBuilder.applyToConnectionPoolSettings(builder ->
                                builder.maxConnecting(value.asNumber().intValue()));
                        break;
                    case "heartbeatFrequencyMS":
                        clientSettingsBuilder.applyToServerSettings(builder ->
                                builder.heartbeatFrequency(value.asNumber().longValue(), TimeUnit.MILLISECONDS));
                        break;
                    case "connectTimeoutMS":
                        clientSettingsBuilder.applyToSocketSettings(builder ->
                                builder.connectTimeout(value.asNumber().intValue(), TimeUnit.MILLISECONDS));
                        break;
                    case "socketTimeoutMS":
                        clientSettingsBuilder.applyToSocketSettings(builder ->
                                builder.readTimeout(value.asNumber().intValue(), TimeUnit.MILLISECONDS));
                        break;
                    case "serverSelectionTimeoutMS":
                        clientSettingsBuilder.applyToClusterSettings(builder ->
                                builder.serverSelectionTimeout(value.asNumber().longValue(), TimeUnit.MILLISECONDS));
                        break;
                    case "loadBalanced":
                        if (value.asBoolean().getValue()) {
                            clientSettingsBuilder.applyToClusterSettings(builder -> builder.mode(ClusterConnectionMode.LOAD_BALANCED));
                        }
                        break;
                    case "appname":
                    case "appName":
                        clientSettingsBuilder.applicationName(value.asString().getValue());
                        break;
                    case "timeoutMS":
                        clientSettingsBuilder.timeout(value.asNumber().longValue(), TimeUnit.MILLISECONDS);
                        break;
                    case "serverMonitoringMode":
                        clientSettingsBuilder.applyToServerSettings(builder -> builder.serverMonitoringMode(
                                ServerMonitoringModeUtil.fromString(value.asString().getValue())));
                        break;
                    case "authMechanism":
                        if (value.equals(new BsonString(MONGODB_OIDC.getMechanismName()))) {
                            // authMechanismProperties depends on authMechanism
                            BsonDocument authMechanismProperties = entity
                                    .getDocument("uriOptions")
                                    .getDocument("authMechanismProperties");
                            boolean hasPlaceholder = authMechanismProperties.equals(
                                    new BsonDocument("$$placeholder", new BsonInt32(1)));
                            if (!hasPlaceholder) {
                                throw new UnsupportedOperationException(
                                        "Unsupported authMechanismProperties for authMechanism: " + value);
                            }

                            // override the org.mongodb.test.uri connection string
                            String uri = getenv("MONGODB_URI");
                            ConnectionString cs = new ConnectionString(uri);
                            clientSettingsBuilder.applyConnectionString(cs);

                            String env = assertNotNull(getenv("OIDC_ENV"));
                            MongoCredential oidcCredential = MongoCredential
                                    .createOidcCredential(null)
                                    .withMechanismProperty("ENVIRONMENT", env);
                            if (env.equals("azure")) {
                                oidcCredential = oidcCredential.withMechanismProperty(
                                        MongoCredential.TOKEN_RESOURCE_KEY, getenv("AZUREOIDC_RESOURCE"));
                            } else if (env.equals("gcp")) {
                                oidcCredential = oidcCredential.withMechanismProperty(
                                        MongoCredential.TOKEN_RESOURCE_KEY, getenv("GCPOIDC_RESOURCE"));
                            }
                            clientSettingsBuilder.credential(oidcCredential);
                            break;
                        }
                        throw new UnsupportedOperationException("Unsupported authMechanism: " + value);
                    case "authMechanismProperties":
                        // authMechanismProperties are handled as part of authMechanism, above
                        BsonValue authMechanism = entity
                                .getDocument("uriOptions")
                                .get("authMechanism");
                        if (authMechanism.equals(new BsonString(MONGODB_OIDC.getMechanismName()))) {
                            break;
                        }
                        throw new UnsupportedOperationException("Failure to apply authMechanismProperties: " + value);
                    default:
                        throw new UnsupportedOperationException("Unsupported uri option: " + key);
                }
            });
        }
        if (entity.containsKey("serverApi")) {
            BsonDocument serverApiDocument = entity.getDocument("serverApi");
            String apiVersion = serverApiDocument.getString("version").getValue();
            ServerApi.Builder serverApiBuilder = ServerApi.builder().version(ServerApiVersion.findByValue(apiVersion));
            if (serverApiDocument.containsKey("deprecationErrors")) {
                serverApiBuilder.deprecationErrors(serverApiDocument.getBoolean("deprecationErrors").getValue());
            }
            if (serverApiDocument.containsKey("strict")) {
                serverApiBuilder.strict(serverApiDocument.getBoolean("strict").getValue());
            }
            clientSettingsBuilder.serverApi(serverApiBuilder.build());
        }
        if (entity.containsKey("autoEncryptOpts")) {
            AutoEncryptionSettings.Builder builder = AutoEncryptionSettings.builder();
            BsonDocument autoEncryptOpts = entity.getDocument("autoEncryptOpts");

            String cryptSharedLibPath = getEnv("CRYPT_SHARED_LIB_PATH", "");
            if (!cryptSharedLibPath.isEmpty()) {
                BsonDocument extraOptions = autoEncryptOpts.getDocument("extraOptions", new BsonDocument());
                autoEncryptOpts.put("extraOptions", extraOptions.append("cryptSharedLibPath", new BsonString(cryptSharedLibPath)));
            }

            for (Map.Entry<String, BsonValue> entry : autoEncryptOpts.entrySet()) {
                switch (entry.getKey()) {
                    case "bypassAutoEncryption":
                        builder.bypassAutoEncryption(entry.getValue().asBoolean().getValue());
                        break;
                    case "bypassQueryAnalysis":
                        builder.bypassQueryAnalysis(entry.getValue().asBoolean().getValue());
                        break;
                    case "schemaMap":
                        Map<String, BsonDocument> schemaMap = new HashMap<>();
                        for (Map.Entry<String, BsonValue> entries : entry.getValue().asDocument().entrySet()) {
                            schemaMap.put(entries.getKey(), entries.getValue().asDocument());
                        }
                        builder.schemaMap(schemaMap);
                        break;
                    case "encryptedFieldsMap":
                        Map<String, BsonDocument> encryptedFieldsMap = new HashMap<>();
                        for (Map.Entry<String, BsonValue> entries : entry.getValue().asDocument().entrySet()) {
                            encryptedFieldsMap.put(entries.getKey(), entries.getValue().asDocument());
                        }
                        builder.encryptedFieldsMap(encryptedFieldsMap);
                        break;
                    case "extraOptions":
                        Map<String, Object> extraOptions = new HashMap<>();
                        for (Map.Entry<String, BsonValue> extraOptionsEntry : entry.getValue().asDocument().entrySet()) {
                            switch (extraOptionsEntry.getKey()) {
                                case "mongocryptdBypassSpawn":
                                    extraOptions.put(extraOptionsEntry.getKey(), extraOptionsEntry.getValue().asBoolean().getValue());
                                    break;
                                case "cryptSharedLibPath":
                                    extraOptions.put(extraOptionsEntry.getKey(), extraOptionsEntry.getValue().asString().getValue());
                                    break;
                                default:
                                    throw new UnsupportedOperationException("Unsupported extra encryption option: " + extraOptionsEntry.getKey());
                            }
                        }
                        builder.extraOptions(extraOptions);
                        break;
                    case "keyVaultNamespace":
                        builder.keyVaultNamespace(entry.getValue().asString().getValue());
                        break;
                    case "kmsProviders":
                        builder.kmsProviders(createKmsProvidersMap(entry.getValue().asDocument()));
                        break;
                    case "keyExpirationMS":
                        builder.keyExpiration(entry.getValue().asNumber().longValue(), TimeUnit.MILLISECONDS);
                        break;
                    default:
                        throw new UnsupportedOperationException("Unsupported client encryption option: " + entry.getKey());
                }
            }
            clientSettingsBuilder.autoEncryptionSettings(builder.build());
        }

        if (entity.containsKey("observeTracingMessages")) {
            boolean enableCommandPayload = entity.getDocument("observeTracingMessages").get("enableCommandPayload", BsonBoolean.FALSE).asBoolean().getValue();
            ObservationRegistry observationRegistry = ObservationRegistry.create();
            InMemoryOtelSetup inMemoryOtel = InMemoryOtelSetup.builder().register(observationRegistry);
            InMemoryOtelSetup.Builder.OtelBuildingBlocks tracer = inMemoryOtel.getBuildingBlocks();

            putEntity(id + "-tracing", tracer, clientTracing);
            inMemoryOTelInstances.add(inMemoryOtel);
            clientSettingsBuilder.tracer(new MicrometerTracer(observationRegistry, enableCommandPayload));
        }

        MongoClientSettings clientSettings = clientSettingsBuilder.build();

        if (entity.containsKey("observeLogMessages")) {
            BsonDocument observeLogMessagesDocument = entity.getDocument("observeLogMessages");

            Map<LogMessage.Component, LogMessage.Level> filterConfig = observeLogMessagesDocument.entrySet().stream()
                    .collect(Collectors.toMap(Entities::toComponent, Entities::toLevel));

            TestLoggingInterceptor.LoggingFilter loggingFilter = new TestLoggingInterceptor.LoggingFilter(filterConfig);

            putEntity(id + "-logging-interceptor", new TestLoggingInterceptor(clientSettings.getApplicationName(), loggingFilter),
                    clientLoggingInterceptors);
        }

        putEntity(id, mongoClientSupplier.apply(clientSettings), clients);
        if (waitForPoolAsyncWorkManagerStart) {
            waitForPoolAsyncWorkManagerStart();
        }
        if (waitForMinPoolSizeToPopulate) {
            waitForMinPoolSizeToPopulate(entity, id, clientSettings);
        }
    }

    private void waitForMinPoolSizeToPopulate(final BsonDocument entity, final String id, final MongoClientSettings clientSettings) {
        int minSize = clientSettings.getConnectionPoolSettings().getMinSize();
        int awaitMinPoolSizeMS = entity.getInt32("awaitMinPoolSizeMS").getValue();
        TestConnectionPoolListener testConnectionPoolListener = getConnectionPoolListener(id);
        try {
           /*
             From the spec:
             Any CMAP and SDAM event/log listeners configured on the client SHOULD ignore any events that occur before the pool is populated.

             Currently, no flaky or racy behavior is caused by not clearing pre-pool-population CMAP and SDAM events.
             If any race behavior is observed, consider clearing events.
             */
            testConnectionPoolListener.waitForEvent(ConnectionReadyEvent.class, minSize, awaitMinPoolSizeMS, TimeUnit.MILLISECONDS);
        } catch (TimeoutException | InterruptedException e) {
            throw new RuntimeException(format("Error waiting for awaitMinPoolSizeMS [%s] to establish minPoolSize [%s] connections",
                    awaitMinPoolSizeMS, minSize));
        }
    }

    private static boolean isWaitForMinPoolSizeToPopulate(final BsonDocument clientEntity) {
        int minPoolSize = clientEntity.getDocument("uriOptions", new BsonDocument())
                .get("minPoolSize", new BsonInt32(0))
                .asInt32().getValue();
        return minPoolSize != 0 && clientEntity.containsKey("awaitMinPoolSizeMS");
    }

    private static LogMessage.Component toComponent(final Map.Entry<String, BsonValue> entry) {
        String componentName = entry.getKey();
      return LogMessage.Component.of(componentName);
    }

    private static LogMessage.Level toLevel(final Map.Entry<String, BsonValue> entry) {
         BsonValue bsonValue = entry.getValue();
        String levelName = bsonValue
                .asString()
                .getValue()
                .toUpperCase();
        return LogMessage.Level.valueOf(levelName);
    }

    private void initDatabase(final BsonDocument entity, final String id) {
        MongoClient client = clients.get(entity.getString("client").getValue());
        MongoDatabase database = client.getDatabase(entity.getString("databaseName").getValue());
        if (entity.containsKey("databaseOptions")) {
            for (Map.Entry<String, BsonValue> entry : entity.getDocument("databaseOptions").entrySet()) {
                switch (entry.getKey()) {
                    case "readConcern":
                        database = database.withReadConcern(asReadConcern(entry.getValue().asDocument()));
                        break;
                    case "readPreference":
                        database = database.withReadPreference(asReadPreference(entry.getValue().asDocument()));
                        break;
                    case "writeConcern":
                        database = database.withWriteConcern(asWriteConcern(entry.getValue().asDocument()));
                        break;
                    case "timeoutMS":
                        database = database.withTimeout(entry.getValue().asNumber().longValue(), TimeUnit.MILLISECONDS);
                        break;
                    default:
                        throw new UnsupportedOperationException("Unsupported database option: " + entry.getKey());
                }
            }
        }
        putEntity(id, database, databases);
    }

    private void initCollection(final BsonDocument entity, final String id) {
        MongoDatabase database = databases.get(entity.getString("database").getValue());
        MongoCollection<BsonDocument> collection = database.getCollection(entity.getString("collectionName").getValue(),
                BsonDocument.class);
        if (entity.containsKey("collectionOptions")) {
            for (Map.Entry<String, BsonValue> entry : entity.getDocument("collectionOptions").entrySet()) {
                switch (entry.getKey()) {
                    case "readConcern":
                        collection = collection.withReadConcern(asReadConcern(entry.getValue().asDocument()));
                        break;
                    case "readPreference":
                        collection = collection.withReadPreference(asReadPreference(entry.getValue().asDocument()));
                        break;
                    case "writeConcern":
                        collection = collection.withWriteConcern(asWriteConcern(entry.getValue().asDocument()));
                        break;
                    case "timeoutMS":
                        collection = collection.withTimeout(entry.getValue().asNumber().longValue(), TimeUnit.MILLISECONDS);
                        break;
                    default:
                        throw new UnsupportedOperationException("Unsupported collection option: " + entry.getKey());
                }
            }
        }
        putEntity(id, collection, collections);
    }

    private void initSession(final BsonDocument entity, final String id, final BsonDocument startingClusterTime) {
        MongoClient client = clients.get(entity.getString("client").getValue());
        ClientSessionOptions.Builder optionsBuilder = ClientSessionOptions.builder();
        if (entity.containsKey("sessionOptions")) {
            for (Map.Entry<String, BsonValue> entry : entity.getDocument("sessionOptions").entrySet()) {
                switch (entry.getKey()) {
                    case "defaultTransactionOptions":
                        optionsBuilder.defaultTransactionOptions(getTransactionOptions(entry.getValue().asDocument()));
                        break;
                    case "snapshot":
                        optionsBuilder.snapshot(entry.getValue().asBoolean().getValue());
                        break;
                    case "defaultTimeoutMS":
                        optionsBuilder.defaultTimeout(entry.getValue().asNumber().longValue(), TimeUnit.MILLISECONDS);
                        break;
                    case "causalConsistency":
                        optionsBuilder.causallyConsistent(entry.getValue().asBoolean().getValue());
                        break;
                    default:
                        throw new UnsupportedOperationException("Unsupported session option: " + entry.getKey());
                }
            }
        }
        ClientSession session = client.startSession(optionsBuilder.build());
        session.advanceClusterTime(startingClusterTime);
        putEntity(id, session, sessions);
        putEntity(id + "-identifier", session.getServerSession().getIdentifier(), sessionIdentifiers);
    }

    private void initBucket(final BsonDocument entity, final String id, final Function<MongoDatabase, GridFSBucket> gridFSBucketSupplier) {
        MongoDatabase database = databases.get(entity.getString("database").getValue());
        if (entity.containsKey("bucketOptions")) {
            throw new UnsupportedOperationException("Unsupported session specification: bucketOptions");
        }
        putEntity(id, gridFSBucketSupplier.apply(database), buckets);
    }

    private void initClientEncryption(final BsonDocument entity, final String id,
            final BiFunction<MongoClient, ClientEncryptionSettings, ClientEncryption> clientEncryptionSupplier) {
        if (!entity.containsKey("clientEncryptionOpts")) {
            throw new UnsupportedOperationException("Unsupported client encryption specification missing: clientEncryptionOpts");
        }
        BsonDocument clientEncryptionOpts = entity.getDocument("clientEncryptionOpts");
        if (!clientEncryptionOpts.containsKey("keyVaultClient")) {
            throw new UnsupportedOperationException("Unsupported client encryption specification missing: "
                    + "clientEncryptionOpts.keyVaultClient");
        }

        MongoClient mongoClient = null;
        ClientEncryptionSettings.Builder builder = ClientEncryptionSettings.builder();
        // this is ignored in preference to the keyVaultClient, but required to be non-null in the ClientEncryptionSettings constructor
        builder.keyVaultMongoClientSettings(MongoClientSettings.builder().build());
        for (Map.Entry<String, BsonValue> entry : clientEncryptionOpts.entrySet()) {
            switch (entry.getKey()) {
                case "keyVaultClient":
                    mongoClient = clients.get(entry.getValue().asString().getValue());
                    break;
                case "keyVaultNamespace":
                    builder.keyVaultNamespace(entry.getValue().asString().getValue());
                    break;
                case "kmsProviders":
                    builder.kmsProviders(createKmsProvidersMap(entry.getValue().asDocument()));
                    break;
                case "keyExpirationMS":
                    builder.keyExpiration(entry.getValue().asNumber().longValue(), TimeUnit.MILLISECONDS);
                    break;
                default:
                    throw new UnsupportedOperationException("Unsupported client encryption option: " + entry.getKey());
            }
        }

        putEntity(id, clientEncryptionSupplier.apply(notNull("mongoClient", mongoClient), builder.build()), clientEncryptions);
    }

    private TransactionOptions getTransactionOptions(final BsonDocument options) {
        TransactionOptions.Builder transactionOptionsBuilder = TransactionOptions.builder();
        for (Map.Entry<String, BsonValue> entry : options.entrySet()) {
            switch (entry.getKey()) {
                case "readConcern":
                    transactionOptionsBuilder.readConcern(asReadConcern(entry.getValue().asDocument()));
                    break;
                case "writeConcern":
                    transactionOptionsBuilder.writeConcern(asWriteConcern(entry.getValue().asDocument()));
                    break;
                case "readPreference":
                    transactionOptionsBuilder.readPreference(asReadPreference(entry.getValue().asDocument()));
                    break;
                case "maxCommitTimeMS":
                    transactionOptionsBuilder.maxCommitTime(entry.getValue().asNumber().longValue(), TimeUnit.MILLISECONDS);
                    break;
                default:
                    throw new UnsupportedOperationException("Unsupported transaction option: " + entry.getKey());
            }
        }
        return transactionOptionsBuilder.build();
    }

    public void close() {
        cursors.values().forEach(MongoCursor::close);
        sessions.values().forEach(ClientSession::close);
        clientEncryptions.values().forEach(ClientEncryption::close);
        clients.values().forEach(MongoClient::close);
        clientLoggingInterceptors.values().forEach(TestLoggingInterceptor::close);
        threads.values().forEach(ExecutorService::shutdownNow);
        inMemoryOTelInstances.forEach(InMemoryOtelSetup::close);
    }
}<|MERGE_RESOLUTION|>--- conflicted
+++ resolved
@@ -96,12 +96,8 @@
     private static final Set<String> SUPPORTED_CLIENT_ENTITY_OPTIONS = new HashSet<>(
             asList(
                     "id", "autoEncryptOpts", "uriOptions", "serverApi", "useMultipleMongoses", "storeEventsAsEntities",
-<<<<<<< HEAD
-                    "observeEvents", "observeLogMessages", "observeSensitiveCommands", "ignoreCommandMonitoringEvents", "observeTracingMessages"));
-=======
                     "observeEvents", "observeLogMessages", "observeSensitiveCommands", "ignoreCommandMonitoringEvents",
-                    "awaitMinPoolSizeMS"));
->>>>>>> 9b98ab56
+                    "awaitMinPoolSizeMS", "observeTracingMessages"));
     private final Set<String> entityNames = new HashSet<>();
     private final Map<String, ExecutorService> threads = new HashMap<>();
     private final Map<String, ArrayList<Future<?>>> tasks = new HashMap<>();
