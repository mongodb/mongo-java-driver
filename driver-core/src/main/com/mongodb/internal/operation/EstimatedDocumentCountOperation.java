--- conflicted
+++ resolved
@@ -77,16 +77,12 @@
     }
 
     @Override
-<<<<<<< HEAD
     public MongoNamespace getNamespace() {
         return namespace;
     }
 
     @Override
-    public Long execute(final ReadBinding binding) {
-=======
     public Long execute(final ReadBinding binding, final OperationContext operationContext) {
->>>>>>> c483fb34
         try {
             return executeRetryableRead(binding, operationContext, namespace.getDatabaseName(),
                                         getCommandCreator(), CommandResultDocumentCodec.create(DECODER, singletonList("firstBatch")),
