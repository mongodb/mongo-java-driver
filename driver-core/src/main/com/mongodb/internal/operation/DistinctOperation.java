--- conflicted
+++ resolved
@@ -115,18 +115,13 @@
     }
 
     @Override
-<<<<<<< HEAD
-    public BatchCursor<T> execute(final ReadBinding binding, final OperationContext operationContext) {
-        return executeRetryableRead(binding, operationContext, namespace.getDatabaseName(), getCommandCreator(), createCommandDecoder(),
-=======
     public MongoNamespace getNamespace() {
         return namespace;
     }
 
     @Override
-    public BatchCursor<T> execute(final ReadBinding binding) {
-        return executeRetryableRead(binding, namespace.getDatabaseName(), getCommandCreator(), createCommandDecoder(),
->>>>>>> eb670e34
+    public BatchCursor<T> execute(final ReadBinding binding, final OperationContext operationContext) {
+        return executeRetryableRead(binding, operationContext, namespace.getDatabaseName(), getCommandCreator(), createCommandDecoder(),
                 singleBatchCursorTransformer(VALUES), retryReads);
     }
 
