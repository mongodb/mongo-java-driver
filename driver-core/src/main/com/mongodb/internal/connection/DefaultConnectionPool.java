/*
 * Copyright 2008-present MongoDB, Inc.
 *
 * Licensed under the Apache License, Version 2.0 (the "License");
 * you may not use this file except in compliance with the License.
 * You may obtain a copy of the License at
 *
 *   http://www.apache.org/licenses/LICENSE-2.0
 *
 * Unless required by applicable law or agreed to in writing, software
 * distributed under the License is distributed on an "AS IS" BASIS,
 * WITHOUT WARRANTIES OR CONDITIONS OF ANY KIND, either express or implied.
 * See the License for the specific language governing permissions and
 * limitations under the License.
 */

package com.mongodb.internal.connection;

import com.mongodb.MongoConnectionPoolClearedException;
import com.mongodb.MongoException;
import com.mongodb.MongoInterruptedException;
import com.mongodb.MongoTimeoutException;
import com.mongodb.annotations.NotThreadSafe;
import com.mongodb.annotations.ThreadSafe;
import com.mongodb.connection.ConnectionDescription;
import com.mongodb.connection.ConnectionId;
import com.mongodb.connection.ConnectionPoolSettings;
import com.mongodb.connection.ServerDescription;
import com.mongodb.connection.ServerId;
import com.mongodb.diagnostics.logging.Logger;
import com.mongodb.diagnostics.logging.Loggers;
import com.mongodb.event.ConnectionCheckOutFailedEvent;
import com.mongodb.event.ConnectionCheckOutFailedEvent.Reason;
import com.mongodb.event.ConnectionCheckOutStartedEvent;
import com.mongodb.event.ConnectionCheckedInEvent;
import com.mongodb.event.ConnectionCheckedOutEvent;
import com.mongodb.event.ConnectionClosedEvent;
import com.mongodb.event.ConnectionCreatedEvent;
import com.mongodb.event.ConnectionPoolClearedEvent;
import com.mongodb.event.ConnectionPoolClosedEvent;
import com.mongodb.event.ConnectionPoolCreatedEvent;
import com.mongodb.event.ConnectionPoolListener;
import com.mongodb.event.ConnectionPoolReadyEvent;
import com.mongodb.event.ConnectionReadyEvent;
import com.mongodb.internal.Timeout;
import com.mongodb.internal.async.SingleResultCallback;
import com.mongodb.internal.connection.ConcurrentPool.Prune;
import com.mongodb.internal.connection.SdamServerDescriptionManager.SdamIssue;
import com.mongodb.internal.inject.OptionalProvider;
import com.mongodb.internal.session.SessionContext;
import com.mongodb.internal.thread.DaemonThreadFactory;
import com.mongodb.lang.NonNull;
import com.mongodb.lang.Nullable;
import org.bson.ByteBuf;
import org.bson.codecs.Decoder;
import org.bson.types.ObjectId;

import java.util.Deque;
import java.util.LinkedList;
import java.util.List;
import java.util.Optional;
import java.util.Queue;
import java.util.concurrent.BlockingQueue;
import java.util.concurrent.ConcurrentHashMap;
import java.util.concurrent.ExecutorService;
import java.util.concurrent.Executors;
import java.util.concurrent.Future;
import java.util.concurrent.LinkedBlockingQueue;
import java.util.concurrent.ScheduledExecutorService;
import java.util.concurrent.TimeUnit;
import java.util.concurrent.atomic.AtomicBoolean;
import java.util.concurrent.atomic.AtomicInteger;
import java.util.concurrent.atomic.LongAdder;
import java.util.concurrent.locks.Condition;
import java.util.concurrent.locks.Lock;
import java.util.concurrent.locks.ReadWriteLock;
import java.util.concurrent.locks.ReentrantLock;
import java.util.concurrent.locks.StampedLock;
import java.util.function.Consumer;
import java.util.function.Predicate;
import java.util.function.Supplier;

import static com.mongodb.assertions.Assertions.assertFalse;
import static com.mongodb.assertions.Assertions.assertNotNull;
import static com.mongodb.assertions.Assertions.assertTrue;
import static com.mongodb.assertions.Assertions.fail;
import static com.mongodb.assertions.Assertions.isTrue;
import static com.mongodb.assertions.Assertions.notNull;
import static com.mongodb.internal.async.ErrorHandlingResultCallback.errorHandlingCallback;
import static com.mongodb.internal.connection.ConcurrentPool.INFINITE_SIZE;
import static com.mongodb.internal.connection.ConcurrentPool.sizeToString;
import static com.mongodb.internal.event.EventListenerHelper.getConnectionPoolListener;
import static java.lang.String.format;
import static java.util.concurrent.TimeUnit.MILLISECONDS;
import static java.util.concurrent.TimeUnit.NANOSECONDS;

@SuppressWarnings("deprecation")
class DefaultConnectionPool implements ConnectionPool {
    private static final Logger LOGGER = Loggers.getLogger("connection");
    /**
     * Is package-access for the purpose of testing and must not be used for any other purpose outside of this class.
     */
    static final int MAX_CONNECTING = 2;

    private final ConcurrentPool<UsageTrackingInternalConnection> pool;
    private final ConnectionPoolSettings settings;
    private final BackgroundMaintenanceManager backgroundMaintenance;
    private final AsyncWorkManager asyncWorkManager;
    private final ConnectionPoolListener connectionPoolListener;
    private final ServerId serverId;
    private final PinnedStatsManager pinnedStatsManager = new PinnedStatsManager();
    private final ServiceStateManager serviceStateManager = new ServiceStateManager();
    private final ConnectionGenerationSupplier connectionGenerationSupplier;
    private final OpenConcurrencyLimiter openConcurrencyLimiter;
    private final StateAndGeneration stateAndGeneration;
    private final OptionalProvider<SdamServerDescriptionManager> sdamProvider;

    /**
     * @param sdamProvider For handling exceptions via the
     *                     <a href="https://github.com/mongodb/specifications/blob/master/source/server-discovery-and-monitoring/server-discovery-and-monitoring.rst">
     *                     SDAM</a> machinery as specified
     *                     <a href="https://github.com/mongodb/specifications/blob/master/source/connection-monitoring-and-pooling/connection-monitoring-and-pooling.rst#populating-the-pool-with-a-connection-internal-implementation">
     *                     here</a>.
     *                     Must provide an {@linkplain Optional#isPresent() empty} {@link Optional} if created in load-balanced mode,
     *                     otherwise must provide a non-empty {@link Optional}.
     */
    DefaultConnectionPool(final ServerId serverId, final InternalConnectionFactory internalConnectionFactory,
                          final ConnectionPoolSettings settings, final OptionalProvider<SdamServerDescriptionManager> sdamProvider) {
        this.serverId = notNull("serverId", serverId);
        this.settings = notNull("settings", settings);
        UsageTrackingInternalConnectionItemFactory connectionItemFactory =
                new UsageTrackingInternalConnectionItemFactory(internalConnectionFactory);
<<<<<<< HEAD
        pool = new ConcurrentPool<UsageTrackingInternalConnection>(settings.getMaxSize(), connectionItemFactory);
        this.sdamProvider = sdamProvider;
=======
        pool = new ConcurrentPool<>(maxSize(settings), connectionItemFactory);
>>>>>>> d1d7b07b
        this.connectionPoolListener = getConnectionPoolListener(settings);
        backgroundMaintenance = new BackgroundMaintenanceManager();
        connectionPoolCreated(connectionPoolListener, serverId, settings);
        openConcurrencyLimiter = new OpenConcurrencyLimiter(MAX_CONNECTING);
        asyncWorkManager = new AsyncWorkManager();
        stateAndGeneration = new StateAndGeneration();
        connectionGenerationSupplier = new ConnectionGenerationSupplier() {
            @Override
            public int getGeneration() {
                return stateAndGeneration.generation();
            }

            @Override
            public int getGeneration(@NonNull final ObjectId serviceId) {
                return serviceStateManager.getGeneration(serviceId);
            }
        };
    }

    @Override
    public InternalConnection get() {
        return get(settings.getMaxWaitTime(MILLISECONDS), MILLISECONDS);
    }

    @Override
    public InternalConnection get(final long timeoutValue, final TimeUnit timeUnit) {
        connectionPoolListener.connectionCheckOutStarted(new ConnectionCheckOutStartedEvent(serverId));
        Timeout timeout = Timeout.startNow(timeoutValue, timeUnit);
        try {
            stateAndGeneration.throwIfClosedOrPaused();
            PooledConnection connection = getPooledConnection(timeout);
            if (!connection.opened()) {
                connection = openConcurrencyLimiter.openOrGetAvailable(connection, timeout);
            }
            connectionPoolListener.connectionCheckedOut(new ConnectionCheckedOutEvent(getId(connection)));
            return connection;
        } catch (RuntimeException e) {
            throw (RuntimeException) checkOutFailed(e);
        }
    }

    @Override
    public void getAsync(final SingleResultCallback<InternalConnection> callback) {
        if (LOGGER.isTraceEnabled()) {
            LOGGER.trace(format("Asynchronously getting a connection from the pool for server %s", serverId));
        }
        connectionPoolListener.connectionCheckOutStarted(new ConnectionCheckOutStartedEvent(serverId));
        Timeout timeout = Timeout.startNow(settings.getMaxWaitTime(NANOSECONDS));
        SingleResultCallback<InternalConnection> eventSendingCallback = (result, failure) -> {
            SingleResultCallback<InternalConnection> errHandlingCallback = errorHandlingCallback(callback, LOGGER);
            if (failure == null) {
                connectionPoolListener.connectionCheckedOut(new ConnectionCheckedOutEvent(getId(result)));
                errHandlingCallback.onResult(result, null);
            } else {
                errHandlingCallback.onResult(null, checkOutFailed(failure));
            }
        };
        try {
            stateAndGeneration.throwIfClosedOrPaused();
        } catch (RuntimeException e) {
            eventSendingCallback.onResult(null, e);
            return;
        }
        asyncWorkManager.enqueue(new Task(timeout, t -> {
            if (t != null) {
                eventSendingCallback.onResult(null, t);
            } else {
                PooledConnection connection;
                try {
                    connection = getPooledConnection(timeout);
                } catch (RuntimeException e) {
                    eventSendingCallback.onResult(null, e);
                    return;
                }
                if (connection.opened()) {
                    if (LOGGER.isTraceEnabled()) {
                        LOGGER.trace(format("Pooled connection %s to server %s is already open",
                                getId(connection), serverId));
                    }
                    eventSendingCallback.onResult(connection, null);
                } else {
                    if (LOGGER.isTraceEnabled()) {
                        LOGGER.trace(format("Pooled connection %s to server %s is not yet open",
                                getId(connection), serverId));
                    }
                    openConcurrencyLimiter.openAsyncOrGetAvailable(connection, timeout, eventSendingCallback);
                }
            }
        }));
    }

    /**
     * Sends {@link ConnectionCheckOutFailedEvent}
     * and returns {@code t} if it is not {@link MongoOpenConnectionInternalException},
     * or returns {@code t.}{@linkplain MongoOpenConnectionInternalException#getCause() getCause()} otherwise.
     */
    private Throwable checkOutFailed(final Throwable t) {
        Throwable result = t;
        if (t instanceof MongoTimeoutException) {
            connectionPoolListener.connectionCheckOutFailed(new ConnectionCheckOutFailedEvent(serverId, Reason.TIMEOUT));
        } else if (t instanceof MongoOpenConnectionInternalException) {
            connectionPoolListener.connectionCheckOutFailed(new ConnectionCheckOutFailedEvent(serverId, Reason.CONNECTION_ERROR));
            result = t.getCause();
        } else if (t instanceof MongoConnectionPoolClearedException) {
            connectionPoolListener.connectionCheckOutFailed(new ConnectionCheckOutFailedEvent(serverId, Reason.CONNECTION_ERROR));
        } else if (ConcurrentPool.isPoolClosedException(t)) {
            connectionPoolListener.connectionCheckOutFailed(new ConnectionCheckOutFailedEvent(serverId, Reason.POOL_CLOSED));
        } else {
            connectionPoolListener.connectionCheckOutFailed(new ConnectionCheckOutFailedEvent(serverId, Reason.UNKNOWN));
        }
        return result;
    }

    @Override
    public void invalidate(@Nullable final Throwable cause) {
        assertFalse(isLoadBalanced());
        if (stateAndGeneration.pauseAndIncrementGeneration(cause)) {
            LOGGER.debug("Invalidating the connection pool for " + serverId + " and marking it as 'paused'"
                    + (cause == null ? "" : " due to " + cause.toString()));
            openConcurrencyLimiter.signalClosedOrPaused();
        }
    }

    @Override
    public void invalidate() {
        invalidate(null);
    }

    @Override
    public void ready() {
        if (stateAndGeneration.ready()) {
            LOGGER.debug("Marking the connection pool for " + serverId +  " as 'ready'");
        }
    }

    public void invalidate(final ObjectId serviceId, final int generation) {
        assertTrue(isLoadBalanced());
        if (generation == InternalConnection.NOT_INITIALIZED_GENERATION) {
            return;
        }
        if (serviceStateManager.incrementGeneration(serviceId, generation)) {
            LOGGER.debug("Invalidating the connection pool for server id " + serviceId);
            connectionPoolListener.connectionPoolCleared(new ConnectionPoolClearedEvent(this.serverId, serviceId));
        }
    }

    @Override
    public void close() {
        if (stateAndGeneration.close()) {
            pool.close();
            backgroundMaintenance.close();
            asyncWorkManager.close();
            openConcurrencyLimiter.signalClosedOrPaused();
            connectionPoolListener.connectionPoolClosed(new ConnectionPoolClosedEvent(serverId));
        }
    }

    @Override
    public int getGeneration() {
        return stateAndGeneration.generation();
    }

    private PooledConnection getPooledConnection(final Timeout timeout) throws MongoTimeoutException {
        try {
            UsageTrackingInternalConnection internalConnection = pool.get(timeout.remainingOrInfinite(NANOSECONDS), NANOSECONDS);
            while (shouldPrune(internalConnection)) {
                pool.release(internalConnection, true);
                internalConnection = pool.get(timeout.remainingOrInfinite(NANOSECONDS), NANOSECONDS);
            }
            return new PooledConnection(internalConnection);
        } catch (MongoTimeoutException e) {
            throw createTimeoutException(timeout);
        }
    }

    @Nullable
    private PooledConnection getPooledConnectionImmediateUnfair() {
        UsageTrackingInternalConnection internalConnection = pool.getImmediateUnfair();
        while (internalConnection != null && shouldPrune(internalConnection)) {
            pool.release(internalConnection, true);
            internalConnection = pool.getImmediateUnfair();
        }
        return internalConnection == null ? null : new PooledConnection(internalConnection);
    }

    private MongoTimeoutException createTimeoutException(final Timeout timeout) {
        int numPinnedToCursor = pinnedStatsManager.getNumPinnedToCursor();
        int numPinnedToTransaction = pinnedStatsManager.getNumPinnedToTransaction();
        if (numPinnedToCursor == 0 && numPinnedToTransaction == 0) {
            return new MongoTimeoutException(format("Timed out after %s while waiting for a connection to server %s.",
                    timeout.toUserString(), serverId.getAddress()));
        } else {
            int maxSize = pool.getMaxSize();
            int numInUse = pool.getInUseCount();
            /* At this point in an execution we consider at least one of `numPinnedToCursor`, `numPinnedToTransaction` to be positive.
             * `numPinnedToCursor`, `numPinnedToTransaction` and `numInUse` are not a snapshot view,
             * but we still must maintain the following invariants:
             * - numInUse > 0
             *     we consider at least one of `numPinnedToCursor`, `numPinnedToTransaction` to be positive,
             *     so if we observe `numInUse` to be 0, we have to estimate it based on `numPinnedToCursor` and `numPinnedToTransaction`;
             * - numInUse < maxSize
             *     `numInUse` must not exceed the limit in situations when we estimate `numInUse`;
             * - numPinnedToCursor + numPinnedToTransaction <= numInUse
             *     otherwise the numbers do not make sense.
             */
            if (numInUse == 0) {
                numInUse = Math.min(
                        numPinnedToCursor + numPinnedToTransaction, // must be at least a big as this sum but not bigger than `maxSize`
                        maxSize);
            }
            numPinnedToCursor = Math.min(
                    numPinnedToCursor, // prefer the observed value, but it must not be bigger than `numInUse`
                    numInUse);
            numPinnedToTransaction = Math.min(
                    numPinnedToTransaction, // prefer the observed value, but it must not be bigger than `numInUse` - `numPinnedToCursor`
                    numInUse - numPinnedToCursor);
            int numOtherInUse = numInUse - numPinnedToCursor - numPinnedToTransaction;
            assertTrue(numOtherInUse >= 0);
            assertTrue(numPinnedToCursor + numPinnedToTransaction + numOtherInUse <= maxSize);
            return new MongoTimeoutException(format("Timed out after %s while waiting for a connection to server %s. Details: "
                            + "maxPoolSize: %s, connections in use by cursors: %d, connections in use by transactions: %d, "
                            + "connections in use by other operations: %d",
                    timeout.toUserString(), serverId.getAddress(),
                    sizeToString(maxSize), numPinnedToCursor, numPinnedToTransaction,
                    numOtherInUse));
        }
    }


    /**
     * Is package-access for the purpose of testing and must not be used for any other purpose outside of this class.
     */
    ConcurrentPool<UsageTrackingInternalConnection> getPool() {
        return pool;
    }

    /**
     * Is package-access for the purpose of testing and must not be used for any other purpose outside of this class.
     * <p>
     * Synchronously prune idle connections and ensure the minimum pool size.
     */
    void doMaintenance() {
        Predicate<RuntimeException> silentlyComplete = e ->
                e instanceof MongoInterruptedException || e instanceof MongoTimeoutException
                        || e instanceof MongoConnectionPoolClearedException || ConcurrentPool.isPoolClosedException(e);
        try {
            if (LOGGER.isDebugEnabled()) {
                LOGGER.debug(format("Pruning pooled connections to %s", serverId.getAddress()));
            }
            pool.prune();
            if (shouldEnsureMinSize()) {
                if (LOGGER.isDebugEnabled()) {
                    LOGGER.debug(format("Ensuring minimum pooled connections to %s", serverId.getAddress()));
                }
                pool.ensureMinSize(settings.getMinSize(), newConnection -> {
                    try {
                        openConcurrencyLimiter.openImmediately(new PooledConnection(newConnection));
                    } catch (MongoException | MongoOpenConnectionInternalException e) {
                        RuntimeException actualException = e instanceof MongoOpenConnectionInternalException
                                ? (RuntimeException) e.getCause()
                                : e;
                        sdamProvider.optional().ifPresent(sdam -> {
                            if (!silentlyComplete.test(actualException)) {
                                sdam.handleExceptionBeforeHandshake(SdamIssue.specific(actualException, sdam.context(newConnection)));
                            }
                        });
                        throw actualException;
                    }
                });
            }
        } catch (RuntimeException e) {
            if (!silentlyComplete.test(e)) {
                LOGGER.warn("Exception thrown during connection pool background maintenance task", e);
                throw e;
            }
        }
    }

    private boolean shouldEnsureMinSize() {
        return settings.getMinSize() > 0;
    }

    private boolean shouldPrune(final UsageTrackingInternalConnection connection) {
        return fromPreviousGeneration(connection) || pastMaxLifeTime(connection) || pastMaxIdleTime(connection);
    }

    private boolean pastMaxIdleTime(final UsageTrackingInternalConnection connection) {
        return expired(connection.getLastUsedAt(), System.currentTimeMillis(), settings.getMaxConnectionIdleTime(MILLISECONDS));
    }

    private boolean pastMaxLifeTime(final UsageTrackingInternalConnection connection) {
        return expired(connection.getOpenedAt(), System.currentTimeMillis(), settings.getMaxConnectionLifeTime(MILLISECONDS));
    }

    private boolean fromPreviousGeneration(final UsageTrackingInternalConnection connection) {
        int generation = connection.getGeneration();
        if (generation == InternalConnection.NOT_INITIALIZED_GENERATION) {
            return false;
        }
        ObjectId serviceId = connection.getDescription().getServiceId();
        if (serviceId != null) {
            return serviceStateManager.getGeneration(serviceId) > generation;
        } else {
            return stateAndGeneration.generation() > generation;
        }
    }

    private boolean expired(final long startTime, final long curTime, final long maxTime) {
        return maxTime != 0 && curTime - startTime > maxTime;
    }

    /**
     * Send both current and deprecated events in order to preserve backwards compatibility.
     * Must not throw {@link Exception}s.
     */
    private void connectionPoolCreated(final ConnectionPoolListener connectionPoolListener, final ServerId serverId,
                                             final ConnectionPoolSettings settings) {
        connectionPoolListener.connectionPoolCreated(new ConnectionPoolCreatedEvent(serverId, settings));
        connectionPoolListener.connectionPoolOpened(new com.mongodb.event.ConnectionPoolOpenedEvent(serverId, settings));
    }

    /**
     * Send both current and deprecated events in order to preserve backwards compatibility.
     * Must not throw {@link Exception}s.
     */
    private void connectionCreated(final ConnectionPoolListener connectionPoolListener, final ConnectionId connectionId) {
        connectionPoolListener.connectionAdded(new com.mongodb.event.ConnectionAddedEvent(connectionId));
        connectionPoolListener.connectionCreated(new ConnectionCreatedEvent(connectionId));
    }

    /**
     * Send both current and deprecated events in order to preserve backwards compatibility.
     * Must not throw {@link Exception}s.
     */
    private void connectionClosed(final ConnectionPoolListener connectionPoolListener, final ConnectionId connectionId,
                                  final ConnectionClosedEvent.Reason reason) {
        connectionPoolListener.connectionRemoved(new com.mongodb.event.ConnectionRemovedEvent(connectionId, getReasonForRemoved(reason)));
        connectionPoolListener.connectionClosed(new ConnectionClosedEvent(connectionId, reason));
    }

    private com.mongodb.event.ConnectionRemovedEvent.Reason getReasonForRemoved(final ConnectionClosedEvent.Reason reason) {
        com.mongodb.event.ConnectionRemovedEvent.Reason removedReason = com.mongodb.event.ConnectionRemovedEvent.Reason.UNKNOWN;
        switch (reason) {
            case STALE:
                removedReason = com.mongodb.event.ConnectionRemovedEvent.Reason.STALE;
                break;
            case IDLE:
                removedReason = com.mongodb.event.ConnectionRemovedEvent.Reason.MAX_IDLE_TIME_EXCEEDED;
                break;
            case ERROR:
                removedReason = com.mongodb.event.ConnectionRemovedEvent.Reason.ERROR;
                break;
            case POOL_CLOSED:
                removedReason = com.mongodb.event.ConnectionRemovedEvent.Reason.POOL_CLOSED;
                break;
            default:
                break;
        }
        return removedReason;
    }

    /**
     * Must not throw {@link Exception}s.
     */
    private ConnectionId getId(final InternalConnection internalConnection) {
        return internalConnection.getDescription().getConnectionId();
    }

<<<<<<< HEAD
    private boolean isLoadBalanced() {
        return !sdamProvider.optional().isPresent();
=======
    /**
     * @return {@link ConnectionPoolSettings#getMaxSize()} if it is not 0, otherwise returns {@link ConcurrentPool#INFINITE_SIZE}.
     */
    private static int maxSize(final ConnectionPoolSettings settings) {
        return settings.getMaxSize() == 0 ? INFINITE_SIZE : settings.getMaxSize();
>>>>>>> d1d7b07b
    }

    private class PooledConnection implements InternalConnection {
        private final UsageTrackingInternalConnection wrapped;
        private final AtomicBoolean isClosed = new AtomicBoolean();
        private Connection.PinningMode pinningMode;

        PooledConnection(final UsageTrackingInternalConnection wrapped) {
            this.wrapped = notNull("wrapped", wrapped);
        }

        @Override
        public int getGeneration() {
            return wrapped.getGeneration();
        }

        @Override
        public void open() {
            assertFalse(isClosed.get());
            try {
                connectionCreated(connectionPoolListener, wrapped.getDescription().getConnectionId());
                wrapped.open();
            } catch (RuntimeException e) {
                closeAndHandleOpenFailure();
                throw new MongoOpenConnectionInternalException(e);
            }
            handleOpenSuccess();
        }

        @Override
        public void openAsync(final SingleResultCallback<Void> callback) {
            assertFalse(isClosed.get());
            connectionCreated(connectionPoolListener, wrapped.getDescription().getConnectionId());
            wrapped.openAsync((nullResult, failure) -> {
                if (failure != null) {
                    closeAndHandleOpenFailure();
                    callback.onResult(null, new MongoOpenConnectionInternalException(failure));
                } else {
                    handleOpenSuccess();
                    callback.onResult(nullResult, null);
                }
            });
        }

        @Override
        public void close() {
            // All but the first call is a no-op
            if (!isClosed.getAndSet(true)) {
                unmarkAsPinned();
                connectionPoolListener.connectionCheckedIn(new ConnectionCheckedInEvent(getId(wrapped)));
                if (LOGGER.isTraceEnabled()) {
                    LOGGER.trace(format("Checked in connection [%s] to server %s", getId(wrapped), serverId.getAddress()));
                }
                if (wrapped.isClosed() || shouldPrune(wrapped)) {
                    pool.release(wrapped, true);
                } else {
                    openConcurrencyLimiter.tryHandOverOrRelease(wrapped);
                }
            }
        }

        void release() {
            if (!isClosed.getAndSet(true)) {
                pool.release(wrapped);
            }
        }

        /**
         * {@linkplain ConcurrentPool#release(Object, boolean) Prune} this connection without sending a {@link ConnectionClosedEvent}.
         * This method must be used if and only if {@link ConnectionCreatedEvent} was not sent for the connection.
         * Must not throw {@link Exception}s.
         */
        void closeSilently() {
            if (!isClosed.getAndSet(true)) {
                wrapped.setCloseSilently();
                pool.release(wrapped, true);
            }
        }

        /**
         * Must not throw {@link Exception}s.
         */
        private void closeAndHandleOpenFailure() {
            if (!isClosed.getAndSet(true)) {
                if (LOGGER.isTraceEnabled()) {
                    LOGGER.trace(format("Pooled connection %s to server %s failed to open", getId(this), serverId));
                }
                if (wrapped.getDescription().getServiceId() != null) {
                    invalidate(wrapped.getDescription().getServiceId(), wrapped.getGeneration());
                }
                pool.release(wrapped, true);
            }
        }

        /**
         * Must not throw {@link Exception}s.
         */
        private void handleOpenSuccess() {
            if (LOGGER.isTraceEnabled()) {
                LOGGER.trace(format("Pooled connection %s to server %s is now open", getId(this), serverId));
            }
            connectionPoolListener.connectionReady(new ConnectionReadyEvent(getId(this)));
        }

        @Override
        public boolean opened() {
            isTrue("open", !isClosed.get());
            return wrapped.opened();
        }

        @Override
        public boolean isClosed() {
            return isClosed.get() || wrapped.isClosed();
        }

        @Override
        public ByteBuf getBuffer(final int capacity) {
            return wrapped.getBuffer(capacity);
        }

        @Override
        public void sendMessage(final List<ByteBuf> byteBuffers, final int lastRequestId) {
            isTrue("open", !isClosed.get());
            wrapped.sendMessage(byteBuffers, lastRequestId);
        }

        @Override
        public <T> T sendAndReceive(final CommandMessage message, final Decoder<T> decoder, final SessionContext sessionContext) {
            isTrue("open", !isClosed.get());
            return wrapped.sendAndReceive(message, decoder, sessionContext);
        }

        @Override
        public <T> void send(final CommandMessage message, final Decoder<T> decoder, final SessionContext sessionContext) {
            isTrue("open", !isClosed.get());
            wrapped.send(message, decoder, sessionContext);
        }

        @Override
        public <T> T receive(final Decoder<T> decoder, final SessionContext sessionContext) {
            isTrue("open", !isClosed.get());
            return wrapped.receive(decoder, sessionContext);
        }

        @Override
        public boolean supportsAdditionalTimeout() {
            isTrue("open", !isClosed.get());
            return wrapped.supportsAdditionalTimeout();
        }

        @Override
        public <T> T receive(final Decoder<T> decoder, final SessionContext sessionContext, final int additionalTimeout) {
            isTrue("open", !isClosed.get());
            return wrapped.receive(decoder, sessionContext, additionalTimeout);
        }

        @Override
        public boolean hasMoreToCome() {
            isTrue("open", !isClosed.get());
            return wrapped.hasMoreToCome();
        }

        @Override
        public <T> void sendAndReceiveAsync(final CommandMessage message, final Decoder<T> decoder,
                                            final SessionContext sessionContext, final SingleResultCallback<T> callback) {
            isTrue("open", !isClosed.get());
            wrapped.sendAndReceiveAsync(message, decoder, sessionContext, new SingleResultCallback<T>() {
                @Override
                public void onResult(final T result, final Throwable t) {
                    callback.onResult(result, t);
                }
            });
        }

        @Override
        public ResponseBuffers receiveMessage(final int responseTo) {
            isTrue("open", !isClosed.get());
            return wrapped.receiveMessage(responseTo);
        }

        @Override
        public void sendMessageAsync(final List<ByteBuf> byteBuffers, final int lastRequestId, final SingleResultCallback<Void> callback) {
            isTrue("open", !isClosed.get());
            wrapped.sendMessageAsync(byteBuffers, lastRequestId, new SingleResultCallback<Void>() {
                @Override
                public void onResult(final Void result, final Throwable t) {
                    callback.onResult(null, t);
                }
            });
        }

        @Override
        public void receiveMessageAsync(final int responseTo, final SingleResultCallback<ResponseBuffers> callback) {
            isTrue("open", !isClosed.get());
            wrapped.receiveMessageAsync(responseTo, new SingleResultCallback<ResponseBuffers>() {
                @Override
                public void onResult(final ResponseBuffers result, final Throwable t) {
                    callback.onResult(result, t);
                }
            });
        }

        @Override
        public void markAsPinned(final Connection.PinningMode pinningMode) {
            assertNotNull(pinningMode);
            // if the connection is already pinned for some other mode, the additional mode can be ignored.
            // The typical case is the connection is first pinned for a transaction, then pinned for a cursor withing that transaction
            // In this case, the cursor pinning is subsumed by the transaction pinning.
            if (this.pinningMode == null) {
                this.pinningMode = pinningMode;
                pinnedStatsManager.increment(pinningMode);
            }
        }

        void unmarkAsPinned() {
            if (pinningMode != null) {
                pinnedStatsManager.decrement(pinningMode);
            }
        }

        @Override
        public ConnectionDescription getDescription() {
            return wrapped.getDescription();
        }

        @Override
        public ServerDescription getInitialServerDescription() {
            isTrue("open", !isClosed.get());
            return wrapped.getInitialServerDescription();
        }
    }

    /**
     * This internal exception is used to express an exceptional situation encountered when opening a connection.
     * It exists because it allows consolidating the code that sends events for exceptional situations in a
     * {@linkplain #checkOutFailed(Throwable) single place}, it must not be observable by an external code.
     */
    private static final class MongoOpenConnectionInternalException extends RuntimeException {
        private static final long serialVersionUID = 1;

        MongoOpenConnectionInternalException(@NonNull final Throwable cause) {
            super(cause);
        }

        @Override
        @NonNull
        public Throwable getCause() {
            return assertNotNull(super.getCause());
        }
    }

    private class UsageTrackingInternalConnectionItemFactory implements ConcurrentPool.ItemFactory<UsageTrackingInternalConnection> {
        private final InternalConnectionFactory internalConnectionFactory;

        UsageTrackingInternalConnectionItemFactory(final InternalConnectionFactory internalConnectionFactory) {
            this.internalConnectionFactory = internalConnectionFactory;
        }

        @Override
        public UsageTrackingInternalConnection create() {
            return new UsageTrackingInternalConnection(internalConnectionFactory.create(serverId, connectionGenerationSupplier),
                    serviceStateManager);
        }

        @Override
        public void close(final UsageTrackingInternalConnection connection) {
            if (connection.isCloseSilently()) {
                if (LOGGER.isTraceEnabled()) {
                    LOGGER.trace(format("Silently closed connection [%s] to server %s", getId(connection), serverId.getAddress()));
                }
            } else {
                connectionClosed(connectionPoolListener, getId(connection), getReasonForClosing(connection));
                if (LOGGER.isDebugEnabled()) {
                    LOGGER.debug(format("Closed connection [%s] to %s because %s.", getId(connection), serverId.getAddress(),
                            getReasonStringForClosing(connection)));
                }
            }
            connection.close();
        }

        private String getReasonStringForClosing(final UsageTrackingInternalConnection connection) {
            String reason;
            if (connection.isClosed()) {
                reason = "there was a socket exception raised by this connection";
            } else if (fromPreviousGeneration(connection)) {
                reason = "there was a socket exception raised on another connection from this pool";
            } else if (pastMaxLifeTime(connection)) {
                reason = "it is past its maximum allowed life time";
            } else if (pastMaxIdleTime(connection)) {
                reason = "it is past its maximum allowed idle time";
            } else {
                reason = "the pool has been closed";
            }
            return reason;
        }

        private ConnectionClosedEvent.Reason getReasonForClosing(final UsageTrackingInternalConnection connection) {
            ConnectionClosedEvent.Reason reason;
            if (connection.isClosed()) {
                reason = ConnectionClosedEvent.Reason.ERROR;
            } else if (fromPreviousGeneration(connection)) {
                reason = ConnectionClosedEvent.Reason.STALE;
            } else if (pastMaxIdleTime(connection)) {
                reason = ConnectionClosedEvent.Reason.IDLE;
            } else {
                reason = ConnectionClosedEvent.Reason.POOL_CLOSED;
            }
            return reason;
        }

        @Override
        public Prune shouldPrune(final UsageTrackingInternalConnection usageTrackingConnection) {
            return DefaultConnectionPool.this.shouldPrune(usageTrackingConnection) ? Prune.YES : Prune.NO;
        }
    }

    /**
     * Package-access methods are thread-safe,
     * and only they should be called outside of the {@link OpenConcurrencyLimiter}'s code.
     */
    @ThreadSafe
    private final class OpenConcurrencyLimiter {
        private final Lock lock;
        private final Condition permitAvailableOrHandedOverOrClosedOrPausedCondition;
        private final int maxPermits;
        private int permits;
        private final Deque<MutableReference<PooledConnection>> desiredConnectionSlots;

        OpenConcurrencyLimiter(final int maxConnecting) {
            lock = new ReentrantLock(true);
            permitAvailableOrHandedOverOrClosedOrPausedCondition = lock.newCondition();
            maxPermits = maxConnecting;
            permits = maxPermits;
            desiredConnectionSlots = new LinkedList<>();
        }

        PooledConnection openOrGetAvailable(final PooledConnection connection, final Timeout timeout) throws MongoTimeoutException {
            return openOrGetAvailable(connection, true, timeout);
        }

        void openImmediately(final PooledConnection connection) throws MongoTimeoutException {
            PooledConnection result = openOrGetAvailable(connection, false, Timeout.immediate());
            assertTrue(result == connection);
        }

        /**
         * This method can be thought of as operating in two phases.
         * In the first phase it tries to synchronously acquire a permit to open the {@code connection}
         * or get a different {@linkplain PooledConnection#opened() opened} connection if {@code tryGetAvailable} is {@code true} and
         * one becomes available while waiting for a permit.
         * The first phase has one of the following outcomes:
         * <ol>
         *     <li>A {@link MongoTimeoutException} or a different {@link Exception} is thrown,
         *     and the specified {@code connection} is {@linkplain PooledConnection#closeSilently() silently closed}.</li>
         *     <li>An opened connection different from the specified one is returned,
         *     and the specified {@code connection} is {@linkplain PooledConnection#closeSilently() silently closed}.</li>
         *     <li>A permit is acquired, {@link #connectionCreated(ConnectionPoolListener, ConnectionId)} is reported
         *     and an attempt to open the specified {@code connection} is made. This is the second phase in which
         *     the {@code connection} is {@linkplain PooledConnection#open() opened synchronously}.
         *     The attempt to open the {@code connection} has one of the following outcomes
         *     combined with releasing the acquired permit:</li>
         *     <ol>
         *         <li>An {@link Exception} is thrown
         *         and the {@code connection} is {@linkplain PooledConnection#closeAndHandleOpenFailure() closed}.</li>
         *         <li>The specified {@code connection}, which is now opened, is returned.</li>
         *     </ol>
         * </ol>
         *
         * @param timeout Applies only to the first phase.
         * @return An {@linkplain PooledConnection#opened() opened} connection which is
         * either the specified {@code connection} or a different one.
         * @throws MongoTimeoutException If the first phase timed out.
         */
        private PooledConnection openOrGetAvailable(
                final PooledConnection connection, final boolean tryGetAvailable, final Timeout timeout) throws MongoTimeoutException {
            PooledConnection availableConnection;
            try {//phase one
                availableConnection = acquirePermitOrGetAvailableOpenedConnection(tryGetAvailable, timeout);
            } catch (RuntimeException e) {
                connection.closeSilently();
                throw e;
            }
            if (availableConnection != null) {
                connection.closeSilently();
                return availableConnection;
            } else {//acquired a permit, phase two
                try {
                    connection.open();
                } finally {
                    releasePermit();
                }
                return connection;
            }
        }

        /**
         * This method is similar to {@link #openOrGetAvailable(PooledConnection, boolean, Timeout)} with the following differences:
         * <ul>
         *     <li>It does not have the {@code tryGetAvailable} parameter and acts as if this parameter were {@code true}.</li>
         *     <li>While the first phase is still synchronous, the {@code connection} is
         *     {@linkplain PooledConnection#openAsync(SingleResultCallback) opened asynchronously} in the second phase.</li>
         *     <li>Instead of returning a result or throwing an exception via Java {@code return}/{@code throw} statements,
         *     it calls {@code callback.}{@link SingleResultCallback#onResult(Object, Throwable) onResult(result, failure)}
         *     and passes either a {@link PooledConnection} or an {@link Exception}.</li>
         * </ul>
         */
        void openAsyncOrGetAvailable(
                final PooledConnection connection, final Timeout timeout, final SingleResultCallback<InternalConnection> callback) {
            PooledConnection availableConnection;
            try {//phase one
                availableConnection = acquirePermitOrGetAvailableOpenedConnection(true, timeout);
            } catch (RuntimeException e) {
                connection.closeSilently();
                callback.onResult(null, e);
                return;
            }
            if (availableConnection != null) {
                connection.closeSilently();
                callback.onResult(availableConnection, null);
            } else {//acquired a permit, phase two
                connection.openAsync((nullResult, failure) -> {
                    releasePermit();
                    if (failure != null) {
                        callback.onResult(null, failure);
                    } else {
                        callback.onResult(connection, null);
                    }
                });
            }
        }

        /**
         * @return Either {@code null} if a permit has been acquired, or a {@link PooledConnection}
         * if {@code tryGetAvailable} is {@code true} and an {@linkplain PooledConnection#opened() opened} one becomes available while
         * waiting for a permit.
         * @throws MongoTimeoutException If timed out.
         * @throws MongoInterruptedException If the current thread has its {@linkplain Thread#interrupted() interrupted status}
         * set on entry to this method or is interrupted while waiting to get an available opened connection.
         */
        @Nullable
        private PooledConnection acquirePermitOrGetAvailableOpenedConnection(final boolean tryGetAvailable, final Timeout timeout)
                throws MongoTimeoutException, MongoInterruptedException {
            PooledConnection availableConnection = null;
            boolean expressedDesireToGetAvailableConnection = false;
            lockInterruptibly(lock);
            try {
                if (tryGetAvailable) {
                    /* An attempt to get an available opened connection from the pool (must be done while holding the lock)
                     * happens here at most once to prevent the race condition in the following execution
                     * (actions are specified in the execution total order,
                     * which by definition exists if an execution is either sequentially consistent or linearizable):
                     * 1. Thread#1 starts checking out and gets a non-opened connection.
                     * 2. Thread#2 checks in a connection. Tries to hand it over, but there are no threads desiring to get one.
                     * 3. Thread#1 executes the current code. Expresses the desire to get a connection via the hand-over mechanism,
                     *   but thread#2 has already tried handing over and released its connection to the pool.
                     * As a result, thread#1 is waiting for a permit to open a connection despite one being available in the pool.
                     *
                     * This attempt should be unfair because the current thread (Thread#1) has already waited for its turn fairly.
                     * Waiting fairly again puts the current thread behind other threads, which is unfair to the current thread. */
                    availableConnection = getPooledConnectionImmediateUnfair();
                    if (availableConnection != null) {
                        return availableConnection;
                    }
                    expressDesireToGetAvailableConnection();
                    expressedDesireToGetAvailableConnection = true;
                }
                long remainingNanos = timeout.remainingOrInfinite(NANOSECONDS);
                while (permits == 0) {
                    stateAndGeneration.throwIfClosedOrPaused();
                    availableConnection = tryGetAvailable ? tryGetAvailableConnection() : null;
                    if (availableConnection != null) {
                        break;
                    }
                    if (Timeout.expired(remainingNanos)) {
                        throw createTimeoutException(timeout);
                    }
                    remainingNanos = awaitNanos(permitAvailableOrHandedOverOrClosedOrPausedCondition, remainingNanos);
                }
                if (availableConnection == null) {
                    assertTrue(permits > 0);
                    permits--;
                }
                return availableConnection;
            } finally {
                try {
                    if (expressedDesireToGetAvailableConnection && availableConnection == null) {
                        giveUpOnTryingToGetAvailableConnection();
                    }
                } finally {
                    lock.unlock();
                }
            }
        }

        private void releasePermit() {
            lock.lock();
            try {
                assertTrue(permits < maxPermits);
                permits++;
                permitAvailableOrHandedOverOrClosedOrPausedCondition.signal();
            } finally {
                lock.unlock();
            }
        }

        private void expressDesireToGetAvailableConnection() {
            desiredConnectionSlots.addLast(new MutableReference<>());
        }

        @Nullable
        private PooledConnection tryGetAvailableConnection() {
            assertFalse(desiredConnectionSlots.isEmpty());
            PooledConnection result = desiredConnectionSlots.peekFirst().reference;
            if (result != null) {
                desiredConnectionSlots.removeFirst();
                assertTrue(result.opened());
                if (LOGGER.isTraceEnabled()) {
                    LOGGER.trace(format("Received opened connection [%s] to server %s", getId(result), serverId.getAddress()));
                }
            }
            return result;
        }

        private void giveUpOnTryingToGetAvailableConnection() {
            assertFalse(desiredConnectionSlots.isEmpty());
            PooledConnection connection = desiredConnectionSlots.removeLast().reference;
            if (connection != null) {
                connection.release();
            }
        }

        /**
         * The hand-over mechanism is needed to prevent other threads doing checkout from stealing newly released connections
         * from threads that are waiting for a permit to open a connection.
         */
        void tryHandOverOrRelease(final UsageTrackingInternalConnection openConnection) {
            lock.lock();
            try {
                for (//iterate from first (head) to last (tail)
                        MutableReference<PooledConnection> desiredConnectionSlot : desiredConnectionSlots) {
                    if (desiredConnectionSlot.reference == null) {
                        desiredConnectionSlot.reference = new PooledConnection(openConnection);
                        permitAvailableOrHandedOverOrClosedOrPausedCondition.signal();
                        if (LOGGER.isTraceEnabled()) {
                            LOGGER.trace(format("Handed over opened connection [%s] to server %s",
                                    getId(openConnection), serverId.getAddress()));
                        }
                        return;
                    }
                }
                pool.release(openConnection);
            } finally {
                lock.unlock();
            }
        }

        void signalClosedOrPaused() {
            lock.lock();
            try {
                permitAvailableOrHandedOverOrClosedOrPausedCondition.signalAll();
            } finally {
                lock.unlock();
            }
        }

        private void lockInterruptibly(final Lock lock) throws MongoInterruptedException {
            try {
                lock.lockInterruptibly();
            } catch (InterruptedException e) {
                throw new MongoInterruptedException(null, e);
            }
        }

        /**
         * @param timeoutNanos See {@link Timeout#startNow(long)}.
         * @return The remaining duration as per {@link Timeout#remainingOrInfinite(TimeUnit)} if waiting ended early either
         * spuriously or because of receiving a signal.
         */
        private long awaitNanos(final Condition condition, final long timeoutNanos) throws MongoInterruptedException {
            try {
                if (timeoutNanos < 0 || timeoutNanos == Long.MAX_VALUE) {
                    condition.await();
                    return -1;
                } else {
                    return Math.max(0, condition.awaitNanos(timeoutNanos));
                }
            } catch (InterruptedException e) {
                throw new MongoInterruptedException(null, e);
            }
        }
    }

    @NotThreadSafe
    private static final class MutableReference<T> {
        @Nullable
        private T reference;

        private MutableReference() {
        }
    }

    static final class ServiceStateManager {
        private final ConcurrentHashMap<ObjectId, ServiceState> stateByServiceId = new ConcurrentHashMap<>();

        void addConnection(final ObjectId serviceId) {
            stateByServiceId.compute(serviceId, (k, v) -> {
                if (v == null) {
                    v = new ServiceState();
                }
                v.incrementConnectionCount();
                return v;
            });
        }

        /**
         * Removes the mapping from {@code serviceId} to a {@link ServiceState} if its connection count reaches 0.
         * This is done to prevent memory leaks.
         * <p>
         * This method must be called once for any connection for which {@link #addConnection(ObjectId)} was called.
         */
        void removeConnection(final ObjectId serviceId) {
            stateByServiceId.compute(serviceId, (k, v) -> {
                assertNotNull(v);
                return v.decrementAndGetConnectionCount() == 0 ? null : v;
            });
        }

        /**
         * In some cases we may increment the generation even for an unregistered serviceId, as when open fails on the only connection to
         * a given serviceId. In this case this method does not track the generation increment but does return true.
         *
         * @return true if the generation was incremented
         */
        boolean incrementGeneration(final ObjectId serviceId, final int expectedGeneration) {
            ServiceState state = stateByServiceId.get(serviceId);
            return state == null || state.incrementGeneration(expectedGeneration);
        }

        int getGeneration(final ObjectId serviceId) {
            ServiceState state = stateByServiceId.get(serviceId);
            return state == null ? 0 : state.getGeneration();
        }

        private static final class ServiceState {
            private final AtomicInteger generation = new AtomicInteger();
            private final AtomicInteger connectionCount = new AtomicInteger();

            void incrementConnectionCount() {
                connectionCount.incrementAndGet();
            }

            int decrementAndGetConnectionCount() {
                return connectionCount.decrementAndGet();
            }

            boolean incrementGeneration(final int expectedGeneration) {
                return generation.compareAndSet(expectedGeneration, expectedGeneration + 1);
            }

            public int getGeneration() {
                return generation.get();
            }
        }
    }

    private static final class PinnedStatsManager {
        private final LongAdder numPinnedToCursor = new LongAdder();
        private final LongAdder numPinnedToTransaction = new LongAdder();

        void increment(final Connection.PinningMode pinningMode) {
            switch (pinningMode) {
                case CURSOR:
                    numPinnedToCursor.increment();
                    break;
                case TRANSACTION:
                    numPinnedToTransaction.increment();
                    break;
                default:
                    fail();
            }
        }

        void decrement(final Connection.PinningMode pinningMode) {
            switch (pinningMode) {
                case CURSOR:
                    numPinnedToCursor.decrement();
                    break;
                case TRANSACTION:
                    numPinnedToTransaction.decrement();
                    break;
                default:
                    fail();
            }
        }

        int getNumPinnedToCursor() {
            return numPinnedToCursor.intValue();
        }

        int getNumPinnedToTransaction() {
            return numPinnedToTransaction.intValue();
        }
    }

    /**
     * This class maintains threads needed to perform {@link #getAsync(SingleResultCallback)}.
     */
    @ThreadSafe
    private static class AsyncWorkManager implements AutoCloseable {
        private volatile State state;
        private volatile BlockingQueue<Task> tasks;
        private final Lock lock;
        @Nullable
        private ExecutorService worker;

        AsyncWorkManager() {
            state = State.NEW;
            tasks = new LinkedBlockingQueue<>();
            lock = new StampedLock().asWriteLock();
        }

        void enqueue(final Task task) {
            lock.lock();
            try {
                if (initUnlessClosed()) {
                    tasks.add(task);
                    return;
                }
            } finally {
                lock.unlock();
            }
            task.failAsClosed();
        }

        /**
         * Invocations of this method must be guarded by {@link #lock}.
         *
         * @return {@code false} iff the {@link #state} is {@link State#CLOSED}.
         */
        private boolean initUnlessClosed() {
            boolean result = true;
            if (state == State.NEW) {
                worker = Executors.newSingleThreadExecutor(new DaemonThreadFactory("AsyncGetter"));
                worker.submit(() -> runAndLogUncaught(this::workerRun));
                state = State.INITIALIZED;
            } else if (state == State.CLOSED) {
                result = false;
            }
            return result;
        }

        /**
         * {@linkplain Thread#interrupt() Interrupts} all workers and causes queued tasks to
         * {@linkplain Task#failAsClosed() fail} asynchronously.
         */
        @Override
        @SuppressWarnings("try")
        public void close() {
            lock.lock();
            try {
                if (state != State.CLOSED) {
                    state = State.CLOSED;
                    if (worker != null) {
                        worker.shutdownNow(); // at this point we interrupt `worker`s thread
                    }
                }
            } finally {
                lock.unlock();
            }
        }

        private void workerRun() {
            try {
                while (state != State.CLOSED) {
                    try {
                        Task task = tasks.take();
                        if (task.timeout().expired()) {
                            task.failAsTimedOut();
                        } else {
                            task.execute();
                        }
                    } catch (RuntimeException e) {
                        LOGGER.error(null, e);
                    }
                }
            } catch (InterruptedException closed) {
                // fail the rest of the tasks and stop
            }
            failAllTasksAfterClosing();
        }

        private void failAllTasksAfterClosing() {
            Queue<Task> localGets;
            lock.lock();
            try {
                assertTrue(state == State.CLOSED);
                // at this point it is guaranteed that no thread enqueues a task
                localGets = tasks;
                if (!tasks.isEmpty()) {
                    tasks = new LinkedBlockingQueue<>();
                }
            } finally {
                lock.unlock();
            }
            localGets.forEach(Task::failAsClosed);
            localGets.clear();
        }

        private void runAndLogUncaught(final Runnable runnable) {
            try {
                runnable.run();
            } catch (Throwable t) {
                LOGGER.error("The pool is not going to work correctly from now on. You may want to recreate the MongoClient", t);
                throw t;
            }
        }

        private enum State {
            NEW,
            INITIALIZED,
            CLOSED
        }
    }

    /**
     * An action that is allowed to be completed (failed or executed) at most once, and a timeout associated with it.
     */
    @NotThreadSafe
    final class Task {
        private final Timeout timeout;
        private final Consumer<RuntimeException> action;
        private boolean completed;

        Task(final Timeout timeout, final Consumer<RuntimeException> action) {
            this.timeout = timeout;
            this.action = action;
        }

        void execute() {
            doComplete(() -> null);
        }

        void failAsClosed() {
            doComplete(ConcurrentPool::poolClosedException);
        }

        void failAsTimedOut() {
            doComplete(() -> createTimeoutException(timeout));
        }

        private void doComplete(final Supplier<RuntimeException> failureSupplier) {
            assertFalse(completed);
            completed = true;
            action.accept(failureSupplier.get());
        }

        Timeout timeout() {
            return timeout;
        }
    }

    /**
     * Methods {@link #start()} and {@link #runOnceAndStop()} must be called sequentially. Each {@link #start()} must be followed by
     * {@link #runOnceAndStop()} unless {@link BackgroundMaintenanceManager} is {@linkplain #close() closed}.
     * <p>
     * This class implements
     * <a href="https://github.com/mongodb/specifications/blob/master/source/connection-monitoring-and-pooling/connection-monitoring-and-pooling.rst#background-thread">
     * CMAP background thread</a>.
     */
    @NotThreadSafe
    private final class BackgroundMaintenanceManager implements AutoCloseable {
        @Nullable
        private final ScheduledExecutorService maintainer;
        @Nullable
        private Future<?> cancellationHandle;
        private boolean initialStart;

        private BackgroundMaintenanceManager() {
            maintainer = settings.getMaintenanceInitialDelay(NANOSECONDS) < Long.MAX_VALUE
                    ? Executors.newSingleThreadScheduledExecutor(new DaemonThreadFactory("MaintenanceTimer"))
                    : null;
            cancellationHandle = null;
            initialStart = true;
        }

        void start() {
            if (maintainer != null) {
                assertTrue(cancellationHandle == null);
                cancellationHandle = maintainer.scheduleAtFixedRate(DefaultConnectionPool.this::doMaintenance,
                        initialStart ? settings.getMaintenanceInitialDelay(MILLISECONDS) : 0,
                        settings.getMaintenanceFrequency(MILLISECONDS), MILLISECONDS);
                initialStart = false;
            }
        }

        void runOnceAndStop() {
            if (maintainer != null) {
                assertNotNull(cancellationHandle).cancel(false);
                cancellationHandle = null;
                maintainer.execute(DefaultConnectionPool.this::doMaintenance);
            }
        }

        @Override
        public void close() {
            if (maintainer != null) {
                maintainer.shutdownNow();
            }
        }
    }

    @ThreadSafe
    private final class StateAndGeneration {
        private final ReadWriteLock lock;
        private volatile boolean paused;
        private final AtomicBoolean closed;
        private volatile int generation;
        @Nullable
        private Throwable cause;

        StateAndGeneration() {
            lock = new StampedLock().asReadWriteLock();
            paused = true;
            closed = new AtomicBoolean();
            generation = 0;
            cause = null;
        }

        int generation() {
            return generation;
        }

        /**
         * @return {@code true} if and only if the state changed from ready to paused as a result of the operation.
         * The generation is incremented regardless of the returned value.
         */
        boolean pauseAndIncrementGeneration(@Nullable final Throwable cause) {
            boolean result = false;
            lock.writeLock().lock();
            try {
                if (!paused) {
                    paused = true;
                    pool.pause(() -> new MongoConnectionPoolClearedException(serverId, cause));
                    result = true;
                }
                this.cause = cause;
                //noinspection NonAtomicOperationOnVolatileField
                generation++;
                if (result) {
                    connectionPoolListener.connectionPoolCleared(new ConnectionPoolClearedEvent(serverId));
                    // one additional run is required to guarantee that a paused pool releases resources
                    backgroundMaintenance.runOnceAndStop();
                }
            } finally {
                lock.writeLock().unlock();
            }
            return result;
        }

        boolean ready() {
            boolean result = false;
            if (paused) {
                lock.writeLock().lock();
                try {
                    if (paused) {
                        paused = false;
                        cause = null;
                        pool.ready();
                        connectionPoolListener.connectionPoolReady(new ConnectionPoolReadyEvent(serverId));
                        backgroundMaintenance.start();
                        result = true;
                    }
                } finally {
                    lock.writeLock().unlock();
                }
            }
            return result;
        }

        /**
         * @return {@code true} if and only if the state changed as a result of the operation.
         */
        boolean close() {
            return closed.compareAndSet(false, true);
        }

        /**
         * @throws IllegalStateException If and only if {@linkplain #close() closed}.
         * @throws MongoConnectionPoolClearedException If and only if {@linkplain #pauseAndIncrementGeneration(Throwable) paused}
         * and not {@linkplain #close() closed}.
         */
        void throwIfClosedOrPaused() {
            if (closed.get()) {
                throw ConcurrentPool.poolClosedException();
            }
            if (paused) {
                lock.readLock().lock();
                try {
                    if (paused) {
                        throw new MongoConnectionPoolClearedException(serverId, cause);
                    }
                } finally {
                    lock.readLock().unlock();
                }
            }
        }
    }
}<|MERGE_RESOLUTION|>--- conflicted
+++ resolved
@@ -130,12 +130,8 @@
         this.settings = notNull("settings", settings);
         UsageTrackingInternalConnectionItemFactory connectionItemFactory =
                 new UsageTrackingInternalConnectionItemFactory(internalConnectionFactory);
-<<<<<<< HEAD
-        pool = new ConcurrentPool<UsageTrackingInternalConnection>(settings.getMaxSize(), connectionItemFactory);
-        this.sdamProvider = sdamProvider;
-=======
         pool = new ConcurrentPool<>(maxSize(settings), connectionItemFactory);
->>>>>>> d1d7b07b
+        this.sdamProvider = assertNotNull(sdamProvider);
         this.connectionPoolListener = getConnectionPoolListener(settings);
         backgroundMaintenance = new BackgroundMaintenanceManager();
         connectionPoolCreated(connectionPoolListener, serverId, settings);
@@ -504,16 +500,15 @@
         return internalConnection.getDescription().getConnectionId();
     }
 
-<<<<<<< HEAD
     private boolean isLoadBalanced() {
         return !sdamProvider.optional().isPresent();
-=======
+    }
+
     /**
      * @return {@link ConnectionPoolSettings#getMaxSize()} if it is not 0, otherwise returns {@link ConcurrentPool#INFINITE_SIZE}.
      */
     private static int maxSize(final ConnectionPoolSettings settings) {
         return settings.getMaxSize() == 0 ? INFINITE_SIZE : settings.getMaxSize();
->>>>>>> d1d7b07b
     }
 
     private class PooledConnection implements InternalConnection {
