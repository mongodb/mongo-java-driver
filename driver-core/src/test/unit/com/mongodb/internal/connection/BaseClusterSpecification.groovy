/*
 * Copyright 2008-present MongoDB, Inc.
 *
 * Licensed under the Apache License, Version 2.0 (the "License");
 * you may not use this file except in compliance with the License.
 * You may obtain a copy of the License at
 *
 *   http://www.apache.org/licenses/LICENSE-2.0
 *
 * Unless required by applicable law or agreed to in writing, software
 * distributed under the License is distributed on an "AS IS" BASIS,
 * WITHOUT WARRANTIES OR CONDITIONS OF ANY KIND, either express or implied.
 * See the License for the specific language governing permissions and
 * limitations under the License.
 */

package com.mongodb.internal.connection

import com.mongodb.ClusterFixture
import com.mongodb.MongoClientException
import com.mongodb.MongoException
import com.mongodb.MongoInternalException
import com.mongodb.MongoInterruptedException
import com.mongodb.MongoTimeoutException
import com.mongodb.ReadPreference
import com.mongodb.ServerAddress
import com.mongodb.connection.ClusterDescription
import com.mongodb.connection.ClusterId
import com.mongodb.connection.ClusterType
import com.mongodb.connection.ServerConnectionState
import com.mongodb.connection.ServerDescription
import com.mongodb.connection.ServerType
import com.mongodb.event.ServerDescriptionChangedEvent
import com.mongodb.internal.selector.ReadPreferenceServerSelector
import com.mongodb.internal.selector.ServerAddressSelector
import com.mongodb.internal.selector.WritableServerSelector
import spock.lang.Specification
import util.spock.annotations.Slow

import java.util.concurrent.CountDownLatch

import static com.mongodb.ClusterFixture.OPERATION_CONTEXT
import static com.mongodb.connection.ClusterConnectionMode.MULTIPLE
import static com.mongodb.connection.ClusterSettings.builder
import static com.mongodb.connection.ServerType.REPLICA_SET_PRIMARY
import static com.mongodb.connection.ServerType.REPLICA_SET_SECONDARY
import static java.util.concurrent.TimeUnit.MILLISECONDS
import static java.util.concurrent.TimeUnit.SECONDS

class BaseClusterSpecification extends Specification {

    private final ServerAddress firstServer = new ServerAddress('localhost:27017')
    private final ServerAddress secondServer = new ServerAddress('localhost:27018')
    private final ServerAddress thirdServer = new ServerAddress('localhost:27019')
    private final List<ServerAddress> allServers = [firstServer, secondServer, thirdServer]
    private final TestClusterableServerFactory factory = new TestClusterableServerFactory()

    def 'should have current description immediately after construction'() {
        given:
        def clusterSettings = builder().mode(MULTIPLE)
                .hosts([firstServer, secondServer, thirdServer])
                .serverSelectionTimeout(1, MILLISECONDS)
                .serverSelector(new ServerAddressSelector(firstServer))
                .build()
        def cluster = new BaseCluster(new ClusterId(), clusterSettings, factory) {
            @Override
            protected void connect() {
            }

            @Override
            ClusterableServer getServer(final ServerAddress serverAddress) {
                throw new UnsupportedOperationException()
            }

            @Override
            void onChange(final ServerDescriptionChangedEvent event) {
            }
        }

        expect: 'the description is initialized after construction'
        cluster.getCurrentDescription() == new ClusterDescription(clusterSettings.getMode(), ClusterType.UNKNOWN, [], clusterSettings,
                factory.getSettings())

        when: 'a server is selected before initialization'
        cluster.selectServer({ def clusterDescription -> [] }, OPERATION_CONTEXT)

        then: 'a MongoTimeoutException is thrown'
        thrown(MongoTimeoutException)
    }

    def 'should get cluster settings'() {
        given:
        def clusterSettings = builder().mode(MULTIPLE)
                .hosts([firstServer, secondServer, thirdServer])
                .serverSelectionTimeout(1, SECONDS)
                .serverSelector(new ServerAddressSelector(firstServer))
                .build()
        def cluster = new MultiServerCluster(new ClusterId(), clusterSettings, factory)

        expect:
        cluster.getSettings() == clusterSettings
    }

    def 'should compose server selector passed to selectServer with server selector in cluster settings'() {
        given:
        def cluster = new MultiServerCluster(new ClusterId(),
                builder().mode(MULTIPLE)
                        .hosts([firstServer, secondServer, thirdServer])
                        .serverSelectionTimeout(1, SECONDS)
                        .serverSelector(new ServerAddressSelector(firstServer))
                        .build(),
                factory)
        factory.sendNotification(firstServer, REPLICA_SET_SECONDARY, allServers)
        factory.sendNotification(secondServer, REPLICA_SET_SECONDARY, allServers)
        factory.sendNotification(thirdServer, REPLICA_SET_PRIMARY, allServers)

        expect:
        cluster.selectServer(new ReadPreferenceServerSelector(ReadPreference.secondary()), OPERATION_CONTEXT)
                .serverDescription.address == firstServer
    }

    def 'should use server selector passed to selectServer if server selector in cluster settings is null'() {
        given:
        def cluster = new MultiServerCluster(new ClusterId(),
                builder().mode(MULTIPLE)
                        .serverSelectionTimeout(1, SECONDS)
                        .hosts([firstServer, secondServer, thirdServer])
                        .build(),
                factory)
        factory.sendNotification(firstServer, REPLICA_SET_SECONDARY, allServers)
        factory.sendNotification(secondServer, REPLICA_SET_SECONDARY, allServers)
        factory.sendNotification(thirdServer, REPLICA_SET_PRIMARY, allServers)

        expect:
        cluster.selectServer(new ServerAddressSelector(firstServer), OPERATION_CONTEXT).serverDescription.address == firstServer
    }

    def 'should apply local threshold when custom server selector is present'() {
        given:
        def cluster = new MultiServerCluster(new ClusterId(),
                builder().mode(MULTIPLE)
                        .hosts([firstServer, secondServer, thirdServer])
                        .serverSelectionTimeout(1, SECONDS)
                        .serverSelector(new ReadPreferenceServerSelector(ReadPreference.secondary()))
                        .localThreshold(5, MILLISECONDS)
                        .build(),
                factory)
        factory.sendNotification(firstServer, 1, REPLICA_SET_SECONDARY, allServers)
        factory.sendNotification(secondServer, 7, REPLICA_SET_SECONDARY, allServers)
        factory.sendNotification(thirdServer, 1, REPLICA_SET_PRIMARY, allServers)

        expect:
        cluster.selectServer(new ReadPreferenceServerSelector(ReadPreference.nearest()), OPERATION_CONTEXT)
                .serverDescription.address == firstServer
    }

    def 'should apply local threshold when custom server selector in absent'() {
        given:
        def cluster = new MultiServerCluster(new ClusterId(),
                builder().mode(MULTIPLE)
                        .serverSelectionTimeout(1, SECONDS)
                        .hosts([firstServer, secondServer, thirdServer])
                        .localThreshold(5, MILLISECONDS)
                        .build(),
                factory)
        factory.sendNotification(firstServer, 1, REPLICA_SET_SECONDARY, allServers)
        factory.sendNotification(secondServer, 7, REPLICA_SET_SECONDARY, allServers)
        factory.sendNotification(thirdServer, 1, REPLICA_SET_PRIMARY, allServers)

        expect: // firstServer is the only secondary within the latency threshold
        cluster.selectServer(new ReadPreferenceServerSelector(ReadPreference.secondary()), OPERATION_CONTEXT)
                .serverDescription.address == firstServer
    }

    def 'should timeout with useful message'() {
        given:
        def cluster = new MultiServerCluster(new ClusterId(),
                builder().mode(MULTIPLE)
                        .hosts([firstServer, secondServer])
                        .serverSelectionTimeout(serverSelectionTimeoutMS, MILLISECONDS)
                        .build(),
                factory)

        when:
        factory.sendNotification(firstServer, ServerDescription.builder().type(ServerType.UNKNOWN)
                                                               .state(ServerConnectionState.CONNECTING)
                                                               .address(firstServer)
                                                               .exception(new MongoInternalException('oops'))
                                                               .build())

<<<<<<< HEAD
        cluster.getDescription()

        then:
        def e = thrown(MongoTimeoutException)
        e.getMessage().startsWith("Timed out after ${serverSelectionTimeoutMS} ms while waiting to connect. " +
                'Client view of cluster state is {type=UNKNOWN')
        e.getMessage().contains('{address=localhost:27017, type=UNKNOWN, state=CONNECTING, ' +
                'exception={com.mongodb.MongoInternalException: oops}}')
        e.getMessage().contains('{address=localhost:27018, type=UNKNOWN, state=CONNECTING}')

        when:
        cluster.selectServer(new WritableServerSelector(), OPERATION_CONTEXT)
=======
        cluster.selectServer(new WritableServerSelector(), new OperationContext())
>>>>>>> c7346bac

        then:
        def e = thrown(MongoTimeoutException)
        e.getMessage().startsWith("Timed out after ${serverSelectionTimeoutMS} ms while waiting for a server " +
                'that matches WritableServerSelector. Client view of cluster state is {type=UNKNOWN')
        e.getMessage().contains('{address=localhost:27017, type=UNKNOWN, state=CONNECTING, ' +
                'exception={com.mongodb.MongoInternalException: oops}}')
        e.getMessage().contains('{address=localhost:27018, type=UNKNOWN, state=CONNECTING}')

        where:
        serverSelectionTimeoutMS << [1, 0]
    }

    def 'should select server'() {
        given:
        def cluster = new MultiServerCluster(new ClusterId(),
                builder().mode(MULTIPLE)
                        .hosts([firstServer, secondServer, thirdServer])
                        .serverSelectionTimeout(serverSelectionTimeoutMS, SECONDS)
                        .build(),
                factory)
        factory.sendNotification(firstServer, REPLICA_SET_SECONDARY, allServers)
        factory.sendNotification(secondServer, REPLICA_SET_SECONDARY, allServers)
        factory.sendNotification(thirdServer, REPLICA_SET_PRIMARY, allServers)

        expect:
        cluster.selectServer(new ReadPreferenceServerSelector(ReadPreference.primary()), OPERATION_CONTEXT)
                .serverDescription.address == thirdServer

        cleanup:
        cluster?.close()

        where:
        serverSelectionTimeoutMS << [30, 0, -1]
    }

    @Slow
    def 'should wait indefinitely for a server until interrupted'() {
        given:
        def cluster = new MultiServerCluster(new ClusterId(),
                builder().mode(MULTIPLE)
                        .hosts([firstServer, secondServer, thirdServer])
                        .serverSelectionTimeout(-1, SECONDS)
                        .build(),
                factory)

        when:
        def latch = new CountDownLatch(1)
        def thread = new Thread({
            try {
                cluster.selectServer(new ReadPreferenceServerSelector(ReadPreference.primary()), OPERATION_CONTEXT)
            } catch (MongoInterruptedException e) {
                latch.countDown()
            }
        })
        thread.start()
        sleep(1000)
        thread.interrupt()
        def interrupted = latch.await(ClusterFixture.TIMEOUT, SECONDS)

        then:
        interrupted

        cleanup:
        cluster?.close()
    }

    def 'should select server asynchronously when server is already available'() {
        given:
        def cluster = new MultiServerCluster(new ClusterId(),
                builder().mode(MULTIPLE)
                        .serverSelectionTimeout(serverSelectionTimeoutMS, MILLISECONDS)
                        .hosts([firstServer, secondServer, thirdServer])
                        .build(),
                factory)
        factory.sendNotification(firstServer, REPLICA_SET_SECONDARY, allServers)

        when:
        def serverDescription = selectServerAsync(cluster, firstServer).getDescription()

        then:
        serverDescription.address == firstServer

        cleanup:
        cluster?.close()

        where:
        serverSelectionTimeoutMS << [30, 0, -1]
    }

    def 'should select server asynchronously when server is not yet available'() {
        given:
        def cluster = new MultiServerCluster(new ClusterId(),
                builder().mode(MULTIPLE)
                        .serverSelectionTimeout(serverSelectionTimeoutMS, MILLISECONDS)
                        .hosts([firstServer, secondServer, thirdServer])
                        .build(),
                factory)

        when:
        def secondServerLatch = selectServerAsync(cluster, secondServer)
        def thirdServerLatch = selectServerAsync(cluster, thirdServer)
        factory.sendNotification(secondServer, REPLICA_SET_SECONDARY, allServers)
        factory.sendNotification(thirdServer, REPLICA_SET_SECONDARY, allServers)

        then:
        secondServerLatch.getDescription().address == secondServer
        thirdServerLatch.getDescription().address == thirdServer

        cleanup:
        cluster?.close()

        where:
        serverSelectionTimeoutMS << [500, -1]
    }

    def 'when selecting server asynchronously should send MongoClientException to callback if cluster is closed before success'() {
        given:
        def cluster = new MultiServerCluster(new ClusterId(),
                builder().mode(MULTIPLE)
                        .hosts([firstServer, secondServer, thirdServer])
                        .build(),
                factory)

        when:
        def serverLatch = selectServerAsync(cluster, firstServer)
        cluster.close()
        serverLatch.get()

        then:
        thrown(MongoClientException)

        cleanup:
        cluster?.close()
    }

    def 'when selecting server asynchronously should send MongoTimeoutException to callback after timeout period'() {
        given:
        def cluster = new MultiServerCluster(new ClusterId(),
                builder().mode(MULTIPLE)
                        .hosts([firstServer, secondServer, thirdServer])
                        .serverSelectionTimeout(serverSelectionTimeoutMS, MILLISECONDS)
                        .build(),
                factory)

        when:
        selectServerAsyncAndGet(cluster, firstServer)

        then:
        thrown(MongoTimeoutException)

        cleanup:
        cluster?.close()


        where:
        serverSelectionTimeoutMS << [100, 0]
    }

    def selectServerAsyncAndGet(BaseCluster cluster, ServerAddress serverAddress) {
        selectServerAsync(cluster, serverAddress).get()
    }

    def selectServerAsync(BaseCluster cluster, ServerAddress serverAddress) {
        def serverLatch = new ServerLatch()
        cluster.selectServerAsync(new ServerAddressSelector(serverAddress), OPERATION_CONTEXT) {
            ServerTuple result, MongoException e ->
                serverLatch.server = result != null ? result.getServer() : null
                serverLatch.serverDescription = result != null ? result.serverDescription : null
                serverLatch.throwable = e
                serverLatch.latch.countDown()
        }
        serverLatch
    }

    class ServerLatch {
        CountDownLatch latch = new CountDownLatch(1)
        Server server
        ServerDescription serverDescription
        Throwable throwable

        def get() {
            latch.await()
            if (throwable != null) {
                throw throwable
            }
            server
        }

        def getDescription() {
            latch.await()
            if (throwable != null) {
                throw throwable
            }
            serverDescription
        }
    }
}<|MERGE_RESOLUTION|>--- conflicted
+++ resolved
@@ -188,22 +188,7 @@
                                                                .exception(new MongoInternalException('oops'))
                                                                .build())
 
-<<<<<<< HEAD
-        cluster.getDescription()
-
-        then:
-        def e = thrown(MongoTimeoutException)
-        e.getMessage().startsWith("Timed out after ${serverSelectionTimeoutMS} ms while waiting to connect. " +
-                'Client view of cluster state is {type=UNKNOWN')
-        e.getMessage().contains('{address=localhost:27017, type=UNKNOWN, state=CONNECTING, ' +
-                'exception={com.mongodb.MongoInternalException: oops}}')
-        e.getMessage().contains('{address=localhost:27018, type=UNKNOWN, state=CONNECTING}')
-
-        when:
-        cluster.selectServer(new WritableServerSelector(), OPERATION_CONTEXT)
-=======
         cluster.selectServer(new WritableServerSelector(), new OperationContext())
->>>>>>> c7346bac
 
         then:
         def e = thrown(MongoTimeoutException)
