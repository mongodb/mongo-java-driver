--- conflicted
+++ resolved
@@ -211,24 +211,17 @@
     }
 
     @Override
-<<<<<<< HEAD
+    public String getCommandName() {
+        return COMMAND_NAME;
+    }
+
+    @Override
     public MapReduceStatistics execute(final WriteBinding binding, final OperationContext operationContext) {
         return executeCommand(binding,
                 operationContext,
                 namespace.getDatabaseName(),
                 getCommandCreator(),
                 transformer(operationContext.getTimeoutContext()));
-=======
-    public String getCommandName() {
-        return COMMAND_NAME;
-    }
-
-    @Override
-    public MapReduceStatistics execute(final WriteBinding binding) {
-        return executeCommand(binding, namespace.getDatabaseName(), getCommandCreator(), transformer(binding
-                .getOperationContext()
-                .getTimeoutContext()));
->>>>>>> 5e61b7a2
     }
 
     @Override
@@ -249,11 +242,7 @@
     }
 
     private CommandReadOperation<BsonDocument> createExplainableOperation(final ExplainVerbosity explainVerbosity) {
-<<<<<<< HEAD
-        return new ExplainCommandOperation<>(getNamespace().getDatabaseName(),
-=======
-        return new CommandReadOperation<>(getNamespace().getDatabaseName(), getCommandName(),
->>>>>>> 5e61b7a2
+        return new ExplainCommandOperation<>(getNamespace().getDatabaseName(), getCommandName(),
                 (operationContext, serverDescription, connectionDescription) -> {
                     BsonDocument command = getCommandCreator().create(operationContext, serverDescription, connectionDescription);
                     applyMaxTimeMS(operationContext.getTimeoutContext(), command);
