/*
 * Copyright 2008-present MongoDB, Inc.
 *
 * Licensed under the Apache License, Version 2.0 (the "License");
 * you may not use this file except in compliance with the License.
 * You may obtain a copy of the License at
 *
 *   http://www.apache.org/licenses/LICENSE-2.0
 *
 * Unless required by applicable law or agreed to in writing, software
 * distributed under the License is distributed on an "AS IS" BASIS,
 * WITHOUT WARRANTIES OR CONDITIONS OF ANY KIND, either express or implied.
 * See the License for the specific language governing permissions and
 * limitations under the License.
 */
package com.mongodb.client.model.search;

import com.mongodb.MongoClientSettings;
import com.mongodb.MongoNamespace;
import com.mongodb.assertions.Assertions;
import com.mongodb.client.model.Aggregates;
import com.mongodb.client.model.geojson.Point;
import com.mongodb.client.model.geojson.Position;
import com.mongodb.client.test.CollectionHelper;
import org.bson.BsonDocument;
import org.bson.BsonString;
import org.bson.codecs.BsonDocumentCodec;
import org.bson.conversions.Bson;
import org.bson.json.JsonWriterSettings;
import org.junit.jupiter.api.BeforeAll;
import org.junit.jupiter.api.BeforeEach;
import org.junit.jupiter.params.ParameterizedTest;
import org.junit.jupiter.params.provider.Arguments;
import org.junit.jupiter.params.provider.MethodSource;

import java.time.Duration;
import java.time.Instant;
import java.time.Month;
import java.time.Year;
import java.util.ArrayList;
import java.util.Collection;
import java.util.HashMap;
import java.util.List;
import java.util.Map;
import java.util.function.BiConsumer;
import java.util.function.BiFunction;
import java.util.function.Consumer;
import java.util.function.Function;
import java.util.function.Supplier;
import java.util.stream.Collectors;
import java.util.stream.Stream;

import static com.mongodb.ClusterFixture.isAtlasSearchTest;
import static com.mongodb.ClusterFixture.serverVersionAtLeast;
import static com.mongodb.client.model.Aggregates.limit;
import static com.mongodb.client.model.Aggregates.project;
import static com.mongodb.client.model.Aggregates.replaceWith;
import static com.mongodb.client.model.Filters.and;
import static com.mongodb.client.model.Filters.eq;
import static com.mongodb.client.model.Filters.gt;
import static com.mongodb.client.model.Filters.gte;
import static com.mongodb.client.model.Filters.in;
import static com.mongodb.client.model.Filters.lt;
import static com.mongodb.client.model.Filters.lte;
import static com.mongodb.client.model.Filters.ne;
import static com.mongodb.client.model.Filters.nin;
import static com.mongodb.client.model.Filters.or;
import static com.mongodb.client.model.Projections.computedSearchMeta;
import static com.mongodb.client.model.Projections.metaSearchHighlights;
import static com.mongodb.client.model.Projections.metaSearchScore;
import static com.mongodb.client.model.Projections.metaVectorSearchScore;
import static com.mongodb.client.model.search.FuzzySearchOptions.fuzzySearchOptions;
import static com.mongodb.client.model.search.SearchCollector.facet;
import static com.mongodb.client.model.search.SearchCount.lowerBound;
import static com.mongodb.client.model.search.SearchCount.total;
import static com.mongodb.client.model.search.SearchFacet.dateFacet;
import static com.mongodb.client.model.search.SearchFacet.numberFacet;
import static com.mongodb.client.model.search.SearchFacet.stringFacet;
import static com.mongodb.client.model.search.SearchHighlight.paths;
import static com.mongodb.client.model.search.SearchOperator.autocomplete;
import static com.mongodb.client.model.search.SearchOperator.compound;
import static com.mongodb.client.model.search.SearchOperator.dateRange;
import static com.mongodb.client.model.search.SearchOperator.exists;
import static com.mongodb.client.model.search.SearchOperator.moreLikeThis;
import static com.mongodb.client.model.search.SearchOperator.near;
import static com.mongodb.client.model.search.SearchOperator.numberRange;
import static com.mongodb.client.model.search.SearchOperator.queryString;
import static com.mongodb.client.model.search.SearchOperator.regex;
import static com.mongodb.client.model.search.SearchOperator.phrase;
import static com.mongodb.client.model.search.SearchOperator.text;
import static com.mongodb.client.model.search.SearchOperator.wildcard;
import static com.mongodb.client.model.search.SearchOptions.searchOptions;
import static com.mongodb.client.model.search.SearchPath.fieldPath;
import static com.mongodb.client.model.search.SearchPath.wildcardPath;
import static com.mongodb.client.model.search.SearchScore.boost;
import static com.mongodb.client.model.search.SearchScore.constant;
import static com.mongodb.client.model.search.SearchScore.function;
import static com.mongodb.client.model.search.SearchScoreExpression.addExpression;
import static com.mongodb.client.model.search.SearchScoreExpression.constantExpression;
import static com.mongodb.client.model.search.SearchScoreExpression.gaussExpression;
import static com.mongodb.client.model.search.SearchScoreExpression.log1pExpression;
import static com.mongodb.client.model.search.SearchScoreExpression.logExpression;
import static com.mongodb.client.model.search.SearchScoreExpression.multiplyExpression;
import static com.mongodb.client.model.search.SearchScoreExpression.pathExpression;
import static com.mongodb.client.model.search.SearchScoreExpression.relevanceExpression;
import static com.mongodb.client.model.search.VectorSearchOptions.approximateVectorSearchOptions;
import static com.mongodb.client.model.search.VectorSearchOptions.exactVectorSearchOptions;
import static java.time.ZoneOffset.UTC;
import static java.util.Arrays.asList;
import static java.util.Collections.emptyList;
import static java.util.Collections.singleton;
import static java.util.Collections.singletonList;
import static java.util.Collections.unmodifiableList;
import static org.junit.jupiter.api.Assertions.assertAll;
import static org.junit.jupiter.api.Assertions.assertEquals;
import static org.junit.jupiter.api.Assertions.assertFalse;
import static org.junit.jupiter.api.Assertions.assertNotNull;
import static org.junit.jupiter.api.Assertions.assertTrue;
import static org.junit.jupiter.api.Assumptions.assumeTrue;
import static org.junit.jupiter.params.provider.Arguments.arguments;

/**
 * These tests require the <a href="https://www.mongodb.com/docs/atlas/sample-data/">sample data</a>
 * and the following Atlas Search indices:
 * <table>
 *  <thead>
 *      <tr>
 *          <th>Namespace</th>
 *          <th>Index name</th>
 *          <th>Field mappings</th>
 *      </tr>
 *  </thead>
 *  <tbody>
 *      <tr>
 *          <td>{@code sample_mflix.movies}</td>
 *          <td>{@code default}</td>
 *          <td><pre>{@code
 *            {
 *              "mappings": {
 *                "dynamic": true,
 *                "fields": {
 *                  "fullplot": {
 *                    "type": "stringFacet"
 *                  },
 *                  "released": {
 *                    "type": "dateFacet"
 *                  },
 *                  "title": [
 *                    {
 *                      "multi": {
 *                        "keyword": {
 *                          "analyzer": "lucene.keyword",
 *                          "searchAnalyzer": "lucene.keyword",
 *                          "type": "string"
 *                        }
 *                      },
 *                      "type": "string"
 *                    },
 *                    {
 *                      "type": "autocomplete"
 *                    }
 *                  ],
 *                  "tomatoes": {
 *                    "fields": {
 *                      "dvd": {
 *                        "type": "date"
 *                      },
 *                      "viewer": {
 *                        "fields": {
 *                          "meter": {
 *                            "type": "numberFacet"
 *                          }
 *                        },
 *                        "type": "document"
 *                      }
 *                    },
 *                    "type": "document"
 *                  }
 *                }
 *              },
 *              "storedSource": {
 *                "include": [
 *                  "plot"
 *                ]
 *              }
 *            }
 *          }</pre></td>
 *      </tr>
 *      <tr>
 *          <td>{@code sample_airbnb.listingsAndReviews}</td>
 *          <td>{@code default}</td>
 *          <td><pre>{@code
 *            {
 *              "mappings": {
 *                "dynamic": true,
 *                "fields": {
 *                  "address": {
 *                    "fields": {
 *                      "location": {
 *                        "type": "geo"
 *                      }
 *                    },
 *                    "type": "document"
 *                  }
 *                }
 *              }
 *            }
 *          }</pre></td>
 *      </tr>
 *      <tr>
 *          <td>{@code sample_mflix.embedded_movies}</td>
 *          <td>{@code sample_mflix__embedded_movies}</td>
 *          <td><pre>{@code
 *            {
 *              "mappings": {
 *                "dynamic": true,
 *                "fields": {
 *                  "plot_embedding": {
 *                    "dimensions": 1536,
 *                    "similarity": "cosine",
 *                    "type": "knnVector"
 *                  }
 *                }
 *              }
 *            }
 *          }</pre></td>
 *      </tr>
 *  </tbody>
 * </table>
 */
final class AggregatesSearchIntegrationTest {
    private static final MongoNamespace MFLIX_MOVIES_NS = new MongoNamespace("sample_mflix", "movies");
    private static final MongoNamespace MFLIX_EMBEDDED_MOVIES_NS = new MongoNamespace("sample_mflix", "embedded_movies");
    private static final MongoNamespace AIRBNB_LISTINGS_AND_REVIEWS_NS = new MongoNamespace("sample_airbnb", "listingsAndReviews");
    private static final List<Double> QUERY_VECTOR = unmodifiableList(asList(-0.0072121937, -0.030757688, 0.014948666, -0.018497631, -0.019035352, 0.028149737, -0.0019593239,  -0.02012424, -0.025649332, -0.007985169, 0.007830574, 0.023726976, -0.011507247, -0.022839734, 0.00027999343, -0.010431803, 0.03823202, -0.025756875, -0.02074262, -0.0042883316, -0.010841816, 0.010552791, 0.0015266258, -0.01791958, 0.018430416, -0.013980767, 0.017247427, -0.010525905, 0.0126230195, 0.009255537, 0.017153326, 0.008260751, -0.0036060968, -0.019210111, -0.0133287795, -0.011890373, -0.0030599732, -0.0002904958, -0.001310697, -0.020715732, 0.020890493, 0.012428096, 0.0015837587, -0.006644225, -0.028499257, -0.005098275, -0.0182691, 0.005760345, -0.0040665213, 0.00075491105, 0.007844017, 0.00040791242, 0.0006780336, 0.0027037326, -0.0041370974, -0.022275126, 0.004775642, -0.0045235846, -0.003659869, -0.0020567859, 0.021602973, 0.01010917, -0.011419867, 0.0043689897, -0.0017946466, 0.000101610516, -0.014061426, -0.002626435, -0.00035540052, 0.0062174085, 0.020809835, 0.0035220778, -0.0071046497, -0.005041142, 0.018067453, 0.012569248, -0.021683631, 0.020245226, 0.017247427, 0.017032338, 0.01037131, -0.036296222, -0.026334926, 0.041135717, 0.009625221, 0.032155763, -0.025057837, 0.027827105, -0.03323121, 0.0055721425, 0.005716655, 0.01791958, 0.012078577, -0.011117399, -0.0016005626, -0.0033254733, -0.007702865, 0.034306653, 0.0063854465, -0.009524398, 0.006069535, 0.012696956, -0.0042883316, -0.013167463, -0.0024667988, -0.02356566, 0.00052721944, -0.008858967, 0.039630096, -0.0064593833, -0.0016728189, -0.0020366213, 0.00622413, -0.03739855, 0.0028616884, -0.0102301575, 0.017717933, -0.0041068504, -0.0060896995, -0.01876649, 0.0069903834, 0.025595559, 0.029762903, -0.006388807, 0.017247427, 0.0022080203, -0.029117636, -0.029870447, -0.0049739266, -0.011809715, 0.023243025, 0.009510955, 0.030004878, 0.0015837587, -0.018524516, 0.007931396, -0.03589293, 0.013590919, -0.026361812, 0.002922182, 0.025743432, 0.014894894, 0.0012989342, -0.0016232478, 0.006251016, 0.029789789, -0.004664737, 0.017812036, -0.013436324, -0.0102301575, 0.016884465, -0.017220542, 0.010156221, 0.00014503786, 0.03933435, 0.018658947, 0.016897907, 0.0076961434, -0.029843561, -0.02021834, 0.015056211, 0.01002179, -0.0031994449, -0.03796316, -0.008133043, 0.03707592, 0.032128878, 9.483648E-05, 0.0017627194, -0.0007544909, 0.006647586, 0.020903936, -0.032559056, 0.025272924, -0.012804501, 0.019210111, 0.0022987607, 0.013301893, -0.0047218697, -0.022853177, -0.02162986, 0.006788738, 0.0092286505, 0.024184039, -0.015419173, -0.006479548, -0.00180977, 0.0060728956, -0.0030919004, 0.0022449887, -0.004046357, 0.012663349, -0.028579915, 0.0047722813, -0.6775295, -0.018779935, -0.018484188, -0.017449073, -0.01805401, 0.026630674, 0.008018777, 0.013436324, -0.0034683058, 0.00070912065, -0.005027699, 0.009658828, -0.0031792803, -0.010478854, 0.0034951917, -0.011594627, 0.02441257, -0.042533796, -0.012414653, 0.006261098, -0.012266779, 0.026630674, -0.017852364, -0.02184495, 0.02176429, 0.019263884, 0.00984031, -0.012609577, -0.01907568, -0.020231783, -0.002886894, 0.02706085, -0.0042345594, 0.02265153, 0.05769755, 0.021522315, -0.014195856, 0.011144285, 0.0038077426, 0.024573887, -0.03578539, -0.004476534, 0.016521502, -0.019815048, 0.00071836275, 0.008173372, 0.013436324, 0.021885278, -0.0147604635, -0.021777734, 0.0052595916, -0.011668564, -0.02356566, -0.0049974523, 0.03473683, -0.0255149, 0.012831387, -0.009658828, -0.0031036632, -0.001386314, -0.01385978, 0.008294359, -0.02512505, -0.0012308789, 0.008711093, 0.03610802, 0.016225755, 0.014034539, 0.0032431346, -0.017852364, 0.017906137, 0.005787231, -0.03514012, 0.017207097, -0.0019542826, -0.010189828, 0.010808208, -0.017408744, -0.0074944976, 0.011009854, 0.00887241, 0.009652107, -0.0062409337, 0.009766373, 0.009759651, -0.0020819916, -0.02599885, 0.0040665213, 0.016064439, -0.019035352, -0.013604362, 0.020231783, -0.025272924, -0.01196431, -0.01509654, 0.0010233518, -0.00869765, -0.01064017, 0.005249509, -0.036807057, 0.00054570363, 0.0021777733, -0.009302587, -0.00039362916, 0.011386259, 0.013382551, 0.03046194, 0.0032380936, 0.037801843, -0.036807057, -0.006244295, 0.002392862, -0.01346321, -0.008953068, -0.0025861058, -0.022853177, 0.018242212, -0.0031624765, 0.009880639, -0.0017341529, 0.0072054723, 0.014693249, 0.026630674, 0.008435511, -0.012562525, 0.011581183, -0.0028768117, -0.01059312, -0.027746446, 0.0077969665, 2.468059E-05, -0.011151006, 0.0152712995, -0.01761039, 0.023256468, 0.0076625356, 0.0026163526, -0.028795004, 0.0025877862, -0.017583502, -0.016588718, 0.017556617, 0.00075491105, 0.0075885993, -0.011722336, -0.010620005, -0.017274313, -0.008025498, -0.036376882, 0.009457182, -0.007265966, -0.0048663826, -0.00494368, 0.003616179, 0.0067820163, 0.0033775652, -0.016037554, 0.0043320213, -0.007978448, -0.012925488, 0.029413383, -0.00016583256, -0.018040568, 0.004180787, -0.011453475, -0.013886666, -0.0072121937, 0.006486269, 0.008005333, -0.01412864, -0.00061796, -0.025635887, -0.006630782, 0.02074262, -0.007192029, 0.03906549, -0.0030885397, -0.00088976155, -0.022033151, -0.008758144, 0.00049361185, 0.009342916, -0.014988995, -0.008704372, 0.014276514, -0.012300386, -0.0020063745, 0.030892119, -0.010532626, 0.019653732, 0.0028583275, 0.006163636, 0.0071517, -0.017489402, -0.008448954, -0.004352186, 0.013201071, 0.01090231, 0.0004110631, 0.03306989, 0.006916447, 0.002922182, 0.023888292, -0.009067334, 0.012434817, -0.051298663, 0.016279528, -0.02741037, 0.026227381, -0.005182294, 0.008153207, -0.026603786, 0.0045571923, 0.018067453, 0.038016934, 0.028042194, 0.0077431942, 0.015499831, -0.020298999, 0.0013123773, -0.021334114, -0.026281154, -0.0012720482, -0.0045571923, 0.006086339, 0.0028952959, -0.003041489, 0.007931396, -0.0005406625, -0.023444671, -0.0038715971, 0.0070374343, -0.0019979726, 0.024089938, 0.0020903936, -0.024210924, 0.007319738, -0.005995598, 0.032478396, 0.020998036, 0.01654839, 0.033876475, 0.025098165, 0.021132467, -0.017099554, -0.013516982, 0.01306664, 0.010525905, -0.02335057, -0.013543868, -0.03583916, 0.021172797, -0.033607613, -0.0036094578, -0.007911232, -0.0054578763, 0.013227956, 0.00993441, 0.025810648, 0.02255743, -0.013678298, 0.012273501, 0.00040497174, 0.0019072321, 0.0008170851, 0.01540573, 0.015580489, 0.005239427, 0.003989224, -0.013254843, 0.024708318, 0.0046680975, -0.034360424, -0.0041942303, 0.0077095865, -0.0053503322, -0.024399128, -0.02644247, 0.0062476555, 0.021885278, -0.0010922474, -0.014209299, 0.018295985, 0.0135640325, 0.0033842868, 0.0017812036, 0.004735313, 0.006486269, -0.008072549, 0.009551284, 0.007938119, 0.0101696635, 0.021750847, 0.014034539, 0.0071449787, -0.008448954, 0.010841816, -0.008274195, -0.014531932, -0.0024785616, 0.0018601815, 0.009564727, -0.011130841, -0.020581303, 0.012985982, 0.019976366, -0.030542599, -0.021818062, -0.018551402, -0.0092286505, -0.024385685, 0.0036901159, -0.0061367503, -0.00034048714, -0.007057599, -0.014558818, -0.022221355, 0.023377456, 0.026119838, -0.0008813597, 0.004520224, 0.0027843907, -0.022382671, 0.0018248934, 0.13313992, 0.013685021, -6.170148E-05, 0.015876237, 0.005417547, -0.008314524, -0.019169783, -0.016494617, 0.016844137, -0.0046412116, 0.024305027, -0.027827105, 0.023162367, 0.0143034, -0.0029893972, -0.014626034, -0.018215327, 0.0073264595, 0.024331912, -0.0070777633, -0.0004259765, -0.00042345593, -0.0034262962, -0.00423792, -0.016185427, -0.017946465, -5.9706024E-05, 0.016467731, -0.014773907, -0.022664975, -0.009322752, -0.027585128, 0.0020651878, -0.010532626, -0.010546069, 0.009174879, -0.0011098915, 0.026469355, 0.022006266, -0.013039754, 0.023458114, 0.005481402, -0.00050705485, -0.012092019, 0.0055990284, -0.007057599, -0.012266779, 0.03253217, 0.007071042, -0.01699201, 0.06597847, -0.013436324, 0.0070038266, -0.009981461, 0.024829306, 0.0067383265, 0.0056292755, 0.0018534599, -0.020057024, 0.011735778, 0.0025491375, -0.022194467, 0.0012468424, -0.0051621296, -0.018457301, -0.008509448, -0.011594627, -0.0152712995, -0.001858501, -0.014921781, -0.0056696045, -0.0066979975, -0.02008391, 0.0040093884, 0.032935463, -0.0032935461, -0.0074205613, -0.014088311, -0.0014762144, -0.011218221, 0.011984475, -0.01898158, -0.027208723, -0.008072549, 0.010942639, 0.0183632, 0.04148524, -0.0009922648, -0.017086111, 0.013483374, 0.019841935, 0.024264697, 0.011601348, -0.0077431942, -0.020258669, -0.005770427, 0.013429603, -0.011554297, -0.012831387, -1.4752561E-06, 0.011594627, -0.012683514, -0.012824666, 0.02180462, 0.011023297, 0.012468425, -0.0029860365, -0.0076289284, -0.021293784, 0.005068028, 0.017812036, 0.0007708746, -0.008684208, 0.0048126103, -0.0076558143, 0.019169783, -0.0076558143, 0.028579915, -0.011574462, -0.03196756, -0.0011334168, -0.030219967, 0.023901735, 0.014021097, -0.016776921, 0.0030045207, -0.0019257163, -0.023579102, 0.004197591, 0.00012497831, -0.016803807, 0.01915634, -0.010472132, -0.042130504, -0.038016934, -0.007702865, -0.0025861058, -0.010512462, -0.013537147, -0.013382551, -0.0036397045, 0.0053032814, 0.0046277684, -0.021952493, -0.016588718, -0.031886905, 0.0058208387, -0.00043689896, -0.01337583, 0.018349757, 0.015244413, 0.00900684, -0.017677605, 0.01523097, 0.010337702, -0.024426013, -0.021965936, -0.014182413, 0.008596827, 0.029628472, 0.058611676, -0.015446059, 0.021374442, -0.0095042335, 0.00091748784, 0.021132467, -0.011285436, -0.0035724894, -0.027907763, 0.027302826, 0.004184148, 0.026281154, -0.0026802071, -0.015163755, 0.005699851, 0.023122039, 0.0075415485, -0.020057024, -0.0109359175, -0.018309427, 0.017529732, 0.0020685487, -0.012441538, 0.0023239665, 0.012038247, -0.017543174, 0.029332725, 0.01399421, -0.0092488155, -1.0607403E-05, 0.019371428, -0.0315105, 0.023471557, -0.009430297, 0.00022097006, 0.013301893, -0.020110795, -0.0072928523, 0.007649093, 0.011547576, 0.026805433, -0.01461259, -0.018968137, -0.0104250815, 0.0005646079, 0.031456728, -0.0020147765, -0.024224367, 0.002431511, -0.019371428, -0.025017507, -0.02365976, -0.004318578, -0.04457714, 0.0029826758, -0.020473758, -0.016118212, -0.00068181445, -0.03446797, -0.020715732, -0.04256068, -0.013792564, 0.013873223, 0.011413146, -0.002419748, 0.0123877665, -0.0011115718, 0.007978448, 0.021441657, 0.004405958, 0.0042480025, 0.022920392, -0.0067920987, 0.011083791, -0.017529732, -0.03659197, -0.0066005355, -0.023888292, -0.016521502, 0.009591613, -0.0008590946, 0.013846337, -0.021092137, -0.012562525, -0.0028415236, 0.02882189, 5.3378342E-05, -0.006943333, -0.012226449, -0.035570297, -0.024547001, 0.022355784, -0.018416973, 0.014209299, 0.010035234, 0.0046916227, 0.009672271, -0.00067635323, -0.024815861, 0.0007049197, 0.0017055863, -0.0051251613, 0.0019391594, 0.027665788, -0.007306295, -0.013369109, 0.006308149, 0.009699157, 0.000940173, 0.024842748, 0.017220542, -0.0053032814, -0.008395182, 0.011359373, 0.013214514, 0.0062711807, 0.004110211, -0.019277327, -0.01412864, -0.009322752, 0.007124814, 0.0035119955, -0.024036165, -0.012831387, -0.006734966, -0.0019694061, -0.025367027, -0.006630782, 0.016010666, 0.0018534599, -0.0030717358, -0.017717933, 0.008489283, 0.010875423, -0.0028700903, 0.0121323485, 0.004930237, 0.009947853, -0.02992422, 0.021777734, 0.00015081417, 0.010344423, 0.0017543174, 0.006166997, -0.0015467904, 0.010089005, 0.0111711705, -0.010740994, -0.016965123, -0.006771934, 0.014464716, 0.007192029, -0.0006175399, -0.010855259, -0.003787578, 0.015647706, 0.01002179, -0.015378844, -0.01598378, 0.015741806, -0.0039119264, -0.008422068, 0.03253217, -0.019210111, -0.014975552, 0.0025810648, 0.0035556855, 8.449164E-05, -0.034172222, -0.006395529, -0.0036867552, 0.020769505, 0.009766373, -0.017543174, -0.013557311, 0.0031994449, -0.0014577302, 0.01832287, -0.009907524, -0.024654545, 0.0049940916, 0.016965123, 0.004476534, 0.022261683, -0.009369803, 0.0015308268, -0.010102449, -0.001209874, -0.023807634, -0.008348132, -0.020312442, 0.030892119, -0.0058309208, -0.005128522, -0.02437224, 0.01478735, -0.011016576, -0.010290652, -0.00503106, 0.016884465, 0.02132067, -0.014236185, -0.004903351, 0.01902191, 0.0028179984, 0.019505858, -0.021535758, -0.0038514326, 0.0112115, 0.0038682362, 0.003217929, -0.0012770894, -0.013685021, -0.008381739, 0.0025256122, 0.029386498, 0.018645504, 0.005323446, -0.0032784226, -0.0043253, 0.0007998612, 0.019949479, 0.025770318, -0.0030868594, 0.018968137, -0.010236879, -0.005370497, -0.024748646, -0.014047982, 0.005760345, -0.03610802, 0.0042009517, -0.0034817487, 0.003385967, 0.006560206, -0.006294706, -0.02400928, -0.006140111, -0.0017980073, -0.012481867, -0.0033960494, -0.00097210024, 0.014061426, -0.017596947, -0.023202697, 0.0028499255, -0.016010666, -0.028149737, 0.0024752007, -0.018941252, 0.0056158323, -0.012912045, 0.0054410724, 0.003054932, 0.019559631, -0.0048932685, -0.007823853, -0.017099554, 0.025662774, 0.02572999, 0.004379072, -0.010223436, 0.0031036632, -0.011755943, -0.025622444, -0.030623257, 0.019895706, -0.02052753, -0.006637504, -0.001231719, -0.013980767, -0.02706085, -0.012071854, -0.0041370974, -0.008885853, 0.0001885177, 0.2460615, -0.009389968, -0.010714107, 0.0326666, 0.0009561366, 0.022624645, 0.009793258, 0.019452088, -0.004493338, -0.007097928, -0.0022298652, 0.012401209, -0.0036229007, -0.00023819396, -0.017502844, -0.014209299, -0.030542599, -0.004863022, 0.005128522, -0.03081146, 0.02118624, -0.0042177555, 0.0032448152, -0.019936036, 0.015311629, 0.0070508774, -0.02021834, 0.0016148458, 0.04317906, 0.01385978, 0.004211034, -0.02534014, -0.00030309867, -0.011930703, -0.00207527, -0.021643303, 0.01575525, -0.0042883316, 0.0069231684, 0.017946465, 0.03081146, 0.0043857936, 3.646951E-05, -0.0214551, 0.0089933975, 0.022785962, -0.008106156, 0.00082884775, -0.0006717322, -0.0025457768, -0.017059224, -0.035113234, 0.054982055, 0.021266898, -0.0071046497, -0.012636462, 0.016965123, 0.01902191, -0.0061737187, 0.00076247274, 0.0002789432, 0.030112421, -0.0026768465, 0.0015207445, -0.004926876, 0.0067551304, -0.022624645, 0.0005003333, 0.0035523248, -0.0041337362, 0.011634956, -0.0183632, -0.02820351, -0.0061737187, -0.022355784, -0.03796316, 0.041888528, 0.019626847, 0.02211381, 0.001474534, 0.0037640526, 0.0085228905, 0.013140577, 0.012616298, -0.010599841, -0.022920392, 0.011278715, -0.011493804, -0.0044966987, -0.028741231, 0.015782135, -0.011500525, -0.00027621258, -0.0046378504, -0.003280103, 0.026993636, 0.0109359175, 0.027168395, 0.014370616, -0.011890373, -0.020648519, -0.03465617, 0.001964365, 0.034064677, -0.02162986, -0.01081493, 0.014397502, 0.008038941, 0.029789789, -0.012044969, 0.0038379894, -0.011245107, 0.0048193317, -0.0048563, 0.0142899575, 0.009779816, 0.0058510853, -0.026845763, 0.013281729, -0.0005818318, 0.009685714, -0.020231783, -0.004197591, 0.015593933, -0.016319858, -0.019492416, -0.008314524, 0.014693249, 0.013617805, -0.02917141, -0.0052058194, -0.0061838008, 0.0072726877, -0.010149499, -0.019035352, 0.0070374343, -0.0023138842, 0.0026583623, -0.00034111727, 0.0019038713, 0.025945077, -0.014693249, 0.009820145, -0.0037506097, 0.00041127318, -0.024909964, 0.008603549, -0.0041707046, 0.019398315, -0.024022723, -0.013409438, -0.027880875, 0.0023558936, -0.024237812, 0.034172222, -0.006251016, -0.048152987, -0.01523097, -0.002308843, -0.013691742, -0.02688609, 0.007810409, 0.011513968, -0.006647586, -0.011735778, 0.0017408744, -0.17422187, 0.01301959, 0.018860593, -0.00068013405, 0.008791751, -0.031618044, 0.017946465, 0.011735778, -0.03129541, 0.0033607613, 0.0072861305, 0.008227143, -0.018443858, -0.014007653, 0.009961297, 0.006284624, -0.024815861, 0.012676792, 0.014222742, 0.0036632298, 0.0028364826, -0.012320551, -0.0050478633, 0.011729057, 0.023135481, 0.025945077, 0.005676326, -0.007192029, 0.0015308268, -0.019492416, -0.008932903, -0.021737404, 0.012925488, 0.008092714, 0.03245151, -0.009457182, -0.018524516, 0.0025188907, -0.008569942, 0.0022769158, -0.004617686, 0.01315402, 0.024291582, -0.001880346, 0.0014274834, 0.04277577, 0.010216715, -0.018699275, 0.018645504, 0.008059106, 0.02997799, -0.021576088, 0.004846218, 0.015741806, 0.0023542133, 0.03142984, 0.01372535, 0.01598378, 0.001151901, -0.012246614, -0.004184148, -0.023605987, 0.008657321, -0.025770318, -0.019048795, -0.023054823, 0.005535174, -0.018161554, -0.019761277, 0.01385978, -0.016655933, 0.01416897, 0.015311629, 0.008919461, 0.0077499156, 0.023888292, 0.015257857, 0.009087498, 0.0017845642, 0.0013762318, -0.023713533, 0.027464142, -0.014021097, -0.024681432, -0.006741687, 0.0016450927, -0.005804035, -0.002821359, 0.0056796866, -0.023189254, 0.00723908, -0.013483374, -0.018390086, -0.018847149, 0.0061905226, 0.033365637, 0.008489283, 0.015257857, 0.019694062, -0.03019308, -0.012253336, 0.0021744126, -0.00754827, 0.01929077, 0.025044393, 0.017677605, 0.02503095, 0.028579915, 0.01774482, 0.0029961187, -0.019895706, 0.001165344, -0.0075281053, 0.02105181, -0.009221929, 0.023404341, -0.0028079161, -0.0037237236, 0.02847237, 0.0009821824, 0.04629785, -0.017771706, -0.038904175, 0.00869765, 0.0016249281, 0.020984594, -0.10867358, -0.008395182, -0.0010830053, 0.008059106, -0.020097353, 0.0020383017, 0.008038941, -0.009047169, -0.007252523, 0.0286068, -0.0037774958, -0.024923407, 0.005279756, -0.009524398, 0.011527412, -0.0020198175, 0.019452088, 0.014384058, -0.025609002, 0.006025845, -0.030542599, 0.016790364, 0.019223554, -0.012434817, 0.003901844, -0.007817131, -0.027612016, 0.008314524, 0.007938119, -0.0004868903, 0.014747021, -0.009457182, 0.014706692, -0.018847149, 0.015311629, 0.015647706, -0.0031288688, -0.0032717013, 0.008879132, -0.034629285, 0.0090337265, 0.004382433, 0.011305601, -0.028391711, 0.0053268066, 0.0003566608, -0.019169783, 0.011507247, 0.023592545, -0.006603896, -0.009685714, 0.010714107, -0.027907763, 0.006412333, 0.0045706355, -0.029816674, 0.0047958065, 0.0018500991, -0.011500525, 0.0030179636, 0.015997224, -0.022140697, -0.0001849469, -0.014263071, 0.011540854, -0.006607257, -0.01871272, -0.0038480717, -0.0024903242, -0.031214751, -0.0050478633, 0.021481987, -0.012912045, 0.028122852, -0.018605174, -0.00723908, 0.0023609349, -0.0073331813, 0.014935223, -0.005699851, -0.0068895607, -0.015244413, 0.029789789, -0.02458733, 0.0004453009, 0.0015577129, 0.0048596608, 0.009376524, -0.011984475, -0.014518489, 0.015647706, 0.0068794787, 0.0065534846, 0.003107024, -0.01973439, 0.027383484, -0.015459502, -0.006318231, 0.020863606, -0.0021357639, -0.0076692575, -0.021266898, -0.046862457, 0.025326697, 0.016521502, -0.0036833945, 0.0029860365, -0.016306413, 0.026496243, -0.016803807, 0.008724537, -0.0025407355, -0.027302826, 0.017798591, 0.0060796174, -0.014007653, -0.01650806, -0.0095042335, 0.009242094, -0.009342916, 0.010330981, 0.009544563, 0.018591732, 0.0036867552, 0.0194252, 0.0092488155, -0.007823853, 0.0015501512, -0.012031525, 0.010203271, -0.0074272826, -0.020258669, 0.025662774, -0.03032751, 0.014854565, 0.010835094, 0.0007708746, 0.0009989863, -0.014007653, -0.012871716, 0.023444671, 0.03323121, -0.034575514, -0.024291582, 0.011634956, -0.025958521, -0.01973439, 0.0029742739, 0.0067148013, 0.0022399474, 0.011802994, 0.011151006, -0.0116416775, 0.030166194, 0.013039754, -0.022517102, -0.011466918, -0.0033053088, 0.006156915, 0.004829414, 0.006029206, -0.016534945, 0.015325071, -0.0109359175, 0.032854803, -0.001010749, 0.0021155993, -0.011702171, -0.009766373, 0.00679882, 0.0040900465, -0.019438643, -0.006758491, -0.0040060277, 0.022436442, 0.025850976, 0.006150193, 0.018632062, -0.0077230297, -0.015298186, -0.017381858, 0.01911601, -0.005763706, -0.0022281848, -0.031994447, 0.0015972018, 0.028848775, 0.014572261, -0.0073264595, -0.009551284, -0.0052058194, 0.014518489, -0.0041068504, 0.010754436, 0.0055519775, -0.005804035, -0.0054007433, 0.028579915, -0.01791958, -0.015284742, 0.036807057, 0.015069654, -0.0023810994, -0.0038648755, 0.0015467904, -0.0037136413, 0.0023458113, 0.019008467, -0.011547576, -0.010001626, 0.012347437, 0.0155267175, 0.01907568, -0.003041489, -0.0132414, 0.017449073, 0.00060073606, -0.008536334, 0.008233866, -0.0085430555, -0.02365976, 0.024089938, -0.0034615842, -0.006580371, 0.008327967, -0.01509654, 0.009692436, 0.025635887, 0.0020282194, -0.04022159, -0.0021290423, -0.012407931, -0.0021727323, 0.006506434, -0.005320085, -0.008240587, 0.020984594, -0.014491603, 0.003592654, 0.0072121937, -0.03081146, 0.043770555, 0.009302587, -0.003217929, 0.019008467, -0.011271994, 0.02917141, 0.0019576435, -0.0077431942, -0.0030448497, -0.023726976, 0.023377456, -0.006382086, 0.025716545, -0.017341528, 0.0035556855, -0.019129453, -0.004311857, -0.003253217, -0.014935223, 0.0036363439, 0.018121226, -0.0066543072, 0.02458733, 0.0035691285, 0.0039085653, -0.014209299, 0.020191453, 0.0357585, 0.007830574, -0.024130266, -0.008912739, 0.008314524, -0.0346024, -0.0014005973, -0.006788738, -0.021777734, 0.010465411, -0.004012749, -0.00679882, 0.009981461, -0.026227381, 0.027033964, -0.015567047, -0.0063115098, 0.0023071626, 0.01037131, 0.015741806, -0.020635074, -0.012945653));
    private static final int LIMIT = 2;
    private static Map<MongoNamespace, CollectionHelper<BsonDocument>> collectionHelpers;

    @BeforeAll
    static void beforeAll() {
        collectionHelpers = new HashMap<>();
        collectionHelpers.put(MFLIX_MOVIES_NS, new CollectionHelper<>(new BsonDocumentCodec(), MFLIX_MOVIES_NS));
        collectionHelpers.put(MFLIX_EMBEDDED_MOVIES_NS, new CollectionHelper<>(new BsonDocumentCodec(), MFLIX_EMBEDDED_MOVIES_NS));
        collectionHelpers.put(AIRBNB_LISTINGS_AND_REVIEWS_NS, new CollectionHelper<>(new BsonDocumentCodec(), AIRBNB_LISTINGS_AND_REVIEWS_NS));
    }

    @BeforeEach
    void beforeEach() {
        assumeTrue(isAtlasSearchTest());
    }

    private static Stream<Arguments> vectorSearchArgs(){
        return Stream.of(
                arguments(approximateVectorSearchOptions(LIMIT + 1)),
                arguments(exactVectorSearchOptions())
        );
    }

    @ParameterizedTest
    @MethodSource("vectorSearchArgs")
    void vectorSearch(final VectorSearchOptions vectorSearchOptions) {
        assumeTrue(serverVersionAtLeast(7, 1));
        CollectionHelper<BsonDocument> collectionHelper = collectionHelpers.get(MFLIX_EMBEDDED_MOVIES_NS);
        assertAll(
                () -> {
                    List<Bson> pipeline = singletonList(
                            Aggregates.vectorSearch(
                                    // `multi` is used here only to verify that it is tolerated
                                    fieldPath("plot_embedding").multi("ignored"),
                                    QUERY_VECTOR, "sample_mflix__embedded_movies", LIMIT, vectorSearchOptions)
                    );
                    Asserters.size(LIMIT)
                            .accept(collectionHelper.aggregate(pipeline), msgSupplier(pipeline));
                },
                () -> {
                    List<Bson> pipeline = asList(
                            Aggregates.vectorSearch(
                                    fieldPath("plot_embedding"), QUERY_VECTOR, "sample_mflix__embedded_movies", LIMIT,
                                    vectorSearchOptions.filter(gte("year", 2016))),
                            Aggregates.project(
                                    metaVectorSearchScore("vectorSearchScore"))
                    );
                    List<BsonDocument> results = collectionHelper.aggregate(pipeline);
                    Asserters.size(1)
                            .accept(results, msgSupplier(pipeline));
                    Asserters.firstResult((doc, msgSupplier) ->
                            assertTrue(doc.getDouble("vectorSearchScore").doubleValue() > 0, msgSupplier))
                            .accept(results,  msgSupplier(pipeline));
                }
        );
    }

    private static Stream<Arguments> vectorSearchSupportedFiltersArgs(){
        return Stream.of(
                arguments(approximateVectorSearchOptions(1)),
                arguments(exactVectorSearchOptions())
        );
    }

    @ParameterizedTest
    @MethodSource("vectorSearchSupportedFiltersArgs")
    void vectorSearchSupportedFilters(final VectorSearchOptions vectorSearchOptions) {
        assumeTrue(serverVersionAtLeast(7, 1));
        CollectionHelper<BsonDocument> collectionHelper = collectionHelpers.get(MFLIX_EMBEDDED_MOVIES_NS);
        Consumer<Bson> asserter = filter -> {
            List<Bson> pipeline = singletonList(
                    Aggregates.vectorSearch(
                            fieldPath("plot_embedding"), QUERY_VECTOR, "sample_mflix__embedded_movies", 1,
                            vectorSearchOptions.filter(filter))
            );
            Asserters.nonEmpty()
                    .accept(collectionHelper.aggregate(pipeline), msgSupplier(pipeline));
        };
        assertAll(
                () -> asserter.accept(lt("year", 2016)),
                () -> asserter.accept(lte("year", 2016)),
                () -> asserter.accept(eq("year", 2016)),
                () -> asserter.accept(gte("year", 2016)),
                () -> asserter.accept(gt("year", 2015)),
                () -> asserter.accept(ne("year", 2016)),
                () -> asserter.accept(in("year", 2000, 2016)),
                () -> asserter.accept(nin("year", 2000, 2016)),
                () -> asserter.accept(and(gte("year", 2015), lte("year", 2016))),
                () -> asserter.accept(or(eq("year", 2015), eq("year", 2016)))
        );
    }

    /**
     * @param stageUnderTestCreator A {@link CustomizableSearchStageCreator} that is used to create both
     * {@code $search} and {@code $searchMeta} stages. Any combination of an {@link SearchOperator}/{@link SearchCollector} and
     * {@link SearchOptions} that is valid for the {@code $search} stage is also valid for the {@code $searchMeta} stage.
     * This is why we use the same creator for both.
     * @param accessories A list of {@link Accessory} objects that specify additional pipeline stages and an asserter.
     * <ul>
     *  <li>The item with index 0 is used with {@code $search};</li>
     *  <li>the idem with index 1 is used with {@code $searchMeta}.</li>
     * </ul>
     */
    @ParameterizedTest(name = "{index} {0}")
    @MethodSource("searchAndSearchMetaArgs")
    void searchAndSearchMeta(
            @SuppressWarnings("unused") final String testDescription,
            final CustomizableSearchStageCreator stageUnderTestCreator,
            final MongoNamespace ns,
            final List<Accessory> accessories) {
        List<BiFunction<Bson, SearchOptions, Bson>> stageUnderTestCustomizers = asList(
                (bsonOperatorOrCollector, options) -> {
                    if (bsonOperatorOrCollector instanceof SearchOperator) {
                        return Aggregates.search((SearchOperator) bsonOperatorOrCollector, options);
                    } else if (bsonOperatorOrCollector instanceof SearchCollector) {
                        return Aggregates.search((SearchCollector) bsonOperatorOrCollector, options);
                    } else {
                        throw Assertions.fail();
                    }
                },
                (bsonOperatorOrCollector, options) -> {
                    if (bsonOperatorOrCollector instanceof SearchOperator) {
                        return Aggregates.searchMeta((SearchOperator) bsonOperatorOrCollector, options);
                    } else if (bsonOperatorOrCollector instanceof SearchCollector) {
                        return Aggregates.searchMeta((SearchCollector) bsonOperatorOrCollector, options);
                    } else {
                        throw Assertions.fail();
                    }
                }
        );
        Assertions.assertTrue(stageUnderTestCustomizers.size() == accessories.size());
        for (int i = 0; i < stageUnderTestCustomizers.size(); i++) {
            Bson stageUnderTest = stageUnderTestCreator.apply(stageUnderTestCustomizers.get(i));
            Accessory accessory = accessories.get(i);
            List<Bson> pipeline = new ArrayList<>();
            pipeline.add(stageUnderTest);
            pipeline.addAll(accessory.postStages);
            Supplier<String> msgSupplier = msgSupplier(pipeline);
            List<BsonDocument> results;
            try {
                results = collectionHelpers.get(ns).aggregate(pipeline);
            } catch (Exception e) {
                throw new RuntimeException(msgSupplier.get(), e);
            }
            accessory.resultAsserter.accept(results, msgSupplier);
        }
    }

    /**
     * @see #searchAndSearchMeta(String, CustomizableSearchStageCreator, MongoNamespace, List)
     */
    private static Stream<Arguments> searchAndSearchMetaArgs() {
        return Stream.of(
                arguments(
                        "default options",
                        stageCreator(
                                exists(fieldPath("tomatoes.dvd")),
                                searchOptions()
                        ),
                        MFLIX_MOVIES_NS,
                        asList(
                                new Accessory(
                                        asList(limit(1), project(metaSearchScore("score"))),
                                        Asserters.score(1)
                                ),
                                new Accessory(
                                        emptyList(),
                                        // specifying a bare operator works as if `SearchCount.lowerBound` were specified
                                        Asserters.countLowerBound(1_001)
                                )
                        )
                ),
                arguments(
                        "`index`, `count` options",
                        stageCreator(
                                // `multi` is used here only to verify that it is tolerated
                                exists(fieldPath("title").multi("ignored")),
                                searchOptions()
                                        .option("index", "default")
                                        .count(lowerBound().threshold(2_000))
                        ),
                        MFLIX_MOVIES_NS,
                        asList(
                                new Accessory(
                                        asList(limit(1), project(computedSearchMeta("meta"))),
                                        Asserters.countLowerBound("meta", 2_000)
                                ),
                                new Accessory(
                                        emptyList(),
                                        Asserters.countLowerBound(2_000)
                                )
                        )
                ),
                arguments(
                        "`highlight` option",
                        stageCreator(
                                text(singleton(fieldPath("plot")), asList("factory", "century")),
                                searchOptions()
                                        .highlight(paths(
                                                fieldPath("title").multi("keyword"),
                                                wildcardPath("pl*t"))
                                                .maxCharsToExamine(100_000))
                        ),
                        MFLIX_MOVIES_NS,
                        asList(
                                new Accessory(
                                        asList(limit(1), project(metaSearchHighlights("highlights"))),
                                        Asserters.firstResult((doc, msgSupplier) -> assertEquals(1, doc.getArray("highlights").size(), msgSupplier))
                                ),
                                new Accessory(
                                        emptyList(),
                                        Asserters.nonEmpty()
                                )
                        )
                ),
                arguments(
                        "`returnStoredSource` option",
                        stageCreator(
                                exists(fieldPath("plot")),
                                searchOptions()
                                        .returnStoredSource(true)
                        ),
                        MFLIX_MOVIES_NS,
                        asList(
                                new Accessory(
                                        singleton(limit(1)),
                                        Asserters.firstResult((doc, msgSupplier) -> {
                                            // assert that the fields specified in `storedSource` and "id" were returned
                                            assertNotNull(doc.get("_id"), msgSupplier);
                                            assertFalse(doc.get("plot").asString().getValue().isEmpty(), msgSupplier);
                                            assertEquals(2, doc.size(), msgSupplier);
                                        })
                                ),
                                new Accessory(
                                        emptyList(),
                                        Asserters.nonEmpty()
                                )
                        )
                ),
                arguments(
                        "alternate analyzer (`multi` field path)",
                        stageCreator(
                                text(singleton(fieldPath("title").multi("keyword")), singleton("Top Gun")),
                                searchOptions().count(total())
                        ),
                        MFLIX_MOVIES_NS,
                        asList(
                                new Accessory(
                                        emptyList(),
                                        Asserters.firstResult((doc, msgSupplier) -> assertEquals(
                                                "Top Gun", doc.getString("title").getValue(), msgSupplier))
                                ),
                                new Accessory(
                                        emptyList(),
                                        Asserters.countTotal(1)
                                )
                        )
                ),
                arguments(
                        "facet collector",
                        stageCreator(
                                facet(
                                        exists(fieldPath("tomatoes")),
                                        asList(
                                                stringFacet(
                                                        "fullplotFacet",
                                                        fieldPath("fullplot"))
                                                        .numBuckets(1),
                                                numberFacet(
                                                        "tomatoesMeterFacet",
                                                        fieldPath("tomatoes.viewer.meter"),
                                                        asList(10f, 20d, 90, Long.MAX_VALUE / 2, Long.MAX_VALUE))
                                                        .defaultBucket("defaultBucket"),
                                                dateFacet(
                                                        "releasedFacet",
                                                        fieldPath("released"),
                                                        asList(
                                                                Instant.EPOCH,
                                                                Instant.from(Year.of(1985)
                                                                        .atMonth(Month.JANUARY).atDay(1).atStartOfDay().atOffset(UTC)),
                                                                Instant.now())))),
                                searchOptions()
                        ),
                        MFLIX_MOVIES_NS,
                        asList(
                                new Accessory(
                                        asList(limit(1), project(computedSearchMeta("meta")), replaceWith("$meta")),
                                        Asserters.firstResult((doc, msgSupplier) -> assertEquals(5, doc.getDocument("facet")
                                                .getDocument("tomatoesMeterFacet").getArray("buckets").size(), msgSupplier))
                                ),
                                new Accessory(
                                        emptyList(),
                                        Asserters.firstResult((doc, msgSupplier) -> assertEquals(5, doc.getDocument("facet")
                                                .getDocument("tomatoesMeterFacet").getArray("buckets").size(), msgSupplier))
                                )
                        )
                ),
                arguments(
                        "score modifier",
                        stageCreator(compound()
                                .should(asList(
                                        exists(fieldPath("fieldName1"))
                                                .score(boost(Float.MAX_VALUE / 2)),
                                        exists(fieldPath("fieldName2"))
                                                .score(boost(fieldPath("boostFieldName"))),
                                        exists(fieldPath("fieldName3"))
                                                .score(boost(fieldPath("boostFieldName"))
                                                        .undefined(-1)),
                                        exists(fieldPath("fieldName4"))
                                                .score(constant(1.2f)),
                                        exists(fieldPath("fieldName5"))
                                                .score(function(relevanceExpression())),
                                        exists(fieldPath("fieldName6"))
                                                .score(function(pathExpression(fieldPath("expressionFieldName")))),
                                        exists(fieldPath("fieldName7"))
                                                .score(function(pathExpression(fieldPath("expressionFieldName"))
                                                        .undefined(-1))),
                                        exists(fieldPath("fieldName8"))
                                                .score(function(constantExpression(-1.2f))),
                                        exists(fieldPath("fieldName9"))
                                                .score(function(
                                                        gaussExpression(-10, pathExpression(fieldPath("gaussianFieldName")), Double.MAX_VALUE / -2))),
                                        exists(fieldPath("fieldName10"))
                                                .score(function(
                                                        gaussExpression(
                                                                -10,
                                                                pathExpression(fieldPath("gaussianFieldName"))
                                                                        .undefined(0),
                                                                Double.MAX_VALUE / -2)
                                                        .offset(Double.MAX_VALUE / -2)
                                                        .decay(Double.MIN_VALUE))),
                                        exists(fieldPath("fieldName11"))
                                                .score(function(logExpression(constantExpression(3)))),
                                        exists(fieldPath("fieldName12"))
                                                .score(function(log1pExpression(constantExpression(-3)))),
                                        exists(fieldPath("fieldName13"))
                                                .score(function(addExpression(asList(
                                                        logExpression(multiplyExpression(asList(
                                                                constantExpression(2),
                                                                constantExpression(3),
                                                                relevanceExpression()))),
                                                        gaussExpression(0, pathExpression(fieldPath("gaussianFieldName")), 1)))))
                                )),
                                searchOptions()
                        ),
                        MFLIX_MOVIES_NS,
                        asList(
                                new Accessory(
                                        emptyList(),
                                        Asserters.empty()
                                ),
                                new Accessory(
                                        emptyList(),
                                        Asserters.nonEmpty()
                                )
                        )
                ),
                arguments(
                        "all operators in a `compound` operator",
                        stageCreator(compound()
                                .should(asList(
                                        exists(fieldPath("fieldName1")),
                                        text(fieldPath("fieldName2"), "term1")
                                                .score(function(logExpression(constantExpression(3)))),
                                        text(asList(wildcardPath("wildc*rd"), fieldPath("fieldName3")), asList("term2", "term3"))
                                                .fuzzy(fuzzySearchOptions()
                                                        .maxEdits(1)
                                                        .prefixLength(2)
                                                        .maxExpansions(3)),
                                        autocomplete(fieldPath("title")
                                                // `multi` is used here only to verify that it is tolerated
                                                .multi("ignored"), "term4"),
                                        // this operator produces non-empty search results
                                        autocomplete(fieldPath("title"), "Traffic in", "term5")
                                                .fuzzy()
                                                .sequentialTokenOrder(),
                                        numberRange(fieldPath("fieldName4"), fieldPath("fieldName5"))
                                                .gtLt(1, 1.5),
                                        dateRange(fieldPath("fieldName6"))
                                                .lte(Instant.ofEpochMilli(1)),
                                        near(0, 1.5, fieldPath("fieldName7"), fieldPath("fieldName8")),
                                        near(Instant.ofEpochMilli(1), Duration.ofMillis(3), fieldPath("fieldName9")),
                                        phrase(fieldPath("fieldName10"), "term6"),
                                        regex(fieldPath("title").multi("keyword"), "term7"),
                                        queryString(fieldPath("fieldName12"), "term8"),
<<<<<<< HEAD
                                        wildcard(asList("term10", "term11"), asList(wildcardPath("wildc*rd"), fieldPath("fieldName14"))),
                                        moreLikeThis(new BsonDocument("like", new BsonDocument("fieldName10",
                                                new BsonString("term6"))))
=======
                                        wildcard(asList("term10", "term11"), asList(wildcardPath("wildc*rd"), fieldPath("title").multi(
                                                "keyword")))
>>>>>>> 927c7321
                                ))
                                .minimumShouldMatch(1)
                                .mustNot(singleton(
                                        compound().must(singleton(exists(fieldPath("fieldName")))))),
                                searchOptions()
                        ),
                        MFLIX_MOVIES_NS,
                        asList(
                                new Accessory(
                                        emptyList(),
                                        Asserters.nonEmpty()
                                ),
                                new Accessory(
                                        emptyList(),
                                        Asserters.countLowerBound(0)
                                )
                        )
                ),
                arguments(
                        "geo operators in a `compound` operator",
                        stageCreator(compound()
                                .should(singleton(
                                        near(
                                                new Point(new Position(114.15, 22.28)),
                                                1234.5,
                                                fieldPath("address.location"))
                                )),
                                searchOptions()
                        ),
                        AIRBNB_LISTINGS_AND_REVIEWS_NS,
                        asList(
                                new Accessory(
                                        emptyList(),
                                        Asserters.nonEmpty()
                                ),
                                new Accessory(
                                        emptyList(),
                                        Asserters.countLowerBound(0)
                                )
                        )
                )
        );
    }

    private static Supplier<String> msgSupplier(final Collection<? extends Bson> pipeline) {
        return () -> "For reference, the pipeline (" + pipeline.size() + " elements) used in the test is\n[\n"
                + pipeline.stream()
                .map(stage -> stage.toBsonDocument(BsonDocument.class, MongoClientSettings.getDefaultCodecRegistry()))
                .map(doc -> doc.toJson(JsonWriterSettings.builder().indent(true).build()))
                .collect(Collectors.joining(",\n"))
                + "\n]\n";
    }

    private static final class Asserters {
        static Asserter empty() {
            return decorate((results, msgSupplier) -> assertTrue(results.isEmpty(), msgSupplier));
        }

        static Asserter nonEmpty() {
            return decorate((results, msgSupplier) -> assertFalse(results.isEmpty(), msgSupplier));
        }

        static Asserter size(final int expectedSize) {
            return decorate((results, msgSupplier) -> assertEquals(expectedSize, results.size(), msgSupplier));
        }

        /**
         * Checks the value of the {@code "score"} field for each result document.
         */
        static Asserter score(final double expectedScore) {
            return decorate((results, msgSupplier) -> {
                assertFalse(results.isEmpty(), msgSupplier);
                for (BsonDocument result : results) {
                    assertEquals(expectedScore, result.getNumber("score").doubleValue(), 0.000_1, msgSupplier);
                }
            });
        }

        /**
         * Checks the value of the {@code "customMetaField.count.lowerBound"} field.
         */
        static Asserter countLowerBound(final String customMetaField, final int expectedAtLeast) {
            return firstResult((doc, msgSupplier) -> assertTrue(
                    doc.getDocument(customMetaField).getDocument("count").getNumber("lowerBound").intValue() >= expectedAtLeast, msgSupplier));
        }

        /**
         * Checks the value of the {@code "count.lowerBound"} field.
         */
        static Asserter countLowerBound(final int expectedAtLeast) {
            return firstResult((doc, msgSupplier) -> assertTrue(
                    doc.getDocument("count").getNumber("lowerBound").intValue() >= expectedAtLeast, msgSupplier));
        }

        /**
         * Checks the value of the {@code "count.total"} field.
         */
        static Asserter countTotal(final int expected) {
            return firstResult((doc, msgSupplier) -> assertEquals(
                    expected, doc.getDocument("count").getNumber("total").intValue(), msgSupplier));
        }

        static Asserter firstResult(final BiConsumer<BsonDocument, Supplier<String>> asserter) {
            return decorate((results, msgSupplier) -> {
                assertFalse(results.isEmpty(), msgSupplier);
                asserter.accept(results.get(0), msgSupplier);
            });
        }

        private static Asserter decorate(final Asserter asserter) {
            int maxRenderedResults = 20;
            return (results, msgSupplier) -> asserter.accept(
                    results,
                    () -> msgSupplier.get()
                            + "\ntop " + maxRenderedResults + " out of total " + results.size() + " results are\n["
                            + results.stream()
                            .map(doc -> doc.toJson(JsonWriterSettings.builder().indent(true).build()))
                            .limit(maxRenderedResults)
                            .collect(Collectors.joining(",\n"))
                            + "\n]\n"
            );
        }
    }

    private static CustomizableSearchStageCreator stageCreator(final Bson operatorOrCollector, final SearchOptions options) {
        return customizer -> customizer.apply(operatorOrCollector, options);
    }

    @FunctionalInterface
    private interface CustomizableSearchStageCreator extends Function<BiFunction<Bson, SearchOptions, Bson>, Bson> {
    }

    @FunctionalInterface
    private interface Asserter extends BiConsumer<List<BsonDocument>, Supplier<String>> {
    }

    private static final class Accessory {
        private final Collection<Bson> postStages;
        private final BiConsumer<List<BsonDocument>, Supplier<String>> resultAsserter;

        Accessory(
                final Collection<Bson> postStages,
                final BiConsumer<List<BsonDocument>, Supplier<String>> resultAsserter) {
            this.postStages = postStages;
            this.resultAsserter = resultAsserter;
        }
    }
}<|MERGE_RESOLUTION|>--- conflicted
+++ resolved
@@ -618,14 +618,10 @@
                                         phrase(fieldPath("fieldName10"), "term6"),
                                         regex(fieldPath("title").multi("keyword"), "term7"),
                                         queryString(fieldPath("fieldName12"), "term8"),
-<<<<<<< HEAD
-                                        wildcard(asList("term10", "term11"), asList(wildcardPath("wildc*rd"), fieldPath("fieldName14"))),
                                         moreLikeThis(new BsonDocument("like", new BsonDocument("fieldName10",
-                                                new BsonString("term6"))))
-=======
+                                                new BsonString("term6")))),
                                         wildcard(asList("term10", "term11"), asList(wildcardPath("wildc*rd"), fieldPath("title").multi(
                                                 "keyword")))
->>>>>>> 927c7321
                                 ))
                                 .minimumShouldMatch(1)
                                 .mustNot(singleton(
