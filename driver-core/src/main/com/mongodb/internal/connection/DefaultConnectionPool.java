/*
 * Copyright 2008-present MongoDB, Inc.
 *
 * Licensed under the Apache License, Version 2.0 (the "License");
 * you may not use this file except in compliance with the License.
 * You may obtain a copy of the License at
 *
 *   http://www.apache.org/licenses/LICENSE-2.0
 *
 * Unless required by applicable law or agreed to in writing, software
 * distributed under the License is distributed on an "AS IS" BASIS,
 * WITHOUT WARRANTIES OR CONDITIONS OF ANY KIND, either express or implied.
 * See the License for the specific language governing permissions and
 * limitations under the License.
 */

package com.mongodb.internal.connection;

import com.mongodb.MongoConnectionPoolClearedException;
import com.mongodb.MongoException;
import com.mongodb.MongoInterruptedException;
import com.mongodb.MongoServerUnavailableException;
import com.mongodb.MongoTimeoutException;
import com.mongodb.annotations.NotThreadSafe;
import com.mongodb.annotations.ThreadSafe;
import com.mongodb.connection.ClusterId;
import com.mongodb.connection.ConnectionDescription;
import com.mongodb.connection.ConnectionId;
import com.mongodb.connection.ConnectionPoolSettings;
import com.mongodb.connection.ServerDescription;
import com.mongodb.connection.ServerId;
import com.mongodb.event.ConnectionCheckOutFailedEvent;
import com.mongodb.event.ConnectionCheckOutFailedEvent.Reason;
import com.mongodb.event.ConnectionCheckOutStartedEvent;
import com.mongodb.event.ConnectionCheckedInEvent;
import com.mongodb.event.ConnectionCheckedOutEvent;
import com.mongodb.event.ConnectionClosedEvent;
import com.mongodb.event.ConnectionCreatedEvent;
import com.mongodb.event.ConnectionPoolClearedEvent;
import com.mongodb.event.ConnectionPoolClosedEvent;
import com.mongodb.event.ConnectionPoolCreatedEvent;
import com.mongodb.event.ConnectionPoolListener;
import com.mongodb.event.ConnectionPoolReadyEvent;
import com.mongodb.event.ConnectionReadyEvent;
import com.mongodb.internal.TimeoutContext;
import com.mongodb.internal.VisibleForTesting;
import com.mongodb.internal.async.SingleResultCallback;
import com.mongodb.internal.connection.SdamServerDescriptionManager.SdamIssue;
import com.mongodb.internal.diagnostics.logging.Logger;
import com.mongodb.internal.diagnostics.logging.Loggers;
import com.mongodb.internal.event.EventReasonMessageResolver;
import com.mongodb.internal.inject.OptionalProvider;
import com.mongodb.internal.logging.LogMessage;
import com.mongodb.internal.logging.StructuredLogger;
import com.mongodb.internal.thread.DaemonThreadFactory;
import com.mongodb.internal.time.StartTime;
import com.mongodb.internal.time.Timeout;
import com.mongodb.lang.NonNull;
import com.mongodb.lang.Nullable;
import org.bson.ByteBuf;
import org.bson.codecs.Decoder;
import org.bson.types.ObjectId;

import java.time.Duration;
import java.util.ArrayList;
import java.util.Deque;
import java.util.LinkedList;
import java.util.List;
import java.util.Optional;
import java.util.Queue;
import java.util.concurrent.BlockingQueue;
import java.util.concurrent.ConcurrentHashMap;
import java.util.concurrent.ExecutorService;
import java.util.concurrent.Executors;
import java.util.concurrent.Future;
import java.util.concurrent.LinkedBlockingQueue;
import java.util.concurrent.RejectedExecutionException;
import java.util.concurrent.ScheduledExecutorService;
import java.util.concurrent.TimeUnit;
import java.util.concurrent.atomic.AtomicBoolean;
import java.util.concurrent.atomic.AtomicInteger;
import java.util.concurrent.atomic.LongAdder;
import java.util.concurrent.locks.Condition;
import java.util.concurrent.locks.Lock;
import java.util.concurrent.locks.ReadWriteLock;
import java.util.concurrent.locks.ReentrantLock;
import java.util.concurrent.locks.StampedLock;
import java.util.function.Consumer;
import java.util.function.Predicate;
import java.util.function.Supplier;

import static com.mongodb.assertions.Assertions.assertFalse;
import static com.mongodb.assertions.Assertions.assertNotNull;
import static com.mongodb.assertions.Assertions.assertNull;
import static com.mongodb.assertions.Assertions.assertTrue;
import static com.mongodb.assertions.Assertions.fail;
import static com.mongodb.assertions.Assertions.isTrue;
import static com.mongodb.assertions.Assertions.notNull;
import static com.mongodb.event.ConnectionClosedEvent.Reason.ERROR;
import static com.mongodb.internal.Locks.lockInterruptibly;
import static com.mongodb.internal.Locks.withLock;
import static com.mongodb.internal.TimeoutContext.createMongoTimeoutException;
import static com.mongodb.internal.VisibleForTesting.AccessModifier.PRIVATE;
import static com.mongodb.internal.async.ErrorHandlingResultCallback.errorHandlingCallback;
import static com.mongodb.internal.connection.ConcurrentPool.INFINITE_SIZE;
import static com.mongodb.internal.connection.ConcurrentPool.sizeToString;
import static com.mongodb.internal.event.EventListenerHelper.getConnectionPoolListener;
import static com.mongodb.internal.logging.LogMessage.Component.CONNECTION;
import static com.mongodb.internal.logging.LogMessage.Entry.Name.DRIVER_CONNECTION_ID;
import static com.mongodb.internal.logging.LogMessage.Entry.Name.DURATION_MS;
import static com.mongodb.internal.logging.LogMessage.Entry.Name.ERROR_DESCRIPTION;
import static com.mongodb.internal.logging.LogMessage.Entry.Name.MAX_CONNECTING;
import static com.mongodb.internal.logging.LogMessage.Entry.Name.MAX_IDLE_TIME_MS;
import static com.mongodb.internal.logging.LogMessage.Entry.Name.MAX_POOL_SIZE;
import static com.mongodb.internal.logging.LogMessage.Entry.Name.MAX_WAIT_TIMEOUT_MS;
import static com.mongodb.internal.logging.LogMessage.Entry.Name.MIN_POOL_SIZE;
import static com.mongodb.internal.logging.LogMessage.Entry.Name.REASON_DESCRIPTION;
import static com.mongodb.internal.logging.LogMessage.Entry.Name.SERVER_HOST;
import static com.mongodb.internal.logging.LogMessage.Entry.Name.SERVER_PORT;
import static com.mongodb.internal.logging.LogMessage.Entry.Name.SERVICE_ID;
import static com.mongodb.internal.logging.LogMessage.Level.DEBUG;
import static java.lang.String.format;
import static java.util.concurrent.TimeUnit.MILLISECONDS;
import static java.util.concurrent.TimeUnit.NANOSECONDS;

@ThreadSafe
final class DefaultConnectionPool implements ConnectionPool {
    private static final Logger LOGGER = Loggers.getLogger("connection");
    private static final StructuredLogger STRUCTURED_LOGGER = new StructuredLogger("connection");
    private final ConcurrentPool<UsageTrackingInternalConnection> pool;
    private final ConnectionPoolSettings settings;
    private final InternalOperationContextFactory operationContextFactory;
    private final BackgroundMaintenanceManager backgroundMaintenance;
    private final AsyncWorkManager asyncWorkManager;
    private final ConnectionPoolListener connectionPoolListener;
    private final ServerId serverId;
    private final PinnedStatsManager pinnedStatsManager = new PinnedStatsManager();
    private final ServiceStateManager serviceStateManager = new ServiceStateManager();
    private final ConnectionGenerationSupplier connectionGenerationSupplier;
    private final OpenConcurrencyLimiter openConcurrencyLimiter;
    private final StateAndGeneration stateAndGeneration;
    private final OptionalProvider<SdamServerDescriptionManager> sdamProvider;

    @VisibleForTesting(otherwise = PRIVATE)
    DefaultConnectionPool(final ServerId serverId, final InternalConnectionFactory internalConnectionFactory,
            final ConnectionPoolSettings settings, final OptionalProvider<SdamServerDescriptionManager> sdamProvider,
            final InternalOperationContextFactory operationContextFactory) {
        this(serverId, internalConnectionFactory, settings, InternalConnectionPoolSettings.builder().build(), sdamProvider,
                operationContextFactory);
    }

    /**
     * @param sdamProvider For handling exceptions via the
     *                     <a href="https://github.com/mongodb/specifications/blob/master/source/server-discovery-and-monitoring/server-discovery-and-monitoring.md">
     *                     SDAM</a> machinery as specified
     *                     <a href="https://github.com/mongodb/specifications/blob/master/source/connection-monitoring-and-pooling/connection-monitoring-and-pooling.md#populating-the-pool-with-a-connection-internal-implementation">
     *                     here</a>.
     *                     Must provide an {@linkplain Optional#isPresent() empty} {@link Optional} if created in load-balanced mode,
     *                     otherwise must provide a non-empty {@link Optional}.
     */
    DefaultConnectionPool(final ServerId serverId, final InternalConnectionFactory internalConnectionFactory,
            final ConnectionPoolSettings settings, final InternalConnectionPoolSettings internalSettings,
            final OptionalProvider<SdamServerDescriptionManager> sdamProvider,
            final InternalOperationContextFactory operationContextFactory) {
        this.serverId = notNull("serverId", serverId);
        this.settings = notNull("settings", settings);
        UsageTrackingInternalConnectionItemFactory connectionItemFactory =
                new UsageTrackingInternalConnectionItemFactory(internalConnectionFactory);
        pool = new ConcurrentPool<>(maxSize(settings), connectionItemFactory, format("The server at %s is no longer available",
                serverId.getAddress()));
        this.operationContextFactory = assertNotNull(operationContextFactory);
        this.sdamProvider = assertNotNull(sdamProvider);
        this.connectionPoolListener = getConnectionPoolListener(settings);
        backgroundMaintenance = new BackgroundMaintenanceManager();
        connectionPoolCreated(connectionPoolListener, serverId, settings);
        openConcurrencyLimiter = new OpenConcurrencyLimiter(settings.getMaxConnecting());
        asyncWorkManager = new AsyncWorkManager(internalSettings.isPrestartAsyncWorkManager());
        stateAndGeneration = new StateAndGeneration();
        connectionGenerationSupplier = new ConnectionGenerationSupplier() {
            @Override
            public int getGeneration() {
                return stateAndGeneration.generation();
            }

            @Override
            public int getGeneration(@NonNull final ObjectId serviceId) {
                return serviceStateManager.getGeneration(serviceId);
            }
        };
    }

    @Override
    public InternalConnection get(final OperationContext operationContext) {
        StartTime checkoutStart = connectionCheckoutStarted(operationContext);
        Timeout maxWaitTimeout = operationContext.getTimeoutContext().startMaxWaitTimeout(checkoutStart);
        try {
            stateAndGeneration.throwIfClosedOrPaused();
            PooledConnection connection = getPooledConnection(maxWaitTimeout, checkoutStart, operationContext.getTimeoutContext());
            if (!connection.opened()) {
                connection = openConcurrencyLimiter.openOrGetAvailable(operationContext, connection, maxWaitTimeout, checkoutStart);
            }
            connection.checkedOutForOperation(operationContext);
            connectionCheckedOut(operationContext, connection, checkoutStart);
            return connection;
        } catch (Exception e) {
            throw (RuntimeException) checkOutFailed(e, operationContext, checkoutStart);
        }
    }

    @Override
    public void getAsync(final OperationContext operationContext, final SingleResultCallback<InternalConnection> callback) {
        StartTime checkoutStart = connectionCheckoutStarted(operationContext);
        Timeout maxWaitTimeout = operationContext.getTimeoutContext().startMaxWaitTimeout(checkoutStart);
        SingleResultCallback<PooledConnection> eventSendingCallback = (connection, failure) -> {
            SingleResultCallback<InternalConnection> errHandlingCallback = errorHandlingCallback(callback, LOGGER);
            if (failure == null) {
                assertNotNull(connection).checkedOutForOperation(operationContext);
                connectionCheckedOut(operationContext, connection, checkoutStart);
                errHandlingCallback.onResult(connection, null);
            } else {
                errHandlingCallback.onResult(null, checkOutFailed(failure, operationContext, checkoutStart));
            }
        };
        try {
            stateAndGeneration.throwIfClosedOrPaused();
        } catch (Exception e) {
            eventSendingCallback.onResult(null, e);
            return;
        }
        asyncWorkManager.enqueue(new Task(maxWaitTimeout, checkoutStart, operationContext.getTimeoutContext(), t -> {
            if (t != null) {
                eventSendingCallback.onResult(null, t);
            } else {
                PooledConnection connection;
                try {
                    connection = getPooledConnection(maxWaitTimeout, checkoutStart, operationContext.getTimeoutContext());
                } catch (Exception e) {
                    eventSendingCallback.onResult(null, e);
                    return;
                }
                if (connection.opened()) {
                    eventSendingCallback.onResult(connection, null);
                } else {
                    openConcurrencyLimiter.openWithConcurrencyLimitAsync(
                            operationContext, connection, maxWaitTimeout, checkoutStart, eventSendingCallback);
                }
            }
        }));
    }

    /**
     * Sends {@link ConnectionCheckOutFailedEvent}
     * and returns {@code t} if it is not {@link MongoOpenConnectionInternalException},
     * or returns {@code t.}{@linkplain MongoOpenConnectionInternalException#getCause() getCause()} otherwise.
     */
    private Throwable checkOutFailed(final Throwable t, final OperationContext operationContext, final StartTime checkoutStart) {
        Throwable result = t;
        Reason reason;
        if (t instanceof MongoTimeoutException) {
            reason = Reason.TIMEOUT;
        } else if (t instanceof MongoOpenConnectionInternalException) {
            reason = Reason.CONNECTION_ERROR;
            result = t.getCause();
        } else if (t instanceof MongoConnectionPoolClearedException) {
            reason = Reason.CONNECTION_ERROR;
        } else if (ConcurrentPool.isPoolClosedException(t)) {
            reason = Reason.POOL_CLOSED;
        } else {
            reason = Reason.UNKNOWN;
        }

        Duration checkoutDuration = checkoutStart.elapsed();
        ClusterId clusterId = serverId.getClusterId();
        if (requiresLogging(clusterId)) {
            String message = "Checkout failed for connection to {}:{}. Reason: {}.[ Error: {}.] Duration: {} ms";
            List<LogMessage.Entry> entries = createBasicEntries();
            entries.add(new LogMessage.Entry(REASON_DESCRIPTION, EventReasonMessageResolver.getMessage(reason)));
            entries.add(new LogMessage.Entry(ERROR_DESCRIPTION, reason == Reason.CONNECTION_ERROR ? result.toString() : null));
            entries.add(new LogMessage.Entry(DURATION_MS, checkoutDuration.toMillis()));
            logMessage("Connection checkout failed", clusterId, message, entries);
        }
        connectionPoolListener.connectionCheckOutFailed(
                new ConnectionCheckOutFailedEvent(serverId, operationContext.getId(), reason, checkoutDuration.toNanos()));
        return result;
    }

    @Override
    public void invalidate(@Nullable final Throwable cause) {
        assertFalse(isLoadBalanced());
        if (stateAndGeneration.pauseAndIncrementGeneration(cause)) {
            openConcurrencyLimiter.signalClosedOrPaused();
        }
    }

    @Override
    public void ready() {
        stateAndGeneration.ready();
    }

    public void invalidate(final ObjectId serviceId, final int generation) {
        assertTrue(isLoadBalanced());
        if (generation == InternalConnection.NOT_INITIALIZED_GENERATION) {
            return;
        }
        if (serviceStateManager.incrementGeneration(serviceId, generation)) {
            ClusterId clusterId = serverId.getClusterId();
            if (requiresLogging(clusterId)) {
                String message = "Connection pool for {}:{} cleared for serviceId {}";
                List<LogMessage.Entry> entries = createBasicEntries();
                entries.add(new LogMessage.Entry(SERVICE_ID, serviceId.toHexString()));
                logMessage("Connection pool cleared", clusterId, message, entries);
            }
            connectionPoolListener.connectionPoolCleared(new ConnectionPoolClearedEvent(this.serverId, serviceId));
        }
    }

    @Override
    public void close() {
        if (stateAndGeneration.close()) {
            pool.close();
            backgroundMaintenance.close();
            asyncWorkManager.close();
            openConcurrencyLimiter.signalClosedOrPaused();
            logEventMessage("Connection pool closed", "Connection pool closed for {}:{}");

            connectionPoolListener.connectionPoolClosed(new ConnectionPoolClosedEvent(serverId));
        }
    }

    @Override
    public int getGeneration() {
        return stateAndGeneration.generation();
    }

    private PooledConnection getPooledConnection(final Timeout maxWaitTimeout,
                                                 final StartTime startTime,
                                                 final TimeoutContext timeoutContext) throws MongoTimeoutException {
        try {
            UsageTrackingInternalConnection internalConnection = maxWaitTimeout.call(NANOSECONDS,
                    () -> pool.get(-1L, NANOSECONDS),
                    (ns) -> pool.get(ns, NANOSECONDS),
                    () -> pool.get(0L, NANOSECONDS));
            while (shouldPrune(internalConnection)) {
                pool.release(internalConnection, true);
                internalConnection = maxWaitTimeout.call(NANOSECONDS,
                        () -> pool.get(-1L, NANOSECONDS),
                        (ns) -> pool.get(ns, NANOSECONDS),
                        () -> pool.get(0L, NANOSECONDS));
            }
            return new PooledConnection(internalConnection);
        } catch (MongoTimeoutException e) {
<<<<<<< HEAD
            throw createTimeoutException(startTime, timeoutContext);
=======
            throw createTimeoutException(startTime, e);
>>>>>>> 5f2c539f
        }
    }

    @Nullable
    private PooledConnection getPooledConnectionImmediate() {
        UsageTrackingInternalConnection internalConnection = pool.getImmediate();
        while (internalConnection != null && shouldPrune(internalConnection)) {
            pool.release(internalConnection, true);
            internalConnection = pool.getImmediate();
        }
        return internalConnection == null ? null : new PooledConnection(internalConnection);
    }

<<<<<<< HEAD
    private MongoTimeoutException createTimeoutException(final StartTime startTime, final TimeoutContext timeoutContext) {
=======
    private MongoTimeoutException createTimeoutException(final StartTime startTime, @Nullable final MongoTimeoutException cause) {
>>>>>>> 5f2c539f
        long elapsedMs = startTime.elapsed().toMillis();
        int numPinnedToCursor = pinnedStatsManager.getNumPinnedToCursor();
        int numPinnedToTransaction = pinnedStatsManager.getNumPinnedToTransaction();
        String errorMessage;

        if (numPinnedToCursor == 0 && numPinnedToTransaction == 0) {
<<<<<<< HEAD
            errorMessage = format("Timed out after %d ms while waiting for a connection to server %s.",
                    elapsedMs, serverId.getAddress());
=======
            return new MongoTimeoutException(format("Timed out after %d ms while waiting for a connection to server %s.",
                    elapsedMs, serverId.getAddress()),
                    cause);
>>>>>>> 5f2c539f
        } else {
            int maxSize = pool.getMaxSize();
            int numInUse = pool.getInUseCount();
            /* At this point in an execution we consider at least one of `numPinnedToCursor`, `numPinnedToTransaction` to be positive.
             * `numPinnedToCursor`, `numPinnedToTransaction` and `numInUse` are not a snapshot view,
             * but we still must maintain the following invariants:
             * - numInUse > 0
             *     we consider at least one of `numPinnedToCursor`, `numPinnedToTransaction` to be positive,
             *     so if we observe `numInUse` to be 0, we have to estimate it based on `numPinnedToCursor` and `numPinnedToTransaction`;
             * - numInUse <= maxSize
             *     `numInUse` must not exceed the limit in situations when we estimate `numInUse`;
             * - numPinnedToCursor + numPinnedToTransaction <= numInUse
             *     otherwise the numbers do not make sense.
             */
            if (numInUse == 0) {
                numInUse = Math.min(
                        numPinnedToCursor + numPinnedToTransaction, // must be at least a big as this sum but not bigger than `maxSize`
                        maxSize);
            }
            numPinnedToCursor = Math.min(
                    numPinnedToCursor, // prefer the observed value, but it must not be bigger than `numInUse`
                    numInUse);
            numPinnedToTransaction = Math.min(
                    numPinnedToTransaction, // prefer the observed value, but it must not be bigger than `numInUse` - `numPinnedToCursor`
                    numInUse - numPinnedToCursor);
            int numOtherInUse = numInUse - numPinnedToCursor - numPinnedToTransaction;
            assertTrue(numOtherInUse >= 0);
            assertTrue(numPinnedToCursor + numPinnedToTransaction + numOtherInUse <= maxSize);
            errorMessage = format("Timed out after %d ms while waiting for a connection to server %s. Details: "
                            + "maxPoolSize: %s, connections in use by cursors: %d, connections in use by transactions: %d, "
                            + "connections in use by other operations: %d",
                    elapsedMs, serverId.getAddress(),
                    sizeToString(maxSize), numPinnedToCursor, numPinnedToTransaction,
<<<<<<< HEAD
                    numOtherInUse);
=======
                    numOtherInUse),
                    cause);
>>>>>>> 5f2c539f
        }

        return timeoutContext.hasTimeoutMS() ? createMongoTimeoutException(errorMessage) : new MongoTimeoutException(errorMessage);
    }

    @VisibleForTesting(otherwise = PRIVATE)
    ConcurrentPool<UsageTrackingInternalConnection> getPool() {
        return pool;
    }

    /**
     * Synchronously prune idle connections and ensure the minimum pool size.
     */
    @VisibleForTesting(otherwise = PRIVATE)
    void doMaintenance() {
        Predicate<Exception> silentlyComplete = e ->
                e instanceof MongoInterruptedException || e instanceof MongoTimeoutException
                        || e instanceof MongoConnectionPoolClearedException || ConcurrentPool.isPoolClosedException(e);
        try {
            pool.prune();
            if (shouldEnsureMinSize()) {
                pool.ensureMinSize(settings.getMinSize(), newConnection -> {
                    try {
                        OperationContext operationContext = operationContextFactory.createMaintenanceContext();
                        openConcurrencyLimiter.openImmediatelyAndTryHandOverOrRelease(operationContext, new PooledConnection(newConnection));
                    } catch (MongoException | MongoOpenConnectionInternalException e) {
                        RuntimeException actualException = e instanceof MongoOpenConnectionInternalException
                                ? (RuntimeException) e.getCause()
                                : e;
                        try {
                            sdamProvider.optional().ifPresent(sdam -> {
                                if (!silentlyComplete.test(actualException)) {
                                    sdam.handleExceptionBeforeHandshake(SdamIssue.of(actualException, sdam.context(newConnection)));
                                }
                            });
                        } catch (Exception suppressed) {
                            actualException.addSuppressed(suppressed);
                        }
                        throw actualException;
                    }
                });
            }
        } catch (Exception e) {
            if (!silentlyComplete.test(e)) {
                LOGGER.warn("Exception thrown during connection pool background maintenance task", e);
                throw e;
            }
        }
    }

    private boolean shouldEnsureMinSize() {
        return settings.getMinSize() > 0;
    }

    private boolean shouldPrune(final UsageTrackingInternalConnection connection) {
        return fromPreviousGeneration(connection) || pastMaxLifeTime(connection) || pastMaxIdleTime(connection);
    }

    private boolean pastMaxIdleTime(final UsageTrackingInternalConnection connection) {
        return expired(connection.getLastUsedAt(), System.currentTimeMillis(), settings.getMaxConnectionIdleTime(MILLISECONDS));
    }

    private boolean pastMaxLifeTime(final UsageTrackingInternalConnection connection) {
        return expired(connection.getOpenedAt(), System.currentTimeMillis(), settings.getMaxConnectionLifeTime(MILLISECONDS));
    }

    private boolean fromPreviousGeneration(final UsageTrackingInternalConnection connection) {
        int generation = connection.getGeneration();
        if (generation == InternalConnection.NOT_INITIALIZED_GENERATION) {
            return false;
        }
        ObjectId serviceId = connection.getDescription().getServiceId();
        if (serviceId != null) {
            return serviceStateManager.getGeneration(serviceId) > generation;
        } else {
            return stateAndGeneration.generation() > generation;
        }
    }

    private boolean expired(final long startTime, final long curTime, final long maxTime) {
        return maxTime != 0 && curTime - startTime > maxTime;
    }

    /**
     * Send both current and deprecated events in order to preserve backwards compatibility.
     * Must not throw {@link Exception}s.
     */
    private void connectionPoolCreated(final ConnectionPoolListener connectionPoolListener, final ServerId serverId,
                                             final ConnectionPoolSettings settings) {
        ClusterId clusterId = serverId.getClusterId();
        if (requiresLogging(clusterId)) {
            String message = "Connection pool created for {}:{} using options maxIdleTimeMS={}, minPoolSize={}, "
                    + "maxPoolSize={}, maxConnecting={}, waitQueueTimeoutMS={}";

            List<LogMessage.Entry> entries = createBasicEntries();
            entries.add(new LogMessage.Entry(MAX_IDLE_TIME_MS, settings.getMaxConnectionIdleTime(MILLISECONDS)));
            entries.add(new LogMessage.Entry(MIN_POOL_SIZE, settings.getMinSize()));
            entries.add(new LogMessage.Entry(MAX_POOL_SIZE, settings.getMaxSize()));
            entries.add(new LogMessage.Entry(MAX_CONNECTING, settings.getMaxConnecting()));
            entries.add(new LogMessage.Entry(MAX_WAIT_TIMEOUT_MS, settings.getMaxWaitTime(MILLISECONDS)));

            logMessage("Connection pool created", clusterId, message, entries);
        }
        connectionPoolListener.connectionPoolCreated(new ConnectionPoolCreatedEvent(serverId, settings));
    }

    /**
     * Send both current and deprecated events in order to preserve backwards compatibility.
     * Must not throw {@link Exception}s.
     *
     * @return A {@link StartTime} before executing {@link ConnectionPoolListener#connectionCreated(ConnectionCreatedEvent)}
     * and logging the event. This order is required by

     * <a href="https://github.com/mongodb/specifications/blob/master/source/connection-monitoring-and-pooling/connection-monitoring-and-pooling.md#events">CMAP</a>
     * and {@link ConnectionReadyEvent#getElapsedTime(TimeUnit)}.
     */
    private StartTime connectionCreated(final ConnectionPoolListener connectionPoolListener, final ConnectionId connectionId) {
        StartTime openStart = StartTime.now();
        logEventMessage("Connection created",
                "Connection created: address={}:{}, driver-generated ID={}",
                connectionId.getLocalValue());

        connectionPoolListener.connectionCreated(new ConnectionCreatedEvent(connectionId));
        return openStart;
    }

    /**
     * Send both current and deprecated events in order to preserve backwards compatibility.
     * Must not throw {@link Exception}s.
     */
    private void connectionClosed(final ConnectionPoolListener connectionPoolListener, final ConnectionId connectionId,
                                  final ConnectionClosedEvent.Reason reason) {
        ClusterId clusterId = serverId.getClusterId();
        if (requiresLogging(clusterId)) {
            String errorReason = "There was a socket exception raised by this connection";

            List<LogMessage.Entry> entries = createBasicEntries();
            entries.add(new LogMessage.Entry(DRIVER_CONNECTION_ID, connectionId.getLocalValue()));
            entries.add(new LogMessage.Entry(REASON_DESCRIPTION, EventReasonMessageResolver.getMessage(reason)));
            entries.add(new LogMessage.Entry(ERROR_DESCRIPTION, reason == ERROR ? errorReason : null));

            logMessage("Connection closed",
                    clusterId,
                    "Connection closed: address={}:{}, driver-generated ID={}. Reason: {}.[ Error: {}]",
                    entries);
        }
        connectionPoolListener.connectionClosed(new ConnectionClosedEvent(connectionId, reason));
    }

    private void connectionCheckedOut(
            final OperationContext operationContext,
            final PooledConnection connection,
            final StartTime checkoutStart) {
        Duration checkoutDuration = checkoutStart.elapsed();
        ConnectionId connectionId = getId(connection);
        ClusterId clusterId = serverId.getClusterId();
        if (requiresLogging(clusterId)) {
            List<LogMessage.Entry> entries = createBasicEntries();
            entries.add(new LogMessage.Entry(DRIVER_CONNECTION_ID, connectionId.getLocalValue()));
            entries.add(new LogMessage.Entry(DURATION_MS, checkoutDuration.toMillis()));
            logMessage("Connection checked out", clusterId,
                    "Connection checked out: address={}:{}, driver-generated ID={}, duration={} ms", entries);
        }

        connectionPoolListener.connectionCheckedOut(
                new ConnectionCheckedOutEvent(connectionId, operationContext.getId(), checkoutDuration.toNanos()));
    }

    /**
     * @return A {@link StartTime} before executing
     * {@link ConnectionPoolListener#connectionCheckOutStarted(ConnectionCheckOutStartedEvent)} and logging the event.
     * This order is required by
     * <a href="https://github.com/mongodb/specifications/blob/master/source/connection-monitoring-and-pooling/connection-monitoring-and-pooling.md#events">CMAP</a>
     * and {@link ConnectionCheckedOutEvent#getElapsedTime(TimeUnit)}, {@link ConnectionCheckOutFailedEvent#getElapsedTime(TimeUnit)}.
     */
    private StartTime connectionCheckoutStarted(final OperationContext operationContext) {
        StartTime checkoutStart = StartTime.now();
        logEventMessage("Connection checkout started", "Checkout started for connection to {}:{}");

        connectionPoolListener.connectionCheckOutStarted(new ConnectionCheckOutStartedEvent(serverId, operationContext.getId()));
        return checkoutStart;

    }

    /**
     * Must not throw {@link Exception}s.
     */
    private ConnectionId getId(final InternalConnection internalConnection) {
        return internalConnection.getDescription().getConnectionId();
    }

    private boolean isLoadBalanced() {
        return !sdamProvider.optional().isPresent();
    }

    /**
     * @return {@link ConnectionPoolSettings#getMaxSize()} if it is not 0, otherwise returns {@link ConcurrentPool#INFINITE_SIZE}.
     */
    private static int maxSize(final ConnectionPoolSettings settings) {
        return settings.getMaxSize() == 0 ? INFINITE_SIZE : settings.getMaxSize();
    }

    private class PooledConnection implements InternalConnection {
        private final UsageTrackingInternalConnection wrapped;
        private final AtomicBoolean isClosed = new AtomicBoolean();
        private Connection.PinningMode pinningMode;
        private long operationId;

        PooledConnection(final UsageTrackingInternalConnection wrapped) {
            this.wrapped = notNull("wrapped", wrapped);
        }

        @Override
        public int getGeneration() {
            return wrapped.getGeneration();
        }

        /**
         * Associates this with the operation id and establishes the checked out start time
         */
        public void checkedOutForOperation(final OperationContext operationContext) {
            this.operationId = operationContext.getId();
        }

        @Override
        public void open(final OperationContext operationContext) {
            assertFalse(isClosed.get());
            StartTime openStart;
            try {
                openStart = connectionCreated(connectionPoolListener, wrapped.getDescription().getConnectionId());
                wrapped.open(operationContext);
            } catch (Exception e) {
                closeAndHandleOpenFailure();
                throw new MongoOpenConnectionInternalException(e);
            }
            handleOpenSuccess(openStart);
        }

        @Override
        public void openAsync(final OperationContext operationContext, final SingleResultCallback<Void> callback) {
            assertFalse(isClosed.get());
            StartTime openStart = connectionCreated(connectionPoolListener, wrapped.getDescription().getConnectionId());
            wrapped.openAsync(operationContext, (nullResult, failure) -> {
                if (failure != null) {
                    closeAndHandleOpenFailure();
                    callback.onResult(null, new MongoOpenConnectionInternalException(failure));
                } else {
                    handleOpenSuccess(openStart);
                    callback.onResult(nullResult, null);
                }
            });
        }

        @Override
        public void close() {
            // All but the first call is a no-op
            if (!isClosed.getAndSet(true)) {
                unmarkAsPinned();
                connectionCheckedIn();
                if (wrapped.isClosed() || shouldPrune(wrapped)) {
                    pool.release(wrapped, true);
                } else {
                    openConcurrencyLimiter.tryHandOverOrRelease(wrapped);
                }
            }
        }

        private void connectionCheckedIn() {
            ConnectionId connectionId = getId(wrapped);
            logEventMessage("Connection checked in",
                    "Connection checked in: address={}:{}, driver-generated ID={}",
                    connectionId.getLocalValue());
            connectionPoolListener.connectionCheckedIn(new ConnectionCheckedInEvent(connectionId, operationId));
        }

        void release() {
            if (!isClosed.getAndSet(true)) {
                pool.release(wrapped);
            }
        }

        /**
         * {@linkplain ConcurrentPool#release(Object, boolean) Prune} this connection without sending a {@link ConnectionClosedEvent}.
         * This method must be used if and only if {@link ConnectionCreatedEvent} was not sent for the connection.
         * Must not throw {@link Exception}s.
         */
        void closeSilently() {
            if (!isClosed.getAndSet(true)) {
                wrapped.setCloseSilently();
                pool.release(wrapped, true);
            }
        }

        /**
         * Must not throw {@link Exception}s.
         */
        private void closeAndHandleOpenFailure() {
            if (!isClosed.getAndSet(true)) {
                if (wrapped.getDescription().getServiceId() != null) {
                    invalidate(assertNotNull(wrapped.getDescription().getServiceId()), wrapped.getGeneration());
                }
                pool.release(wrapped, true);
            }
        }

        /**
         * Must not throw {@link Exception}s.
         */
        private void handleOpenSuccess(final StartTime openStart) {
            Duration openDuration = openStart.elapsed();
            ConnectionId connectionId = getId(this);
            ClusterId clusterId = serverId.getClusterId();
            if (requiresLogging(clusterId)) {
                List<LogMessage.Entry> entries = createBasicEntries();
                entries.add(new LogMessage.Entry(DRIVER_CONNECTION_ID, connectionId.getLocalValue()));
                entries.add(new LogMessage.Entry(DURATION_MS, openDuration.toMillis()));
                logMessage("Connection ready", clusterId, "Connection ready: address={}:{}, driver-generated ID={}, established in={} ms", entries);
            }
            connectionPoolListener.connectionReady(new ConnectionReadyEvent(connectionId, openDuration.toNanos()));
        }

        @Override
        public boolean opened() {
            isTrue("open", !isClosed.get());
            return wrapped.opened();
        }

        @Override
        public boolean isClosed() {
            return isClosed.get() || wrapped.isClosed();
        }

        @Override
        public ByteBuf getBuffer(final int capacity) {
            return wrapped.getBuffer(capacity);
        }

        @Override
        public void sendMessage(final List<ByteBuf> byteBuffers, final int lastRequestId, final OperationContext operationContext) {
            isTrue("open", !isClosed.get());
            wrapped.sendMessage(byteBuffers, lastRequestId, operationContext);
        }

        @Override
        public <T> T sendAndReceive(final CommandMessage message, final Decoder<T> decoder, final OperationContext operationContext) {
            isTrue("open", !isClosed.get());
            return wrapped.sendAndReceive(message, decoder, operationContext);
        }

        @Override
        public <T> void send(final CommandMessage message, final Decoder<T> decoder, final OperationContext operationContext) {
            isTrue("open", !isClosed.get());
            wrapped.send(message, decoder, operationContext);
        }

        @Override
        public <T> T receive(final Decoder<T> decoder, final OperationContext operationContext) {
            isTrue("open", !isClosed.get());
            return wrapped.receive(decoder, operationContext);
        }

        @Override
        public boolean hasMoreToCome() {
            isTrue("open", !isClosed.get());
            return wrapped.hasMoreToCome();
        }

        @Override
        public <T> void sendAndReceiveAsync(final CommandMessage message, final Decoder<T> decoder,
                final OperationContext operationContext, final SingleResultCallback<T> callback) {
            isTrue("open", !isClosed.get());
            wrapped.sendAndReceiveAsync(message, decoder, operationContext, callback);
        }

        @Override
        public ResponseBuffers receiveMessage(final int responseTo, final OperationContext operationContext) {
            isTrue("open", !isClosed.get());
            return wrapped.receiveMessage(responseTo, operationContext);
        }

        @Override
        public void sendMessageAsync(final List<ByteBuf> byteBuffers, final int lastRequestId, final OperationContext operationContext,
                final SingleResultCallback<Void> callback) {
            isTrue("open", !isClosed.get());
            wrapped.sendMessageAsync(byteBuffers, lastRequestId, operationContext, (result, t) -> callback.onResult(null, t));
        }

        @Override
        public void receiveMessageAsync(final int responseTo, final OperationContext operationContext,
                final SingleResultCallback<ResponseBuffers> callback) {
            isTrue("open", !isClosed.get());
            wrapped.receiveMessageAsync(responseTo, operationContext, callback);
        }

        @Override
        public void markAsPinned(final Connection.PinningMode pinningMode) {
            assertNotNull(pinningMode);
            // if the connection is already pinned for some other mode, the additional mode can be ignored.
            // The typical case is the connection is first pinned for a transaction, then pinned for a cursor withing that transaction
            // In this case, the cursor pinning is subsumed by the transaction pinning.
            if (this.pinningMode == null) {
                this.pinningMode = pinningMode;
                pinnedStatsManager.increment(pinningMode);
            }
        }

        void unmarkAsPinned() {
            if (pinningMode != null) {
                pinnedStatsManager.decrement(pinningMode);
            }
        }

        @Override
        public ConnectionDescription getDescription() {
            return wrapped.getDescription();
        }

        @Override
        public ServerDescription getInitialServerDescription() {
            isTrue("open", !isClosed.get());
            return wrapped.getInitialServerDescription();
        }
    }

    /**
     * This internal exception is used to express an exceptional situation encountered when opening a connection.
     * It exists because it allows consolidating the code that sends events for exceptional situations in a
     * {@linkplain #checkOutFailed(Throwable, OperationContext, StartTime) single place}, it must not be observable by an external code.
     */
    private static final class MongoOpenConnectionInternalException extends RuntimeException {
        private static final long serialVersionUID = 1;

        MongoOpenConnectionInternalException(@NonNull final Throwable cause) {
            super(cause);
        }

        @Override
        @NonNull
        public Throwable getCause() {
            return assertNotNull(super.getCause());
        }
    }

    private class UsageTrackingInternalConnectionItemFactory implements ConcurrentPool.ItemFactory<UsageTrackingInternalConnection> {
        private final InternalConnectionFactory internalConnectionFactory;

        UsageTrackingInternalConnectionItemFactory(final InternalConnectionFactory internalConnectionFactory) {
            this.internalConnectionFactory = internalConnectionFactory;
        }

        @Override
        public UsageTrackingInternalConnection create() {
            return new UsageTrackingInternalConnection(internalConnectionFactory.create(serverId, connectionGenerationSupplier),
                    serviceStateManager);
        }

        @Override
        public void close(final UsageTrackingInternalConnection connection) {
            if (!connection.isCloseSilently()) {
                connectionClosed(connectionPoolListener, getId(connection), getReasonForClosing(connection));
            }
            connection.close();
        }

        private ConnectionClosedEvent.Reason getReasonForClosing(final UsageTrackingInternalConnection connection) {
            ConnectionClosedEvent.Reason reason;
            if (connection.isClosed()) {
                reason = ConnectionClosedEvent.Reason.ERROR;
            } else if (fromPreviousGeneration(connection)) {
                reason = ConnectionClosedEvent.Reason.STALE;
            } else if (pastMaxIdleTime(connection)) {
                reason = ConnectionClosedEvent.Reason.IDLE;
            } else {
                reason = ConnectionClosedEvent.Reason.POOL_CLOSED;
            }
            return reason;
        }

        @Override
        public boolean shouldPrune(final UsageTrackingInternalConnection usageTrackingConnection) {
            return DefaultConnectionPool.this.shouldPrune(usageTrackingConnection);
        }
    }

    /**
     * Package-access methods are thread-safe,
     * and only they should be called outside of the {@link OpenConcurrencyLimiter}'s code.
     */
    @ThreadSafe
    private final class OpenConcurrencyLimiter {
        private final ReentrantLock lock;
        private final Condition permitAvailableOrHandedOverOrClosedOrPausedCondition;
        private final int maxPermits;
        private int permits;
        private final Deque<MutableReference<PooledConnection>> desiredConnectionSlots;

        OpenConcurrencyLimiter(final int maxConnecting) {
            lock = new ReentrantLock(false);
            permitAvailableOrHandedOverOrClosedOrPausedCondition = lock.newCondition();
            maxPermits = maxConnecting;
            permits = maxPermits;
            desiredConnectionSlots = new LinkedList<>();
        }

        PooledConnection openOrGetAvailable(final OperationContext operationContext, final PooledConnection connection,
                                            final Timeout maxWaitTimeout, final StartTime startTime)
                throws MongoTimeoutException {
            PooledConnection result = openWithConcurrencyLimit(
                    operationContext, connection, OpenWithConcurrencyLimitMode.TRY_GET_AVAILABLE,
                    maxWaitTimeout, startTime);
            return assertNotNull(result);
        }

        void openImmediatelyAndTryHandOverOrRelease(final OperationContext operationContext,
                final PooledConnection connection) throws MongoTimeoutException {
            StartTime startTime = StartTime.now();
            Timeout timeout = startTime.asTimeout();
            assertNull(openWithConcurrencyLimit(
                    operationContext,
                    connection, OpenWithConcurrencyLimitMode.TRY_HAND_OVER_OR_RELEASE,
                    timeout, startTime));
        }

        /**
         * This method can be thought of as operating in two phases. In the first phase it tries to synchronously
         * acquire a permit to open the {@code connection} or get a different
         * {@linkplain PooledConnection#opened() opened} connection if {@code mode} is
         * {@link OpenWithConcurrencyLimitMode#TRY_GET_AVAILABLE} and one becomes available while waiting for a permit.
         * The first phase has one of the following outcomes:
         * <ol>
         *     <li>A {@link MongoTimeoutException} or a different {@link Exception} is thrown,
         *     and the specified {@code connection} is {@linkplain PooledConnection#closeSilently() silently closed}.</li>
         *     <li>An opened connection different from the specified one is returned,
         *     and the specified {@code connection} is {@linkplain PooledConnection#closeSilently() silently closed}.
         *     This outcome is possible only if {@code mode} is {@link OpenWithConcurrencyLimitMode#TRY_GET_AVAILABLE}.</li>
         *     <li>A permit is acquired, {@link #connectionCreated(ConnectionPoolListener, ConnectionId)} is reported
         *     and an attempt to open the specified {@code connection} is made. This is the second phase in which
         *     the {@code connection} is {@linkplain InternalConnection#open(OperationContext) opened synchronously}.
         *     The attempt to open the {@code connection} has one of the following outcomes
         *     combined with releasing the acquired permit:
         *     <ol>
         *         <li>An {@link Exception} is thrown
         *         and the {@code connection} is {@linkplain PooledConnection#closeAndHandleOpenFailure() closed}.</li>
         *         <li>Else if the specified {@code connection} is opened successfully and
         *         {@code mode} is {@link OpenWithConcurrencyLimitMode#TRY_HAND_OVER_OR_RELEASE},
         *         then {@link #tryHandOverOrRelease(UsageTrackingInternalConnection)} is called and {@code null} is returned.</li>
         *         <li>Else the specified {@code connection}, which is now opened, is returned.</li>
         *     </ol>
         *     </li>
         * </ol>
         *
         * @param operationContext the operation context
         * @param maxWaitTimeout Applies only to the first phase.
         * @return An {@linkplain PooledConnection#opened() opened} connection which is either the specified
         * {@code connection}, or potentially a different one if {@code mode} is
         * {@link OpenWithConcurrencyLimitMode#TRY_GET_AVAILABLE}, or {@code null} if {@code mode} is
         * {@link OpenWithConcurrencyLimitMode#TRY_HAND_OVER_OR_RELEASE}.
         * @throws MongoTimeoutException If the first phase timed out.
         */
        @Nullable
        private PooledConnection openWithConcurrencyLimit(final OperationContext operationContext,
                                                          final PooledConnection connection, final OpenWithConcurrencyLimitMode mode,
                                                          final Timeout maxWaitTimeout, final StartTime startTime)
                throws MongoTimeoutException {
            PooledConnection availableConnection;
            try {//phase one
                availableConnection = acquirePermitOrGetAvailableOpenedConnection(
                        mode == OpenWithConcurrencyLimitMode.TRY_GET_AVAILABLE, maxWaitTimeout, startTime,
                        operationContext.getTimeoutContext());
            } catch (Exception e) {
                connection.closeSilently();
                throw e;
            }
            if (availableConnection != null) {
                connection.closeSilently();
                return availableConnection;
            } else {//acquired a permit, phase two
                try {
                    connection.open(operationContext);
                    if (mode == OpenWithConcurrencyLimitMode.TRY_HAND_OVER_OR_RELEASE) {
                        tryHandOverOrRelease(connection.wrapped);
                        return null;
                    } else {
                        return connection;
                    }
                } finally {
                    releasePermit();
                }
            }
        }

        /**
         * This method is similar to {@link #openWithConcurrencyLimit(OperationContext, PooledConnection, OpenWithConcurrencyLimitMode, Timeout, StartTime)}
         * with the following differences:
         * <ul>
         *     <li>It does not have the {@code mode} parameter and acts as if this parameter were
         *     {@link OpenWithConcurrencyLimitMode#TRY_GET_AVAILABLE}.</li>
         *     <li>While the first phase is still synchronous, the {@code connection} is
         *     {@linkplain InternalConnection#openAsync(OperationContext, SingleResultCallback) opened asynchronously} in the second phase.</li>
         *     <li>Instead of returning a result or throwing an exception via Java {@code return}/{@code throw} statements,
         *     it calls {@code callback.}{@link SingleResultCallback#onResult(Object, Throwable) onResult(result, failure)}
         *     and passes either a {@link PooledConnection} or an {@link Exception}.</li>
         * </ul>
         */
        void openWithConcurrencyLimitAsync(
                final OperationContext operationContext, final PooledConnection connection,
                final Timeout maxWaitTimeout, final StartTime startTime,
                final SingleResultCallback<PooledConnection> callback) {
            PooledConnection availableConnection;
            try {//phase one
                availableConnection =
                        acquirePermitOrGetAvailableOpenedConnection(true, maxWaitTimeout, startTime, operationContext.getTimeoutContext());
            } catch (Exception e) {
                connection.closeSilently();
                callback.onResult(null, e);
                return;
            }
            if (availableConnection != null) {
                connection.closeSilently();
                callback.onResult(availableConnection, null);
            } else {//acquired a permit, phase two
                connection.openAsync(operationContext, (nullResult, failure) -> {
                    releasePermit();
                    if (failure != null) {
                        callback.onResult(null, failure);
                    } else {
                        callback.onResult(connection, null);
                    }
                });
            }
        }

        /**
         * @return Either {@code null} if a permit has been acquired, or a {@link PooledConnection}
         * if {@code tryGetAvailable} is {@code true} and an {@linkplain PooledConnection#opened() opened} one becomes available while
         * waiting for a permit.
         * @throws MongoTimeoutException If timed out.
         * @throws MongoInterruptedException If the current thread has its {@linkplain Thread#interrupted() interrupted status}
         * set on entry to this method or is interrupted while waiting to get an available opened connection.
         */
        @Nullable
        private PooledConnection acquirePermitOrGetAvailableOpenedConnection(final boolean tryGetAvailable,
                                                                             final Timeout maxWaitTimeout, final StartTime startTime,
                                                                             final TimeoutContext timeoutContext)
                throws MongoTimeoutException, MongoInterruptedException {
            PooledConnection availableConnection = null;
            boolean expressedDesireToGetAvailableConnection = false;
            lockInterruptibly(lock);
            try {
                if (tryGetAvailable) {
                    /* An attempt to get an available opened connection from the pool (must be done while holding the lock)
                     * happens here at most once to prevent the race condition in the following execution
                     * (actions are specified in the execution total order,
                     * which by definition exists if an execution is either sequentially consistent or linearizable):
                     * 1. Thread#1 starts checking out and gets a non-opened connection.
                     * 2. Thread#2 checks in a connection. Tries to hand it over, but there are no threads desiring to get one.
                     * 3. Thread#1 executes the current code. Expresses the desire to get a connection via the hand-over mechanism,
                     *   but thread#2 has already tried handing over and released its connection to the pool.
                     * As a result, thread#1 is waiting for a permit to open a connection despite one being available in the pool. */
                    availableConnection = getPooledConnectionImmediate();
                    if (availableConnection != null) {
                        return availableConnection;
                    }
                    expressDesireToGetAvailableConnection();
                    expressedDesireToGetAvailableConnection = true;
                }
                while (permits == 0
                        // the absence of short-circuiting is of importance
                        & !stateAndGeneration.throwIfClosedOrPaused()
                        & (availableConnection = tryGetAvailable ? tryGetAvailableConnection() : null) == null) {

<<<<<<< HEAD
                    Timeout.onExistsAndExpired(maxWaitTimeout, () -> {
                        throw createTimeoutException(startTime, timeoutContext);
=======
                    Timeout.onExistsAndExpired(waitQueueTimeout, () -> {
                        throw createTimeoutException(startTime, null);
>>>>>>> 5f2c539f
                    });
                    maxWaitTimeout.awaitOn(permitAvailableOrHandedOverOrClosedOrPausedCondition,
                            () -> "acquiring permit or getting available opened connection");
                }
                if (availableConnection == null) {
                    assertTrue(permits > 0);
                    permits--;
                }
                return availableConnection;
            } finally {
                try {
                    if (expressedDesireToGetAvailableConnection && availableConnection == null) {
                        giveUpOnTryingToGetAvailableConnection();
                    }
                } finally {
                    lock.unlock();
                }
            }
        }

        private void releasePermit() {
            withLock(lock, () -> {
                assertTrue(permits < maxPermits);
                permits++;
                permitAvailableOrHandedOverOrClosedOrPausedCondition.signal();
            });
        }

        private void expressDesireToGetAvailableConnection() {
            desiredConnectionSlots.addLast(new MutableReference<>());
        }

        @Nullable
        private PooledConnection tryGetAvailableConnection() {
            assertFalse(desiredConnectionSlots.isEmpty());
            PooledConnection result = desiredConnectionSlots.peekFirst().reference;
            if (result != null) {
                desiredConnectionSlots.removeFirst();
                assertTrue(result.opened());
            }
            return result;
        }

        private void giveUpOnTryingToGetAvailableConnection() {
            assertFalse(desiredConnectionSlots.isEmpty());
            PooledConnection connection = desiredConnectionSlots.removeLast().reference;
            if (connection != null) {
                connection.release();
            }
        }

        /**
         * The hand-over mechanism is needed to prevent other threads doing checkout from stealing newly released connections
         * from threads that are waiting for a permit to open a connection.
         */
        void tryHandOverOrRelease(final UsageTrackingInternalConnection openConnection) {
            boolean handedOver = withLock(lock, () -> {
                for (//iterate from first (head) to last (tail)
                        MutableReference<PooledConnection> desiredConnectionSlot : desiredConnectionSlots) {
                    if (desiredConnectionSlot.reference == null) {
                        desiredConnectionSlot.reference = new PooledConnection(openConnection);
                        permitAvailableOrHandedOverOrClosedOrPausedCondition.signal();
                        return true;
                    }
                }
                return false;
            });
            if (!handedOver) {
                pool.release(openConnection);
            }
        }

        void signalClosedOrPaused() {
            withLock(lock, permitAvailableOrHandedOverOrClosedOrPausedCondition::signalAll);
        }
    }

    /**
     * @see OpenConcurrencyLimiter#openWithConcurrencyLimit(OperationContext, PooledConnection, OpenWithConcurrencyLimitMode, Timeout, StartTime)
     */
    private enum OpenWithConcurrencyLimitMode {
        TRY_GET_AVAILABLE,
        TRY_HAND_OVER_OR_RELEASE
    }

    @NotThreadSafe
    private static final class MutableReference<T> {
        @Nullable
        private T reference;

        private MutableReference() {
        }
    }

    @ThreadSafe
    static final class ServiceStateManager {
        private final ConcurrentHashMap<ObjectId, ServiceState> stateByServiceId = new ConcurrentHashMap<>();

        void addConnection(final ObjectId serviceId) {
            stateByServiceId.compute(serviceId, (k, v) -> {
                if (v == null) {
                    v = new ServiceState();
                }
                v.incrementConnectionCount();
                return v;
            });
        }

        /**
         * Removes the mapping from {@code serviceId} to a {@link ServiceState} if its connection count reaches 0.
         * This is done to prevent memory leaks.
         * <p>
         * This method must be called once for any connection for which {@link #addConnection(ObjectId)} was called.
         */
        void removeConnection(final ObjectId serviceId) {
            stateByServiceId.compute(serviceId, (k, v) -> {
                assertNotNull(v);
                return v.decrementAndGetConnectionCount() == 0 ? null : v;
            });
        }

        /**
         * In some cases we may increment the generation even for an unregistered serviceId, as when open fails on the only connection to
         * a given serviceId. In this case this method does not track the generation increment but does return true.
         *
         * @return true if the generation was incremented
         */
        boolean incrementGeneration(final ObjectId serviceId, final int expectedGeneration) {
            ServiceState state = stateByServiceId.get(serviceId);
            return state == null || state.incrementGeneration(expectedGeneration);
        }

        int getGeneration(final ObjectId serviceId) {
            ServiceState state = stateByServiceId.get(serviceId);
            return state == null ? 0 : state.getGeneration();
        }

        private static final class ServiceState {
            private final AtomicInteger generation = new AtomicInteger();
            private final AtomicInteger connectionCount = new AtomicInteger();

            void incrementConnectionCount() {
                connectionCount.incrementAndGet();
            }

            int decrementAndGetConnectionCount() {
                return connectionCount.decrementAndGet();
            }

            boolean incrementGeneration(final int expectedGeneration) {
                return generation.compareAndSet(expectedGeneration, expectedGeneration + 1);
            }

            public int getGeneration() {
                return generation.get();
            }
        }
    }

    private static final class PinnedStatsManager {
        private final LongAdder numPinnedToCursor = new LongAdder();
        private final LongAdder numPinnedToTransaction = new LongAdder();

        void increment(final Connection.PinningMode pinningMode) {
            switch (pinningMode) {
                case CURSOR:
                    numPinnedToCursor.increment();
                    break;
                case TRANSACTION:
                    numPinnedToTransaction.increment();
                    break;
                default:
                    fail();
            }
        }

        void decrement(final Connection.PinningMode pinningMode) {
            switch (pinningMode) {
                case CURSOR:
                    numPinnedToCursor.decrement();
                    break;
                case TRANSACTION:
                    numPinnedToTransaction.decrement();
                    break;
                default:
                    fail();
            }
        }

        int getNumPinnedToCursor() {
            return numPinnedToCursor.intValue();
        }

        int getNumPinnedToTransaction() {
            return numPinnedToTransaction.intValue();
        }
    }

    /**
     * This class maintains threads needed to perform {@link ConnectionPool#getAsync(OperationContext, SingleResultCallback)}.
     */
    @ThreadSafe
    private static class AsyncWorkManager implements AutoCloseable {
        private volatile State state;
        private volatile BlockingQueue<Task> tasks;
        private final Lock lock;
        @Nullable
        private ExecutorService worker;

        AsyncWorkManager(final boolean prestart) {
            state = State.NEW;
            tasks = new LinkedBlockingQueue<>();
            lock = new StampedLock().asWriteLock();
            if (prestart) {
                assertTrue(initUnlessClosed());
            }
        }

        void enqueue(final Task task) {
            boolean closed = withLock(lock, () -> {
                if (initUnlessClosed()) {
                    tasks.add(task);
                    return false;
                }
                return true;
            });
            if (closed) {
                task.failAsClosed();
            }
        }

        /**
         * Invocations of this method must be guarded by {@link #lock}, unless done from the constructor.
         *
         * @return {@code false} iff the {@link #state} is {@link State#CLOSED}.
         */
        private boolean initUnlessClosed() {
            boolean result = true;
            if (state == State.NEW) {
                worker = Executors.newSingleThreadExecutor(new DaemonThreadFactory("AsyncGetter"));
                worker.submit(() -> runAndLogUncaught(this::workerRun));
                state = State.INITIALIZED;
            } else if (state == State.CLOSED) {
                result = false;
            }
            return result;
        }

        /**
         * {@linkplain Thread#interrupt() Interrupts} all workers and causes queued tasks to
         * {@linkplain Task#failAsClosed() fail} asynchronously.
         */
        @Override
        @SuppressWarnings("try")
        public void close() {
            withLock(lock, () -> {
                if (state != State.CLOSED) {
                    state = State.CLOSED;
                    if (worker != null) {
                        worker.shutdownNow(); // at this point we interrupt `worker`s thread
                    }
                }
            });
        }

        private void workerRun() {
            while (state != State.CLOSED) {
                try {
                    Task task = tasks.take();

                    task.timeout().run(NANOSECONDS,
                            () -> task.execute(),
                            (ns) -> task.execute(),
                            () -> task.failAsTimedOut());
                } catch (InterruptedException closed) {
                    // fail the rest of the tasks and stop
                } catch (Exception e) {
                    LOGGER.error(null, e);
                }
            }
            failAllTasksAfterClosing();
        }

        private void failAllTasksAfterClosing() {
            Queue<Task> localGets = withLock(lock, () -> {
                assertTrue(state == State.CLOSED);
                // at this point it is guaranteed that no thread enqueues a task
                Queue<Task> result = tasks;
                if (!tasks.isEmpty()) {
                    tasks = new LinkedBlockingQueue<>();
                }
                return result;
            });
            localGets.forEach(Task::failAsClosed);
            localGets.clear();
        }

        private void runAndLogUncaught(final Runnable runnable) {
            try {
                runnable.run();
            } catch (Throwable t) {
                LOGGER.error("The pool is not going to work correctly from now on. You may want to recreate the MongoClient", t);
                throw t;
            }
        }

        private enum State {
            NEW,
            INITIALIZED,
            CLOSED
        }
    }

    /**
     * An action that is allowed to be completed (failed or executed) at most once, and a timeout associated with it.
     */
    @NotThreadSafe
    final class Task {
        private final Timeout timeout;
        private final StartTime startTime;
        private final Consumer<RuntimeException> action;
        private final TimeoutContext timeoutContext;
        private boolean completed;

        Task(final Timeout timeout,
             final StartTime startTime,
             final TimeoutContext timeoutContext,
             final Consumer<RuntimeException> action) {
            this.timeout = timeout;
            this.timeoutContext = timeoutContext;
            this.startTime = startTime;
            this.action = action;
        }

        void execute() {
            doComplete(() -> null);
        }

        void failAsClosed() {
            doComplete(pool::poolClosedException);
        }

        void failAsTimedOut() {
<<<<<<< HEAD
            doComplete(() -> createTimeoutException(startTime, timeoutContext));
=======
            doComplete(() -> createTimeoutException(startTime, null));
>>>>>>> 5f2c539f
        }

        private void doComplete(final Supplier<RuntimeException> failureSupplier) {
            assertFalse(completed);
            completed = true;
            action.accept(failureSupplier.get());
        }

        Timeout timeout() {
            return timeout;
        }
    }

    /**
     * Methods {@link #start()} and {@link #runOnceAndStop()} must be called sequentially. Each {@link #start()} must be followed by
     * {@link #runOnceAndStop()} unless {@link BackgroundMaintenanceManager} is {@linkplain #close() closed}.
     * <p>
     * This class implements
     * <a href="https://github.com/mongodb/specifications/blob/master/source/connection-monitoring-and-pooling/connection-monitoring-and-pooling.md#background-thread">
     * CMAP background thread</a>.
     */
    @NotThreadSafe
    private final class BackgroundMaintenanceManager implements AutoCloseable {
        @Nullable
        private final ScheduledExecutorService maintainer;
        @Nullable
        private Future<?> cancellationHandle;
        private boolean initialStart;

        private BackgroundMaintenanceManager() {
            maintainer = settings.getMaintenanceInitialDelay(NANOSECONDS) < Long.MAX_VALUE
                    ? Executors.newSingleThreadScheduledExecutor(new DaemonThreadFactory("MaintenanceTimer"))
                    : null;
            cancellationHandle = null;
            initialStart = true;
        }

        void start() {
            if (maintainer != null) {
                assertTrue(cancellationHandle == null);
                cancellationHandle = ignoreRejectedExectution(() -> maintainer.scheduleAtFixedRate(
                        DefaultConnectionPool.this::doMaintenance,
                        initialStart ? settings.getMaintenanceInitialDelay(MILLISECONDS) : 0,
                        settings.getMaintenanceFrequency(MILLISECONDS), MILLISECONDS));
                initialStart = false;
            }
        }

        void runOnceAndStop() {
            if (maintainer != null) {
                if (cancellationHandle != null) {
                    cancellationHandle.cancel(false);
                    cancellationHandle = null;
                }
                ignoreRejectedExectution(() -> maintainer.execute(DefaultConnectionPool.this::doMaintenance));
            }
        }

        @Override
        public void close() {
            if (maintainer != null) {
                maintainer.shutdownNow();
            }
        }

        private void ignoreRejectedExectution(final Runnable action) {
            ignoreRejectedExectution(() -> {
                action.run();
                return null;
            });
        }

        @Nullable
        private <T> T ignoreRejectedExectution(final Supplier<T> action) {
            try {
                return action.get();
            } catch (RejectedExecutionException ignored) {
                // `close` either completed or is in progress
                return null;
            }
        }
    }

    @ThreadSafe
    private final class StateAndGeneration {
        private final ReadWriteLock lock;
        private volatile boolean paused;
        private final AtomicBoolean closed;
        private volatile int generation;
        @Nullable
        private Throwable cause;

        StateAndGeneration() {
            lock = new StampedLock().asReadWriteLock();
            paused = true;
            closed = new AtomicBoolean();
            generation = 0;
            cause = null;
        }

        int generation() {
            return generation;
        }

        /**
         * @return {@code true} if and only if the state changed from ready to paused as a result of the operation.
         * The generation is incremented regardless of the returned value.
         */
        boolean pauseAndIncrementGeneration(@Nullable final Throwable cause) {
            return withLock(lock.writeLock(), () -> {
                boolean result = false;
                if (!paused) {
                    paused = true;
                    pool.pause(() -> new MongoConnectionPoolClearedException(serverId, cause));
                    result = true;
                }
                this.cause = cause;
                //noinspection NonAtomicOperationOnVolatileField
                generation++;
                if (result) {
                    logEventMessage("Connection pool cleared", "Connection pool for {}:{} cleared");

                    connectionPoolListener.connectionPoolCleared(new ConnectionPoolClearedEvent(serverId));
                    // one additional run is required to guarantee that a paused pool releases resources
                    backgroundMaintenance.runOnceAndStop();
                }
                return result;
            });
        }

        boolean ready() {
            boolean result = false;
            if (paused) {
                result = withLock(lock.writeLock(), () -> {
                    if (paused) {
                        paused = false;
                        cause = null;
                        pool.ready();
                        logEventMessage("Connection pool ready", "Connection pool ready for {}:{}");

                        connectionPoolListener.connectionPoolReady(new ConnectionPoolReadyEvent(serverId));
                        backgroundMaintenance.start();
                        return true;
                    }
                    return false;
                });
            }
            return result;
        }

        /**
         * @return {@code true} if and only if the state changed as a result of the operation.
         */
        boolean close() {
            return closed.compareAndSet(false, true);
        }

        /**
         * @return {@code false} which means that the method did not throw.
         * The method returns to allow using it conveniently as part of a condition check when waiting on a {@link Condition}.
         * Short-circuiting operators {@code &&} and {@code ||} must not be used with this method to ensure that it is called.
         * @throws MongoServerUnavailableException If and only if {@linkplain #close() closed}.
         * @throws MongoConnectionPoolClearedException If and only if {@linkplain #pauseAndIncrementGeneration(Throwable) paused}
         * and not {@linkplain #close() closed}.
         */
        boolean throwIfClosedOrPaused() {
            if (closed.get()) {
                throw pool.poolClosedException();
            }
            if (paused) {
                withLock(lock.readLock(), () -> {
                    if (paused) {
                        throw new MongoConnectionPoolClearedException(serverId, cause);
                    }
                });
            }
            return false;
        }

    }
    private void logEventMessage(final String messageId, final String format, final long driverConnectionId) {
        ClusterId clusterId = serverId.getClusterId();
        if (requiresLogging(clusterId)) {
            List<LogMessage.Entry> entries = createBasicEntries();
            entries.add(new LogMessage.Entry(DRIVER_CONNECTION_ID, driverConnectionId));
            logMessage(messageId, clusterId, format, entries);
        }
    }

    private void logEventMessage(final String messageId, final String format) {
        ClusterId clusterId = serverId.getClusterId();
        if (requiresLogging(clusterId)) {
            List<LogMessage.Entry> entries = createBasicEntries();
            logMessage(messageId, clusterId, format, entries);
        }
    }

    private List<LogMessage.Entry> createBasicEntries() {
        List<LogMessage.Entry> entries = new ArrayList<>();
        entries.add(new LogMessage.Entry(SERVER_HOST, serverId.getAddress().getHost()));
        entries.add(new LogMessage.Entry(SERVER_PORT, serverId.getAddress().getPort()));
        return entries;
    }

    private static void logMessage(final String messageId, final ClusterId clusterId, final String format, final List<LogMessage.Entry> entries) {
        STRUCTURED_LOGGER.log(new LogMessage(CONNECTION, DEBUG, messageId, clusterId, entries, format));
    }

    private static boolean requiresLogging(final ClusterId clusterId) {
        return STRUCTURED_LOGGER.isRequired(DEBUG, clusterId);
    }
}<|MERGE_RESOLUTION|>--- conflicted
+++ resolved
@@ -349,11 +349,7 @@
             }
             return new PooledConnection(internalConnection);
         } catch (MongoTimeoutException e) {
-<<<<<<< HEAD
-            throw createTimeoutException(startTime, timeoutContext);
-=======
-            throw createTimeoutException(startTime, e);
->>>>>>> 5f2c539f
+            throw createTimeoutException(startTime, e, timeoutContext);
         }
     }
 
@@ -367,25 +363,17 @@
         return internalConnection == null ? null : new PooledConnection(internalConnection);
     }
 
-<<<<<<< HEAD
-    private MongoTimeoutException createTimeoutException(final StartTime startTime, final TimeoutContext timeoutContext) {
-=======
-    private MongoTimeoutException createTimeoutException(final StartTime startTime, @Nullable final MongoTimeoutException cause) {
->>>>>>> 5f2c539f
+    private MongoTimeoutException createTimeoutException(final StartTime startTime,
+                                                         @Nullable final MongoTimeoutException cause,
+                                                         final TimeoutContext timeoutContext) {
         long elapsedMs = startTime.elapsed().toMillis();
         int numPinnedToCursor = pinnedStatsManager.getNumPinnedToCursor();
         int numPinnedToTransaction = pinnedStatsManager.getNumPinnedToTransaction();
         String errorMessage;
 
         if (numPinnedToCursor == 0 && numPinnedToTransaction == 0) {
-<<<<<<< HEAD
             errorMessage = format("Timed out after %d ms while waiting for a connection to server %s.",
                     elapsedMs, serverId.getAddress());
-=======
-            return new MongoTimeoutException(format("Timed out after %d ms while waiting for a connection to server %s.",
-                    elapsedMs, serverId.getAddress()),
-                    cause);
->>>>>>> 5f2c539f
         } else {
             int maxSize = pool.getMaxSize();
             int numInUse = pool.getInUseCount();
@@ -419,15 +407,10 @@
                             + "connections in use by other operations: %d",
                     elapsedMs, serverId.getAddress(),
                     sizeToString(maxSize), numPinnedToCursor, numPinnedToTransaction,
-<<<<<<< HEAD
                     numOtherInUse);
-=======
-                    numOtherInUse),
-                    cause);
->>>>>>> 5f2c539f
-        }
-
-        return timeoutContext.hasTimeoutMS() ? createMongoTimeoutException(errorMessage) : new MongoTimeoutException(errorMessage);
+        }
+
+        return timeoutContext.hasTimeoutMS() ? createMongoTimeoutException(errorMessage, cause) : new MongoTimeoutException(errorMessage, cause);
     }
 
     @VisibleForTesting(otherwise = PRIVATE)
@@ -1096,13 +1079,8 @@
                         & !stateAndGeneration.throwIfClosedOrPaused()
                         & (availableConnection = tryGetAvailable ? tryGetAvailableConnection() : null) == null) {
 
-<<<<<<< HEAD
                     Timeout.onExistsAndExpired(maxWaitTimeout, () -> {
-                        throw createTimeoutException(startTime, timeoutContext);
-=======
-                    Timeout.onExistsAndExpired(waitQueueTimeout, () -> {
-                        throw createTimeoutException(startTime, null);
->>>>>>> 5f2c539f
+                        throw createTimeoutException(startTime, null, timeoutContext);
                     });
                     maxWaitTimeout.awaitOn(permitAvailableOrHandedOverOrClosedOrPausedCondition,
                             () -> "acquiring permit or getting available opened connection");
@@ -1446,11 +1424,7 @@
         }
 
         void failAsTimedOut() {
-<<<<<<< HEAD
-            doComplete(() -> createTimeoutException(startTime, timeoutContext));
-=======
-            doComplete(() -> createTimeoutException(startTime, null));
->>>>>>> 5f2c539f
+            doComplete(() -> createTimeoutException(startTime,null,  timeoutContext));
         }
 
         private void doComplete(final Supplier<RuntimeException> failureSupplier) {
