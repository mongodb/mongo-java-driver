--- conflicted
+++ resolved
@@ -23,15 +23,6 @@
 import com.mongodb.internal.TimeoutSettings;
 import com.mongodb.internal.connection.NoOpSessionContext;
 import com.mongodb.internal.connection.OperationContext;
-<<<<<<< HEAD
-import com.mongodb.internal.tracing.TracingManager;
-import org.bson.BsonArray;
-import org.bson.BsonDocument;
-import org.bson.BsonInt32;
-import org.bson.BsonInt64;
-import org.bson.BsonString;
-=======
->>>>>>> c483fb34
 import org.bson.Document;
 import org.junit.jupiter.api.BeforeEach;
 import org.junit.jupiter.params.ParameterizedTest;
@@ -54,31 +45,6 @@
 
     @BeforeEach
     void setUp() {
-<<<<<<< HEAD
-        ServerVersion serverVersion = new ServerVersion(3, 6);
-
-        mockConnection = mock(AsyncConnection.class, "connection");
-        mockDescription = mock(ConnectionDescription.class);
-        when(mockDescription.getMaxWireVersion()).thenReturn(getMaxWireVersionForServerVersion(serverVersion.getVersionList()));
-        when(mockDescription.getServerType()).thenReturn(ServerType.LOAD_BALANCER);
-        when(mockConnection.getDescription()).thenReturn(mockDescription);
-        when(mockConnection.retain()).thenReturn(mockConnection);
-
-        connectionSource = mock(AsyncConnectionSource.class);
-        operationContext = mock(OperationContext.class);
-        when(operationContext.getTracingManager()).thenReturn(TracingManager.NO_OP);
-        timeoutContext = new TimeoutContext(TimeoutSettings.create(
-                MongoClientSettings.builder().timeout(TIMEOUT.toMillis(), MILLISECONDS).build()));
-        serverDescription = mock(ServerDescription.class);
-        when(operationContext.getTimeoutContext()).thenReturn(timeoutContext);
-        when(connectionSource.getOperationContext()).thenReturn(operationContext);
-        doAnswer(invocation -> {
-            SingleResultCallback<AsyncConnection> callback = invocation.getArgument(0);
-            callback.onResult(mockConnection, null);
-            return null;
-        }).when(connectionSource).getConnection(any());
-        when(connectionSource.getServerDescription()).thenReturn(serverDescription);
-=======
         coreCursor = mock(AsyncCursor.class);
         timeoutContext = spy(new TimeoutContext(TimeoutSettings.create(
                 MongoClientSettings.builder().timeout(TIMEOUT.toMillis(), MILLISECONDS).build())));
@@ -87,7 +53,6 @@
                 NoOpSessionContext.INSTANCE,
                 timeoutContext,
                 null));
->>>>>>> c483fb34
     }
 
     @ParameterizedTest(name = "closeShouldResetTimeoutContextToDefaultMaxTime with maxTimeMS={0}")
