########################################
# Evergreen Template for MongoDB Drivers
########################################

# When a task that used to pass starts to fail
# Go through all versions that may have been skipped to detect
# when the task started failing
stepback: true

# Mark a failure as a system/bootstrap failure (purple box) rather then a task
# failure by default.
# Actual testing tasks are marked with `type: test`
command_type: system

# Protect ourselves against rogue test case, or curl gone wild, that runs forever
exec_timeout_secs: 3600

# What to do when evergreen hits the timeout (`post:` tasks are run automatically)
timeout:
  - command: shell.exec
    params:
      script: |
        ls -la

functions:
  "fetch source":
    # Executes git clone and applies the submitted patch, if any
    - command: git.get_project
      params:
        directory: "src"
    # Applies the subitted patch, if any
    # Deprecated. Should be removed. But still needed for certain agents (ZAP)
    - command: git.apply_patch
    # Make an evergreen expansion file with dynamic values
    - command: shell.exec
      params:
        working_dir: "src"
        shell: bash
        script: |
           # Get the current unique version of this checkout
           if [ "${is_patch}" = "true" ]; then
              CURRENT_VERSION=$(git describe)-patch-${version_id}
           else
              CURRENT_VERSION=latest
           fi

           export DRIVERS_TOOLS="$(pwd)/../drivers-tools"

           # Python has cygwin path problems on Windows. Detect prospective mongo-orchestration home directory
           if [ "Windows_NT" == "$OS" ]; then # Magic variable in cygwin
              export DRIVERS_TOOLS=$(cygpath -m $DRIVERS_TOOLS)
           fi

           export MONGO_ORCHESTRATION_HOME="$DRIVERS_TOOLS/.evergreen/orchestration"
           export MONGODB_BINARIES="$DRIVERS_TOOLS/mongodb/bin"
           export UPLOAD_BUCKET="${project}"
           export PROJECT_DIRECTORY="$(pwd)"

           cat <<EOT > expansion.yml
           CURRENT_VERSION: "$CURRENT_VERSION"
           DRIVERS_TOOLS: "$DRIVERS_TOOLS"
           MONGO_ORCHESTRATION_HOME: "$MONGO_ORCHESTRATION_HOME"
           MONGODB_BINARIES: "$MONGODB_BINARIES"
           UPLOAD_BUCKET: "$UPLOAD_BUCKET"
           PROJECT_DIRECTORY: "$PROJECT_DIRECTORY"
           PREPARE_SHELL: |
              set -o errexit
              set -o xtrace
              export DRIVERS_TOOLS="$DRIVERS_TOOLS"
              export MONGO_ORCHESTRATION_HOME="$MONGO_ORCHESTRATION_HOME"
              export MONGODB_BINARIES="$MONGODB_BINARIES"
              export UPLOAD_BUCKET="$UPLOAD_BUCKET"
              export PROJECT_DIRECTORY="$PROJECT_DIRECTORY"

              export TMPDIR="$MONGO_ORCHESTRATION_HOME/db"
              export PATH="$MONGODB_BINARIES:$PATH"
              export PROJECT="${project}"
           EOT
           # See what we've done
           cat expansion.yml

    # Load the expansion file to make an evergreen variable with the current unique version
    - command: expansions.update
      params:
        file: src/expansion.yml

  "prepare resources":
    - command: shell.exec
      params:
        shell: bash
        script: |
          ${PREPARE_SHELL}
          rm -rf $DRIVERS_TOOLS
          if [ "${project}" = "drivers-tools" ]; then
            # If this was a patch build, doing a fresh clone would not actually test the patch
            cp -R ${PROJECT_DIRECTORY}/ $DRIVERS_TOOLS
          else
            git clone https://github.com/mongodb-labs/drivers-evergreen-tools.git $DRIVERS_TOOLS
          fi
          echo "{ \"releases\": { \"default\": \"$MONGODB_BINARIES\" }}" > $MONGO_ORCHESTRATION_HOME/orchestration.config

  "exec script" :
    - command: shell.exec
      type: test
      params:
        working_dir: "src"
        shell: bash
        script: |
          ${PREPARE_SHELL}
          ${PROJECT_DIRECTORY}/${file}

  "upload mo artifacts":
    - command: ec2.assume_role
      params:
        role_arn: ${UPLOAD_MO_ARTIFACTS_ROLE_ARN}
    - command: shell.exec
      params:
        shell: bash
        script: |
          ${PREPARE_SHELL}
          find $MONGO_ORCHESTRATION_HOME -name \*.log | xargs tar czf mongodb-logs.tar.gz
    - command: s3.put
      params:
        aws_key: ${AWS_ACCESS_KEY_ID}
        aws_secret: ${AWS_SECRET_ACCESS_KEY}
        aws_session_token: ${AWS_SESSION_TOKEN}
        local_file: mongodb-logs.tar.gz
        remote_file: ${UPLOAD_BUCKET}/${build_variant}/${revision}/${version_id}/${build_id}/logs/${task_id}-${execution}-mongodb-logs.tar.gz
        bucket: mciuploads
        permissions: public-read
        content_type: ${content_type|application/x-gzip}
        display_name: "mongodb-logs.tar.gz"
    - command: s3.put
      params:
        aws_key: ${AWS_ACCESS_KEY_ID}
        aws_secret: ${AWS_SECRET_ACCESS_KEY}
        aws_session_token: ${AWS_SESSION_TOKEN}
        local_file: drivers-tools/.evergreen/orchestration/server.log
        remote_file: ${UPLOAD_BUCKET}/${build_variant}/${revision}/${version_id}/${build_id}/logs/${task_id}-${execution}-orchestration.log
        bucket: mciuploads
        permissions: public-read
        content_type: ${content_type|text/plain}
        display_name: "orchestration.log"

  "create and upload SSDLC release assets":
    - command: shell.exec
      params:
        shell: "bash"
        working_dir: "src"
        env:
          PRODUCT_NAME: ${product_name}
          PRODUCT_VERSION: ${product_version}
          EVERGREEN_VERSION_ID: ${version_id}
        script: .evergreen/ssdlc-report.sh
    - command: ec2.assume_role
      params:
        role_arn: ${UPLOAD_SSDLC_RELEASE_ASSETS_ROLE_ARN}
    - command: s3.put
      params:
        aws_key: ${AWS_ACCESS_KEY_ID}
        aws_secret: ${AWS_SECRET_ACCESS_KEY}
        aws_session_token: ${AWS_SESSION_TOKEN}
        local_file: ./src/build/ssdlc/ssdlc_compliance_report.md
        remote_file: ${product_name}/${product_version}/ssdlc_compliance_report.md
        bucket: java-driver-release-assets
        region: us-west-1
        permissions: private
        content_type: text/markdown
        display_name: ssdlc_compliance_report.md
    - command: s3.put
      params:
        aws_key: ${AWS_ACCESS_KEY_ID}
        aws_secret: ${AWS_SECRET_ACCESS_KEY}
        aws_session_token: ${AWS_SESSION_TOKEN}
        local_files_include_filter:
          - build/ssdlc/static-analysis-reports/*.sarif
        local_files_include_filter_prefix: ./src/
        remote_file: ${product_name}/${product_version}/static-analysis-reports/
        bucket: java-driver-release-assets
        region: us-west-1
        permissions: private
        content_type: application/sarif+json
        display_name:

  "upload test results":
    - command: attach.xunit_results
      params:
        file: ./src/*/build/test-results/*/TEST-*.xml

  "bootstrap mongo-orchestration":
    - command: shell.exec
      params:
        script: |
          ${PREPARE_SHELL}
          REQUIRE_API_VERSION=${REQUIRE_API_VERSION} LOAD_BALANCER=${LOAD_BALANCER} MONGODB_VERSION=${VERSION} TOPOLOGY=${TOPOLOGY} \
          AUTH=${AUTH} SSL=${SSL} STORAGE_ENGINE=${STORAGE_ENGINE} ORCHESTRATION_FILE=${ORCHESTRATION_FILE} \
          bash ${DRIVERS_TOOLS}/.evergreen/run-orchestration.sh
    # run-orchestration generates expansion file with the MONGODB_URI for the cluster
    - command: expansions.update
      params:
        file: mo-expansion.yml

  "bootstrap mongohoused":
    - command: shell.exec
      params:
        script: |
          DRIVERS_TOOLS="${DRIVERS_TOOLS}" bash ${DRIVERS_TOOLS}/.evergreen/atlas_data_lake/pull-mongohouse-image.sh
    - command: shell.exec
      params:
        script: |
          DRIVERS_TOOLS="${DRIVERS_TOOLS}" bash ${DRIVERS_TOOLS}/.evergreen/atlas_data_lake/run-mongohouse-image.sh

  "run load-balancer":
    - command: shell.exec
      params:
        script: |
          DRIVERS_TOOLS=${DRIVERS_TOOLS} MONGODB_URI=${MONGODB_URI} bash ${DRIVERS_TOOLS}/.evergreen/run-load-balancer.sh start
    - command: expansions.update
      params:
        file: lb-expansion.yml

  "run serverless":
    - command: shell.exec
      params:
        shell: "bash"
        script: |
          ${PREPARE_SHELL}
          bash ${DRIVERS_TOOLS}/.evergreen/serverless/setup-secrets.sh ${VAULT_NAME}
          bash ${DRIVERS_TOOLS}/.evergreen/serverless/create-instance.sh
    - command: expansions.update
      params:
        file: serverless-expansion.yml

  "stop load-balancer":
    - command: shell.exec
      params:
        script: |
          cd ${DRIVERS_TOOLS}/.evergreen
          DRIVERS_TOOLS=${DRIVERS_TOOLS} bash ${DRIVERS_TOOLS}/.evergreen/run-load-balancer.sh stop

  "stop serverless":
    - command: shell.exec
      params:
        script: |
          ${PREPARE_SHELL}
          bash ${DRIVERS_TOOLS}/.evergreen/serverless/delete-instance.sh

  "teardown_aws":
    - command: shell.exec
      params:
        shell: "bash"
        script: |
          ${PREPARE_SHELL}
          cd "${DRIVERS_TOOLS}/.evergreen/auth_aws"
          if [ -f "./aws_e2e_setup.json" ]; then
            . ./activate-authawsvenv.sh
            python ./lib/aws_assign_instance_profile.py
          fi
          
  "run tests":
    - command: shell.exec
      type: test
      params:
        working_dir: "src"
        env:
          AWS_ACCESS_KEY_ID: ${aws_access_key_id}
          AWS_SECRET_ACCESS_KEY: ${aws_secret_access_key}
          AWS_ACCESS_KEY_ID_AWS_KMS_NAMED: ${aws_access_key_id_2}
          AWS_SECRET_ACCESS_KEY_AWS_KMS_NAMED: ${aws_secret_access_key_2}
          AWS_DEFAULT_REGION: us-east-1
          AZURE_TENANT_ID: ${azure_tenant_id}
          AZURE_CLIENT_ID: ${azure_client_id}
          AZURE_CLIENT_SECRET: ${azure_client_secret}
          GCP_EMAIL: ${gcp_email}
          GCP_PRIVATE_KEY: ${gcp_private_key}
          AZUREKMS_KEY_VAULT_ENDPOINT: ${testazurekms_keyvaultendpoint}
          AZUREKMS_KEY_NAME: ${testazurekms_keyname}
        script: |
          ${PREPARE_SHELL}
          
          . ${DRIVERS_TOOLS}/.evergreen/csfle/set-temp-creds.sh
          
          export AWS_TEMP_ACCESS_KEY_ID=$CSFLE_AWS_TEMP_ACCESS_KEY_ID
          export AWS_TEMP_SECRET_ACCESS_KEY=$CSFLE_AWS_TEMP_SECRET_ACCESS_KEY
          export AWS_TEMP_SESSION_TOKEN=$CSFLE_AWS_TEMP_SESSION_TOKEN
          export CRYPT_SHARED_LIB_PATH=${CRYPT_SHARED_LIB_PATH}

          AUTH="${AUTH}" SSL="${SSL}" MONGODB_URI="${MONGODB_URI}" SAFE_FOR_MULTI_MONGOS="${SAFE_FOR_MULTI_MONGOS}" TOPOLOGY="${TOPOLOGY}" \
          COMPRESSOR="${COMPRESSOR}" JAVA_VERSION="${JAVA_VERSION}" REQUIRE_API_VERSION=${REQUIRE_API_VERSION} \
          TESTS="${TESTS}" .evergreen/run-tests.sh

  "run load-balancer tests":
    - command: shell.exec
      type: test
      params:
        working_dir: "src"
        script: |
          ${PREPARE_SHELL}
          AUTH="${AUTH}" SSL="${SSL}" JAVA_VERSION="${JAVA_VERSION}" \
          SINGLE_MONGOS_LB_URI="${SINGLE_MONGOS_LB_URI}" \
          MULTI_MONGOS_LB_URI="${MULTI_MONGOS_LB_URI}" \
          .evergreen/run-load-balancer-tests.sh

  "run serverless tests":
    - command: shell.exec
      type: test
      params:
        working_dir: "src"
        shell: bash
        include_expansions_in_env:
          - JAVA_VERSION
          - SERVERLESS_URI
          - SERVERLESS_ATLAS_USER
          - SERVERLESS_ATLAS_PASSWORD
        script: |
          ${PREPARE_SHELL}
          .evergreen/run-serverless-tests.sh

  "run reactive streams tck tests":
    - command: shell.exec
      type: test
      params:
        working_dir: "src"
        script: |
          ${PREPARE_SHELL}
          .evergreen/run-reactive-streams-tck-tests.sh

  "run slow tests":
  - command: shell.exec
    type: test
    params:
      working_dir: "src"
      script: |
        ${PREPARE_SHELL}
        AUTH="${AUTH}" SSL="${SSL}" MONGODB_URI="${MONGODB_URI}" TOPOLOGY="${TOPOLOGY}" COMPRESSOR="${COMPRESSOR}" \
        JAVA_VERSION="${JAVA_VERSION}" \
        AZUREKMS_KEY_VAULT_ENDPOINT=${testazurekms_keyvaultendpoint} AZUREKMS_KEY_NAME=${testazurekms_keyname} \
        TESTS="testSlowOnly" .evergreen/run-tests.sh

  "run scala tests":
    - command: shell.exec
      type: test
      params:
        working_dir: "src"
        script: |
          ${PREPARE_SHELL}
          SCALA="${SCALA}" AUTH="${AUTH}" SSL="${SSL}" MONGODB_URI="${MONGODB_URI}" SAFE_FOR_MULTI_MONGOS="${SAFE_FOR_MULTI_MONGOS}" TOPOLOGY="${TOPOLOGY}" JAVA_VERSION="${JAVA_VERSION}" .evergreen/run-scala-tests.sh

  "run kotlin tests":
    - command: shell.exec
      type: test
      params:
        working_dir: "src"
        script: |
          ${PREPARE_SHELL}
          AUTH="${AUTH}" SSL="${SSL}" MONGODB_URI="${MONGODB_URI}" SAFE_FOR_MULTI_MONGOS="${SAFE_FOR_MULTI_MONGOS}" TOPOLOGY="${TOPOLOGY}" JAVA_VERSION="${JAVA_VERSION}" .evergreen/run-kotlin-tests.sh


  "run socket tests":
    - command: shell.exec
      type: test
      params:
        working_dir: "src"
        script: |
          ${PREPARE_SHELL}
          AUTH="${AUTH}" MONGODB_URI="${MONGODB_URI}" TOPOLOGY="${TOPOLOGY}" COMPRESSOR="${COMPRESSOR}" JAVA_VERSION="${JAVA_VERSION}" .evergreen/run-socket-tests.sh

  "run netty tests":
    - command: shell.exec
      type: test
      params:
        working_dir: "src"
        script: |
          ${PREPARE_SHELL}
          STREAM_TYPE="netty" AUTH="${AUTH}" SSL="${SSL}" NETTY_SSL_PROVIDER="${NETTY_SSL_PROVIDER}" MONGODB_URI="${MONGODB_URI}" \
           TOPOLOGY="${TOPOLOGY}" COMPRESSOR="${COMPRESSOR}" JAVA_VERSION="${JAVA_VERSION}" \
           AZUREKMS_KEY_VAULT_ENDPOINT=${testazurekms_keyvaultendpoint} AZUREKMS_KEY_NAME=${testazurekms_keyname} \
           .evergreen/run-tests.sh         

  "run plain auth test":
    - command: shell.exec
      type: test
      params:
        silent: true
        working_dir: "src"
        script: |
          # DO NOT ECHO WITH XTRACE (which PREPARE_SHELL does)
          JAVA_VERSION="8" MONGODB_URI="${plain_auth_mongodb_uri}" .evergreen/run-plain-auth-test.sh

  "add aws auth variables to file":
    - command: ec2.assume_role
      params:
        role_arn: ${aws_test_secrets_role}
    - command: shell.exec
      type: test
      params:
        include_expansions_in_env: [ "AWS_ACCESS_KEY_ID", "AWS_SECRET_ACCESS_KEY", "AWS_SESSION_TOKEN" ]
        shell: "bash"
        working_dir: "src"
        script: |
          ${PREPARE_SHELL}
          cd $DRIVERS_TOOLS/.evergreen/auth_aws
          ./setup_secrets.sh drivers/aws_auth

  "run aws auth test with regular aws credentials":
    - command: shell.exec
      type: test
      params:
        shell: "bash"
        working_dir: "src"
        script: |
          ${PREPARE_SHELL}
          JAVA_VERSION=${JAVA_VERSION} AWS_CREDENTIAL_PROVIDER=${AWS_CREDENTIAL_PROVIDER} .evergreen/run-mongodb-aws-test.sh regular

  "run aws auth test with assume role credentials":
    - command: shell.exec
      type: test
      params:
        shell: "bash"
        working_dir: "src"
        script: |
          ${PREPARE_SHELL}
          JAVA_VERSION=${JAVA_VERSION} AWS_CREDENTIAL_PROVIDER=${AWS_CREDENTIAL_PROVIDER} .evergreen/run-mongodb-aws-test.sh assume-role

  "run aws auth test with aws EC2 credentials":
    - command: shell.exec
      type: test
      params:
        shell: "bash"
        working_dir: "src"
        script: |
          ${PREPARE_SHELL}
          if [ "${SKIP_EC2_AUTH_TEST}" = "true" ]; then
            echo "This platform does not support the EC2 auth test, skipping..."
            exit 0
          fi
          JAVA_VERSION=${JAVA_VERSION} AWS_CREDENTIAL_PROVIDER=${AWS_CREDENTIAL_PROVIDER} .evergreen/run-mongodb-aws-test.sh ec2

  "run aws auth test with web identity credentials":
    - command: shell.exec
      type: test
      params:
        shell: "bash"
        working_dir: "src"
        script: |
          ${PREPARE_SHELL}
          if [ "${AWS_CREDENTIAL_PROVIDER}" = "builtIn" ]; then
             echo "Built-in AWS credential provider does not support the web identity auth test, skipping..."
             exit 0
          fi
          if [ "${SKIP_WEB_IDENTITY_AUTH_TEST}" = "true" ]; then
             echo "This platform does not support the web identity auth test, skipping..."
             exit 0
          fi
          JAVA_VERSION=${JAVA_VERSION} AWS_CREDENTIAL_PROVIDER=${AWS_CREDENTIAL_PROVIDER} .evergreen/run-mongodb-aws-test.sh web-identity
    - command: shell.exec
      type: test
      params:
        shell: "bash"
        working_dir: "src"
        script: |
          ${PREPARE_SHELL}
          if [ "${AWS_CREDENTIAL_PROVIDER}" = "builtIn" ]; then
             echo "Built-in AWS credential provider does not support the web identity auth test, skipping..."
             exit 0
          fi
          if [ "${SKIP_WEB_IDENTITY_AUTH_TEST}" = "true" ]; then
             echo "This platform does not support the web identity auth test, skipping..."
             exit 0
          fi
          export AWS_ROLE_SESSION_NAME="test"
          JAVA_VERSION=${JAVA_VERSION} AWS_CREDENTIAL_PROVIDER=${AWS_CREDENTIAL_PROVIDER} .evergreen/run-mongodb-aws-test.sh web-identity

  "run aws auth test with aws credentials as environment variables":
    - command: shell.exec
      type: test
      params:
        shell: "bash"
        working_dir: "src"
        script: |
          ${PREPARE_SHELL}
          JAVA_VERSION=${JAVA_VERSION} AWS_CREDENTIAL_PROVIDER=${AWS_CREDENTIAL_PROVIDER} .evergreen/run-mongodb-aws-test.sh env-creds

  "run aws auth test with aws credentials and session token as environment variables":
    - command: shell.exec
      type: test
      params:
        shell: "bash"
        working_dir: "src"
        script: |
          ${PREPARE_SHELL}
          JAVA_VERSION=${JAVA_VERSION} AWS_CREDENTIAL_PROVIDER=${AWS_CREDENTIAL_PROVIDER} .evergreen/run-mongodb-aws-test.sh session-creds

  "run aws ECS auth test":
    - command: shell.exec
      type: test
      params:
        working_dir: "src"
        shell: "bash"
        script: |
          ${PREPARE_SHELL}
          cd ${DRIVERS_TOOLS}/.evergreen/auth_aws
          . ./activate-authawsvenv.sh
          cat <<EOF > setup.js
          const mongo_binaries = "$MONGODB_BINARIES";
          const project_dir = "$PROJECT_DIRECTORY";
          EOF

          mongo --nodb setup.js aws_e2e_ecs.js
          cd -

  "run-ocsp-test":
    - command: shell.exec
      type: test
      params:
        working_dir: "src"
        script: |
          ${PREPARE_SHELL}
          CA_FILE="${DRIVERS_TOOLS}/.evergreen/ocsp/${OCSP_ALGORITHM}/ca.pem" \
          OCSP_TLS_SHOULD_SUCCEED="${OCSP_TLS_SHOULD_SUCCEED}" \
          OCSP_MUST_STAPLE="${OCSP_MUST_STAPLE}" \
          JAVA_VERSION="${JAVA_VERSION}" \
          bash ${PROJECT_DIRECTORY}/.evergreen/run-ocsp-test.sh

  "run-valid-ocsp-server-ca-responder":
    - command: shell.exec
      params:
        background: true
        shell: "bash"
        script: |
          ${PREPARE_SHELL}
          cd ${DRIVERS_TOOLS}/.evergreen/ocsp
          . ./activate-ocspvenv.sh
          nohup python ocsp_mock.py \
          --ca_file ${OCSP_ALGORITHM}/ca.pem \
          --ocsp_responder_cert ${OCSP_ALGORITHM}/ca.crt \
          --ocsp_responder_key ${OCSP_ALGORITHM}/ca.key \
          -p 8100 -v

  "run-revoked-ocsp-server-ca-responder":
    - command: shell.exec
      params:
        background: true
        shell: "bash"
        script: |
          ${PREPARE_SHELL}
          cd ${DRIVERS_TOOLS}/.evergreen/ocsp
          . ./activate-ocspvenv.sh
          nohup python ocsp_mock.py \
          --ca_file ${OCSP_ALGORITHM}/ca.pem \
          --ocsp_responder_cert ${OCSP_ALGORITHM}/ca.crt \
          --ocsp_responder_key ${OCSP_ALGORITHM}/ca.key \
          -p 8100 \
          -v \
          --fault revoked

  "run-valid-ocsp-server-delegate-responder":
    - command: shell.exec
      params:
        background: true
        shell: "bash"
        script: |
          ${PREPARE_SHELL}
          cd ${DRIVERS_TOOLS}/.evergreen/ocsp
          . ./activate-ocspvenv.sh
          nohup python ocsp_mock.py \
          --ca_file ${OCSP_ALGORITHM}/ca.pem \
          --ocsp_responder_cert ${OCSP_ALGORITHM}/ocsp-responder.crt \
          --ocsp_responder_key ${OCSP_ALGORITHM}/ocsp-responder.key \
          -p 8100 -v

  "run-revoked-ocsp-server-delegate-responder":
    - command: shell.exec
      params:
        background: true
        shell: "bash"
        script: |
          ${PREPARE_SHELL}
          cd ${DRIVERS_TOOLS}/.evergreen/ocsp
          . ./activate-ocspvenv.sh
          nohup python ocsp_mock.py \
          --ca_file ${OCSP_ALGORITHM}/ca.pem \
          --ocsp_responder_cert ${OCSP_ALGORITHM}/ocsp-responder.crt \
          --ocsp_responder_key ${OCSP_ALGORITHM}/ocsp-responder.key \
          -p 8100 \
          -v \
          --fault revoked

  "run gssapi auth test":
    - command: shell.exec
      type: test
      params:
        silent: true
        working_dir: "src"
        script: |
          # DO NOT ECHO WITH XTRACE (which PREPARE_SHELL does)
          PROJECT_DIRECTORY=${PROJECT_DIRECTORY} JAVA_VERSION=${JAVA_VERSION} MONGODB_URI=${gssapi_auth_mongodb_uri} \
          KDC=${gssapi_auth_kdc} REALM=${gssapi_auth_realm} KEYTAB_BASE64=${gssapi_auth_keytab_base64} \
          LOGIN_CONTEXT_NAME=${LOGIN_CONTEXT_NAME} \
          .evergreen/run-gssapi-auth-test.sh

  "run mmapv1 storage test":
    - command: shell.exec
      type: test
      params:
        silent: true
        working_dir: "src"
        script: |
          ${PREPARE_SHELL}
          PROJECT_DIRECTORY=${PROJECT_DIRECTORY} JAVA_VERSION=${JAVA_VERSION} TOPOLOGY=${TOPOLOGY} STORAGE_ENGINE=${STORAGE_ENGINE} MONGODB_URI="${MONGODB_URI}" .evergreen/run-mmapv1-storage-test.sh

  run socks5 tests:
    - command: shell.exec
      type: test
      params:
        working_dir: src
        script: |
          ${PREPARE_SHELL}
          SOCKS_AUTH="${SOCKS_AUTH}" \
          SSL="${SSL}" MONGODB_URI="${MONGODB_URI}" \
          JAVA_VERSION="${JAVA_VERSION}" \
          .evergreen/run-socks5-tests.sh

  start-kms-mock-server:
    - command: shell.exec
      params:
        background: true
        shell: "bash"
        script: |
          ${PREPARE_SHELL}
          cd ${DRIVERS_TOOLS}/.evergreen/csfle
          . ./activate-kmstlsvenv.sh
          python -u kms_http_server.py -v --ca_file ../x509gen/ca.pem --cert_file ../x509gen/${CERT_FILE} --port 8000

  start-kms-kmip-server:
    - command: shell.exec
      params:
        shell: "bash"
        script: |
          ${PREPARE_SHELL}
          cd ${DRIVERS_TOOLS}/.evergreen/csfle
          . ./activate-kmstlsvenv.sh
    - command: shell.exec
      params:
        shell: "bash"
        background: true
        script: |
          cd ${DRIVERS_TOOLS}/.evergreen/csfle
          . ./activate-kmstlsvenv.sh
          python -u kms_kmip_server.py

  "run-kms-tls-test":
    - command: shell.exec
      type: test
      params:
        working_dir: "src"
        script: |
          ${PREPARE_SHELL}
          set +o xtrace
          MONGODB_URI="${MONGODB_URI}" KMS_TLS_ERROR_TYPE=${KMS_TLS_ERROR_TYPE} .evergreen/run-kms-tls-tests.sh

  "run-csfle-aws-from-environment-test":
    - command: shell.exec
      type: test
      params:
        working_dir: "src"
        env:
          AWS_ACCESS_KEY_ID: ${aws_access_key_id}
          AWS_SECRET_ACCESS_KEY: ${aws_secret_access_key}
        script: |
          ${PREPARE_SHELL}
          set +o xtrace
          MONGODB_URI="${MONGODB_URI}" .evergreen/run-csfle-aws-from-environment.sh

  "run csfle tests with mongocryptd":
    - command: shell.exec
      type: test
      params:
        working_dir: "src"
        env:
          AWS_ACCESS_KEY_ID: ${aws_access_key_id}
          AWS_SECRET_ACCESS_KEY: ${aws_secret_access_key}
          AWS_ACCESS_KEY_ID_AWS_KMS_NAMED: ${aws_access_key_id_2}
          AWS_SECRET_ACCESS_KEY_AWS_KMS_NAMED: ${aws_secret_access_key_2}
          AWS_DEFAULT_REGION: us-east-1
          AZURE_TENANT_ID: ${azure_tenant_id}
          AZURE_CLIENT_ID: ${azure_client_id}
          AZURE_CLIENT_SECRET: ${azure_client_secret}
          GCP_EMAIL: ${gcp_email}
          GCP_PRIVATE_KEY: ${gcp_private_key}
          AZUREKMS_KEY_VAULT_ENDPOINT: ${testazurekms_keyvaultendpoint}
          AZUREKMS_KEY_NAME: ${testazurekms_keyname}
        script: |
          ${PREPARE_SHELL}
          . ${DRIVERS_TOOLS}/.evergreen/csfle/set-temp-creds.sh
          
          export AWS_TEMP_ACCESS_KEY_ID=$CSFLE_AWS_TEMP_ACCESS_KEY_ID
          export AWS_TEMP_SECRET_ACCESS_KEY=$CSFLE_AWS_TEMP_SECRET_ACCESS_KEY
          export AWS_TEMP_SESSION_TOKEN=$CSFLE_AWS_TEMP_SESSION_TOKEN
          
          MONGODB_URI="${MONGODB_URI}" JAVA_VERSION="${JAVA_VERSION}" .evergreen/run-csfle-tests-with-mongocryptd.sh

  "trace artifacts":
    - command: shell.exec
      params:
        working_dir: "src"
        script: |
          PRODUCT_VERSION="$(echo -n "$(git describe --tags --always --dirty)" | cut -c 2-)"
          cat > ssdlc-expansions.yml <<EOF
            product_version: "$PRODUCT_VERSION"
            product_name: "${product_name}"
          EOF
          cat ssdlc-expansions.yml
    - command: expansions.update
      params:
        file: src/ssdlc-expansions.yml
    - command: papertrail.trace
      params:
        key_id: ${papertrail_key_id}
        secret_key: ${papertrail_secret_key}
        product: ${product_name}
        version: ${product_version}
        filenames:
          - "src/build/repo/org/mongodb/*/*/*.jar"
          - "src/build/repo/org/mongodb/*/*/*.pom"
          - "src/build/repo/org/mongodb/*/*/*.asc"
          - "src/build/repo/org/mongodb/*/*/*.jar.md5"
          - "src/build/repo/org/mongodb/*/*/*.pom.md5"
          - "src/build/repo/org/mongodb/*/*/*.asc.md5"
          - "src/build/repo/org/mongodb/*/*/*.jar.sha1"
          - "src/build/repo/org/mongodb/*/*/*.pom.sha1"
          - "src/build/repo/org/mongodb/*/*/*.asc.sha1"

  "publish snapshot":
    - command: shell.exec
      type: test
      params:
        working_dir: "src"
        env:
          NEXUS_USERNAME: ${nexus_username}
          NEXUS_PASSWORD: ${nexus_password}
          SIGNING_PASSWORD: ${signing_password}
          SIGNING_KEY: ${gpg_ascii_armored}
        script: |
          RELEASE=false PROJECT_DIRECTORY=${PROJECT_DIRECTORY} .evergreen/publish.sh

  "publish release":
    - command: shell.exec
      type: test
      params:
        working_dir: "src"
        env:
          NEXUS_USERNAME: ${nexus_username}
          NEXUS_PASSWORD: ${nexus_password}
          SIGNING_PASSWORD: ${signing_password}
          SIGNING_KEY: ${gpg_ascii_armored}
        script: |
          RELEASE=true PROJECT_DIRECTORY=${PROJECT_DIRECTORY} .evergreen/publish.sh

  "cleanup":
    - command: shell.exec
      params:
        shell: bash
        script: |
          ${PREPARE_SHELL}
          bash ${DRIVERS_TOOLS}/.evergreen/stop-orchestration.sh || true
          rm -rf $DRIVERS_TOOLS || true

  "fix absolute paths":
    - command: shell.exec
      params:
        script: |
          ${PREPARE_SHELL}
          for filename in $(find ${DRIVERS_TOOLS} -name \*.json); do
            perl -p -i -e "s|ABSOLUTE_PATH_REPLACEMENT_TOKEN|${DRIVERS_TOOLS}|g" $filename
          done

  "run perf tests":
    - command: shell.exec
      type: test
      params:
        working_dir: "src"
        script: |
          ${PREPARE_SHELL}
          PROJECT_DIRECTORY=${PROJECT_DIRECTORY} .evergreen/run-perf-tests.sh

  "send dashboard data":
    - command: perf.send
      params:
        file: src/results.json

  "run graalvm native image app":
    - command: shell.exec
      type: test
      params:
        working_dir: "src"
        script: |
          ${PREPARE_SHELL}
          MONGODB_URI="${MONGODB_URI}" JAVA_VERSION="${JAVA_VERSION}" .evergreen/run-graalvm-native-image-app.sh

  "oidc-auth-test-k8s-func":
      - command: shell.exec
        type: test
        params:
          shell: bash
          include_expansions_in_env: ["AWS_ACCESS_KEY_ID", "AWS_SECRET_ACCESS_KEY", "AWS_SESSION_TOKEN"]
          script: |-
            set -o errexit
            ${PREPARE_SHELL}
            export K8S_VARIANT=${VARIANT}
            cd src
            git add .
            git commit --allow-empty -m "add files"
            # uncompressed tar used to allow appending .git folder
            export K8S_DRIVERS_TAR_FILE=/tmp/mongo-java-driver.tar
            git archive -o $K8S_DRIVERS_TAR_FILE HEAD
            tar -rf $K8S_DRIVERS_TAR_FILE .git
            export K8S_TEST_CMD="OIDC_ENV=k8s VARIANT=${VARIANT} ./.evergreen/run-mongodb-oidc-test.sh"
            bash $DRIVERS_TOOLS/.evergreen/auth_oidc/k8s/setup-pod.sh
            bash $DRIVERS_TOOLS/.evergreen/auth_oidc/k8s/run-self-test.sh
            source $DRIVERS_TOOLS/.evergreen/auth_oidc/k8s/secrets-export.sh
            bash $DRIVERS_TOOLS/.evergreen/auth_oidc/k8s/run-driver-test.sh
            bash $DRIVERS_TOOLS/.evergreen/auth_oidc/k8s/teardown-pod.sh

# Anchors

pre:
  - func: "fetch source"
  - func: "prepare resources"
  - func: "fix absolute paths"

post:
  - func: "upload mo artifacts"
  - func: "upload test results"
  - func: "stop load-balancer"
  - func: "stop serverless"
  - func: "teardown_aws"
  - func: "cleanup"

tasks:

    # Compile / check build variant
    - name: static-analysis
      commands:
        - func: "exec script"
          vars:
            file: ".evergreen/static-checks.sh"

    - name: "test-bson-and-crypt"
      commands:
        - func: "run tests"
          vars:
            TESTS: 'bson:test bson-record-codec:test mongodb-crypt:test'

    - name: "test-core"
      commands:
        - func: "bootstrap mongo-orchestration"
        - func: "run tests"
          vars:
            TESTS: 'driver-core:test'

    - name: "test-legacy"
      commands:
        - func: "start-kms-kmip-server"
        - func: "bootstrap mongo-orchestration"
        - func: "run tests"
          vars:
            TESTS: 'driver-legacy:test'

    - name: "test-sync"
      commands:
        - func: "start-kms-kmip-server"
        - func: "bootstrap mongo-orchestration"
        - func: "run tests"
          vars:
            TESTS: 'driver-sync:test'

    - name: "test-reactive"
      commands:
        - func: "start-kms-kmip-server"
        - func: "bootstrap mongo-orchestration"
        - func: "run tests"
          vars:
            TESTS: 'driver-reactive-streams:test'

    - name: load-balancer-test
      commands:
        - func: "bootstrap mongo-orchestration"
          vars:
            LOAD_BALANCER: 'true'
        - func: "run load-balancer"
        - func: "run load-balancer tests"

    - name: "oidc-auth-test"
      commands:
        - command: subprocess.exec
          type: test
          params:
            working_dir: "src"
            binary: bash
            include_expansions_in_env: ["DRIVERS_TOOLS", "AWS_ACCESS_KEY_ID", "AWS_SECRET_ACCESS_KEY", "AWS_SESSION_TOKEN"]
            env:
              OIDC_ENV: "test"
            args:
              - .evergreen/run-mongodb-oidc-test.sh

    - name: "oidc-auth-test-azure"
      commands:
        - command: shell.exec
          params:
            shell: bash
            env:
              JAVA_HOME: ${JAVA_HOME}
            script: |-
              set -o errexit
              ${PREPARE_SHELL}
              cd src
              git add .
              git commit --allow-empty -m "add files"
              # uncompressed tar used to allow appending .git folder
              export AZUREOIDC_DRIVERS_TAR_FILE=/tmp/mongo-java-driver.tar
              git archive -o $AZUREOIDC_DRIVERS_TAR_FILE HEAD
              tar -rf $AZUREOIDC_DRIVERS_TAR_FILE .git
              export AZUREOIDC_TEST_CMD="OIDC_ENV=azure ./.evergreen/run-mongodb-oidc-test.sh"
              bash $DRIVERS_TOOLS/.evergreen/auth_oidc/azure/run-driver-test.sh

    - name: "oidc-auth-test-gcp"
      commands:
        - command: shell.exec
          params:
            shell: bash
            script: |-
              set -o errexit
              ${PREPARE_SHELL}
              cd src
              git add .
              git commit --allow-empty -m "add files"
              # uncompressed tar used to allow appending .git folder
              export GCPOIDC_DRIVERS_TAR_FILE=/tmp/mongo-java-driver.tar
              git archive -o $GCPOIDC_DRIVERS_TAR_FILE HEAD
              tar -rf $GCPOIDC_DRIVERS_TAR_FILE .git
              # Define the command to run on the VM.
              # Ensure that we source the environment file created for us, set up any other variables we need,
              # and then run our test suite on the vm.
              export GCPOIDC_TEST_CMD="OIDC_ENV=gcp ./.evergreen/run-mongodb-oidc-test.sh"
              bash $DRIVERS_TOOLS/.evergreen/auth_oidc/gcp/run-driver-test.sh

    - name: "oidc-auth-test-k8s"
      commands:
        - command: ec2.assume_role
          params:
            role_arn: ${aws_test_secrets_role}
            duration_seconds: 1800
        - func: "oidc-auth-test-k8s-func"
          vars:
            VARIANT: eks
        - func: "oidc-auth-test-k8s-func"
          vars:
            VARIANT: aks
        - func: "oidc-auth-test-k8s-func"
          vars:
            VARIANT: gke

    - name: serverless-test
      commands:
        - func: "run serverless"
        - func: "run serverless tests"

    - name: "scala-tests"
      commands:
        - func: "bootstrap mongo-orchestration"
        - func: "run scala tests"

    - name: "kotlin-tests"
      commands:
        - func: "bootstrap mongo-orchestration"
        - func: "run kotlin tests"

    - name: "reactive-streams-tck-test"
      commands:
        - func: "bootstrap mongo-orchestration"
          vars:
            VERSION: "6.0"
            TOPOLOGY: "server"
        - func: "run reactive streams tck tests"

    - name: "accept-api-version-2-test"
      commands:
        - func: "start-kms-kmip-server"
        - func: "bootstrap mongo-orchestration"
          vars:
            ORCHESTRATION_FILE: "versioned-api-testing.json"
        - func: "run tests"

    - name: "plain-auth-test"
      commands:
        - func: "run plain auth test"

    - name: "aws-auth-test-with-regular-aws-credentials"
      commands:
        - func: "bootstrap mongo-orchestration"
          vars:
            AUTH: "auth"
            ORCHESTRATION_FILE: "auth-aws.json"
            TOPOLOGY: "server"
        - func: "add aws auth variables to file"
        - func: "run aws auth test with regular aws credentials"

    - name: "aws-auth-test-with-assume-role-credentials"
      commands:
        - func: "bootstrap mongo-orchestration"
          vars:
            AUTH: "auth"
            ORCHESTRATION_FILE: "auth-aws.json"
            TOPOLOGY: "server"
        - func: "add aws auth variables to file"
        - func: "run aws auth test with assume role credentials"

    - name: "aws-auth-test-with-aws-credentials-as-environment-variables"
      commands:
        - func: "bootstrap mongo-orchestration"
          vars:
            AUTH: "auth"
            ORCHESTRATION_FILE: "auth-aws.json"
            TOPOLOGY: "server"
        - func: "add aws auth variables to file"
        - func: "run aws auth test with aws credentials as environment variables"

    - name: "aws-auth-test-with-aws-credentials-and-session-token-as-environment-variables"
      commands:
        - func: "bootstrap mongo-orchestration"
          vars:
            AUTH: "auth"
            ORCHESTRATION_FILE: "auth-aws.json"
            TOPOLOGY: "server"
        - func: "add aws auth variables to file"
        - func: "run aws auth test with aws credentials and session token as environment variables"

    - name: "aws-auth-test-with-aws-EC2-credentials"
      commands:
        - func: "bootstrap mongo-orchestration"
          vars:
            AUTH: "auth"
            ORCHESTRATION_FILE: "auth-aws.json"
            TOPOLOGY: "server"
        - func: "add aws auth variables to file"
        - func: "run aws auth test with aws EC2 credentials"

    - name: "aws-auth-test-with-web-identity-credentials"
      commands:
        - func: "bootstrap mongo-orchestration"
          vars:
            AUTH: "auth"
            ORCHESTRATION_FILE: "auth-aws.json"
            TOPOLOGY: "server"
        - func: "add aws auth variables to file"
        - func: "run aws auth test with web identity credentials"

    - name: "aws-ECS-auth-test"
      commands:
        - func: "bootstrap mongo-orchestration"
          vars:
            AUTH: "auth"
            ORCHESTRATION_FILE: "auth-aws.json"
            TOPOLOGY: "server"
        - func: "add aws auth variables to file"
        - func: "run aws ECS auth test"

    - name: "test-ocsp-rsa-valid-cert-server-staples"
      tags: ["ocsp"]
      commands:
        - func: "run-valid-ocsp-server-ca-responder"
          vars:
            OCSP_ALGORITHM: rsa
        - func: "bootstrap mongo-orchestration"
          vars:
            ORCHESTRATION_FILE: "rsa-basic-tls-ocsp-mustStaple-singleEndpoint.json"
            VERSION: "latest"
            TOPOLOGY: "server"
        - func: "run-ocsp-test"
          vars:
            OCSP_ALGORITHM: rsa
            OCSP_MUST_STAPLE: "true"
            OCSP_TLS_SHOULD_SUCCEED: "1"

    - name: "test-ocsp-rsa-invalid-cert-server-staples"
      tags: ["ocsp"]
      commands:
        - func: "run-revoked-ocsp-server-ca-responder"
          vars:
            OCSP_ALGORITHM: rsa
        - func: "bootstrap mongo-orchestration"
          vars:
            ORCHESTRATION_FILE: "rsa-basic-tls-ocsp-mustStaple-singleEndpoint.json"
            VERSION: "latest"
            TOPOLOGY: "server"
        - func: "run-ocsp-test"
          vars:
            OCSP_ALGORITHM: rsa
            OCSP_MUST_STAPLE: "true"
            OCSP_TLS_SHOULD_SUCCEED: "0"

    - name: "test-ocsp-rsa-valid-cert-server-does-not-staple"
      tags: ["ocsp"]
      commands:
        - func: "run-valid-ocsp-server-ca-responder"
          vars:
            OCSP_ALGORITHM: rsa
        - func: "bootstrap mongo-orchestration"
          vars:
            ORCHESTRATION_FILE: "rsa-basic-tls-ocsp-disableStapling-singleEndpoint.json"
            VERSION: "latest"
            TOPOLOGY: "server"
        - func: "run-ocsp-test"
          vars:
            OCSP_ALGORITHM: rsa
            OCSP_MUST_STAPLE: "false"
            OCSP_TLS_SHOULD_SUCCEED: "1"

    - name: "test-ocsp-rsa-invalid-cert-server-does-not-staple"
      tags: ["ocsp"]
      commands:
        - func: "run-revoked-ocsp-server-ca-responder"
          vars:
            OCSP_ALGORITHM: rsa
        - func: "bootstrap mongo-orchestration"
          vars:
            ORCHESTRATION_FILE: "rsa-basic-tls-ocsp-disableStapling-singleEndpoint.json"
            VERSION: "latest"
            TOPOLOGY: "server"
        - func: "run-ocsp-test"
          vars:
            OCSP_ALGORITHM: rsa
            OCSP_MUST_STAPLE: "false"
            OCSP_TLS_SHOULD_SUCCEED: "0"

    - name: "test-ocsp-rsa-valid-cert-server-staples-delegate-responder"
      tags: ["ocsp"]
      commands:
        - func: "run-valid-ocsp-server-delegate-responder"
          vars:
            OCSP_ALGORITHM: rsa
        - func: "bootstrap mongo-orchestration"
          vars:
            ORCHESTRATION_FILE: "rsa-basic-tls-ocsp-mustStaple-singleEndpoint.json"
            VERSION: "latest"
            TOPOLOGY: "server"
        - func: "run-ocsp-test"
          vars:
            OCSP_ALGORITHM: rsa
            OCSP_MUST_STAPLE: "true"
            OCSP_TLS_SHOULD_SUCCEED: "1"

    - name: "test-ocsp-rsa-invalid-cert-server-staples-delegate-responder"
      tags: ["ocsp"]
      commands:
        - func: "run-revoked-ocsp-server-delegate-responder"
          vars:
            OCSP_ALGORITHM: rsa
        - func: "bootstrap mongo-orchestration"
          vars:
            ORCHESTRATION_FILE: "rsa-basic-tls-ocsp-mustStaple-singleEndpoint.json"
            VERSION: "latest"
            TOPOLOGY: "server"
        - func: "run-ocsp-test"
          vars:
            OCSP_ALGORITHM: rsa
            OCSP_MUST_STAPLE: "true"
            OCSP_TLS_SHOULD_SUCCEED: "0"

    - name: "test-ocsp-rsa-valid-cert-server-does-not-staple-delegate-responder"
      tags: ["ocsp"]
      commands:
        - func: "run-valid-ocsp-server-delegate-responder"
          vars:
            OCSP_ALGORITHM: rsa
        - func: "bootstrap mongo-orchestration"
          vars:
            ORCHESTRATION_FILE: "rsa-basic-tls-ocsp-disableStapling-singleEndpoint.json"
            VERSION: "latest"
            TOPOLOGY: "server"
        - func: "run-ocsp-test"
          vars:
            OCSP_ALGORITHM: rsa
            OCSP_MUST_STAPLE: "false"
            OCSP_TLS_SHOULD_SUCCEED: "1"

    - name: "test-ocsp-rsa-invalid-cert-server-does-not-staple-delegate-responder"
      tags: ["ocsp"]
      commands:
        - func: "run-revoked-ocsp-server-delegate-responder"
          vars:
            OCSP_ALGORITHM: rsa
        - func: "bootstrap mongo-orchestration"
          vars:
            ORCHESTRATION_FILE: "rsa-basic-tls-ocsp-disableStapling-singleEndpoint.json"
            VERSION: "latest"
            TOPOLOGY: "server"
        - func: "run-ocsp-test"
          vars:
            OCSP_ALGORITHM: rsa
            OCSP_MUST_STAPLE: "false"
            OCSP_TLS_SHOULD_SUCCEED: "0"

    - name: "test-ocsp-rsa-soft-fail"
      tags: ["ocsp"]
      commands:
        - func: "bootstrap mongo-orchestration"
          vars:
            OCSP_ALGORITHM: rsa
            ORCHESTRATION_FILE: "rsa-basic-tls-ocsp-disableStapling-singleEndpoint.json"
            VERSION: "latest"
            TOPOLOGY: "server"
        - func: "run-ocsp-test"
          vars:
            OCSP_ALGORITHM: rsa
            OCSP_MUST_STAPLE: "false"
            OCSP_TLS_SHOULD_SUCCEED: "0"

    - name: "test-ocsp-rsa-malicious-invalid-cert-mustStaple-server-does-not-staple"
      tags: ["ocsp"]
      commands:
        - func: "run-revoked-ocsp-server-ca-responder"
          vars:
            OCSP_ALGORITHM: rsa
        - func: "bootstrap mongo-orchestration"
          vars:
            ORCHESTRATION_FILE: "rsa-basic-tls-ocsp-mustStaple-disableStapling-singleEndpoint.json"
            VERSION: "latest"
            TOPOLOGY: "server"
        - func: "run-ocsp-test"
          vars:
            OCSP_ALGORITHM: rsa
            OCSP_MUST_STAPLE: "false"
            OCSP_TLS_SHOULD_SUCCEED: "0"

    - name: "test-ocsp-rsa-malicious-delegate-responder-invalid-cert-mustStaple-server-does-not-staple"
      tags: ["ocsp"]
      commands:
        - func: "run-revoked-ocsp-server-delegate-responder"
          vars:
            OCSP_ALGORITHM: rsa
        - func: "bootstrap mongo-orchestration"
          vars:
            ORCHESTRATION_FILE: "rsa-basic-tls-ocsp-mustStaple-disableStapling-singleEndpoint.json"
            VERSION: "latest"
            TOPOLOGY: "server"
        - func: "run-ocsp-test"
          vars:
            OCSP_ALGORITHM: rsa
            OCSP_MUST_STAPLE: "false"
            OCSP_TLS_SHOULD_SUCCEED: "0"

    - name: "test-ocsp-rsa-malicious-no-responder-mustStaple-server-does-not-staple"
      tags: ["ocsp"]
      commands:
        - func: "bootstrap mongo-orchestration"
          vars:
            ORCHESTRATION_FILE: "rsa-basic-tls-ocsp-mustStaple-disableStapling-singleEndpoint.json"
            VERSION: "latest"
            TOPOLOGY: "server"
        - func: "run-ocsp-test"
          vars:
            OCSP_ALGORITHM: rsa
            OCSP_MUST_STAPLE: "false"
            OCSP_TLS_SHOULD_SUCCEED: "0"

    - name: "test-ocsp-ecdsa-valid-cert-server-staples"
      tags: ["ocsp"]
      commands:
        - func: "run-valid-ocsp-server-ca-responder"
          vars:
            OCSP_ALGORITHM: ecdsa
        - func: "bootstrap mongo-orchestration"
          vars:
            ORCHESTRATION_FILE: "ecdsa-basic-tls-ocsp-mustStaple-singleEndpoint.json"
            VERSION: "latest"
            TOPOLOGY: "server"
        - func: "run-ocsp-test"
          vars:
            OCSP_ALGORITHM: ecdsa
            OCSP_MUST_STAPLE: "true"
            OCSP_TLS_SHOULD_SUCCEED: "1"

    - name: "test-ocsp-ecdsa-invalid-cert-server-staples"
      tags: ["ocsp"]
      commands:
        - func: "run-revoked-ocsp-server-ca-responder"
          vars:
            OCSP_ALGORITHM: ecdsa
        - func: "bootstrap mongo-orchestration"
          vars:
            ORCHESTRATION_FILE: "ecdsa-basic-tls-ocsp-mustStaple-singleEndpoint.json"
            VERSION: "latest"
            TOPOLOGY: "server"
        - func: "run-ocsp-test"
          vars:
            OCSP_ALGORITHM: ecdsa
            OCSP_MUST_STAPLE: "true"
            OCSP_TLS_SHOULD_SUCCEED: "0"

    - name: "test-ocsp-ecdsa-valid-cert-server-does-not-staple"
      tags: ["ocsp"]
      commands:
        - func: "run-valid-ocsp-server-ca-responder"
          vars:
            OCSP_ALGORITHM: ecdsa
        - func: "bootstrap mongo-orchestration"
          vars:
            ORCHESTRATION_FILE: "ecdsa-basic-tls-ocsp-disableStapling-singleEndpoint.json"
            VERSION: "latest"
            TOPOLOGY: "server"
        - func: "run-ocsp-test"
          vars:
            OCSP_ALGORITHM: ecdsa
            OCSP_MUST_STAPLE: "false"
            OCSP_TLS_SHOULD_SUCCEED: "1"

    - name: "test-ocsp-ecdsa-invalid-cert-server-does-not-staple"
      tags: ["ocsp"]
      commands:
        - func: "run-revoked-ocsp-server-ca-responder"
          vars:
            OCSP_ALGORITHM: ecdsa
        - func: "bootstrap mongo-orchestration"
          vars:
            ORCHESTRATION_FILE: "ecdsa-basic-tls-ocsp-disableStapling-singleEndpoint.json"
            VERSION: "latest"
            TOPOLOGY: "server"
        - func: "run-ocsp-test"
          vars:
            OCSP_ALGORITHM: ecdsa
            OCSP_MUST_STAPLE: "false"
            OCSP_TLS_SHOULD_SUCCEED: "0"

    - name: "test-ocsp-ecdsa-soft-fail"
      tags: ["ocsp"]
      commands:
        - func: "bootstrap mongo-orchestration"
          vars:
            ORCHESTRATION_FILE: "ecdsa-basic-tls-ocsp-disableStapling-singleEndpoint.json"
            VERSION: "latest"
            TOPOLOGY: "server"
        - func: "run-ocsp-test"
          vars:
            OCSP_ALGORITHM: ecdsa
            OCSP_MUST_STAPLE: "false"
            OCSP_TLS_SHOULD_SUCCEED: "0"

    - name: "test-ocsp-ecdsa-malicious-invalid-cert-mustStaple-server-does-not-staple"
      tags: ["ocsp"]
      commands:
        - func: "run-revoked-ocsp-server-ca-responder"
          vars:
            OCSP_ALGORITHM: ecdsa
        - func: "bootstrap mongo-orchestration"
          vars:
            ORCHESTRATION_FILE: "ecdsa-basic-tls-ocsp-mustStaple-disableStapling-singleEndpoint.json"
            VERSION: "latest"
            TOPOLOGY: "server"
        - func: "run-ocsp-test"
          vars:
            OCSP_ALGORITHM: ecdsa
            OCSP_MUST_STAPLE: "false"
            OCSP_TLS_SHOULD_SUCCEED: "0"

    - name: "test-ocsp-ecdsa-valid-cert-server-staples-delegate-responder"
      tags: ["ocsp"]
      commands:
        - func: "run-valid-ocsp-server-delegate-responder"
          vars:
            OCSP_ALGORITHM: ecdsa
        - func: "bootstrap mongo-orchestration"
          vars:
            ORCHESTRATION_FILE: "ecdsa-basic-tls-ocsp-mustStaple-singleEndpoint.json"
            VERSION: "latest"
            TOPOLOGY: "server"
        - func: "run-ocsp-test"
          vars:
            OCSP_ALGORITHM: ecdsa
            OCSP_MUST_STAPLE: "true"
            OCSP_TLS_SHOULD_SUCCEED: "1"

    - name: "test-ocsp-ecdsa-invalid-cert-server-staples-delegate-responder"
      tags: ["ocsp"]
      commands:
        - func: "run-revoked-ocsp-server-delegate-responder"
          vars:
            OCSP_ALGORITHM: ecdsa
        - func: "bootstrap mongo-orchestration"
          vars:
            ORCHESTRATION_FILE: "ecdsa-basic-tls-ocsp-mustStaple-singleEndpoint.json"
            VERSION: "latest"
            TOPOLOGY: "server"
        - func: "run-ocsp-test"
          vars:
            OCSP_ALGORITHM: ecdsa
            OCSP_MUST_STAPLE: "true"
            OCSP_TLS_SHOULD_SUCCEED: "0"

    - name: "test-ocsp-ecdsa-valid-cert-server-does-not-staple-delegate-responder"
      tags: ["ocsp"]
      commands:
        - func: "run-valid-ocsp-server-delegate-responder"
          vars:
            OCSP_ALGORITHM: ecdsa
        - func: "bootstrap mongo-orchestration"
          vars:
            ORCHESTRATION_FILE: "ecdsa-basic-tls-ocsp-disableStapling-singleEndpoint.json"
            VERSION: "latest"
            TOPOLOGY: "server"
        - func: "run-ocsp-test"
          vars:
            OCSP_ALGORITHM: ecdsa
            OCSP_MUST_STAPLE: "false"
            OCSP_TLS_SHOULD_SUCCEED: "1"

    - name: "test-ocsp-ecdsa-invalid-cert-server-does-not-staple-delegate-responder"
      tags: ["ocsp"]
      commands:
        - func: "run-revoked-ocsp-server-delegate-responder"
          vars:
            OCSP_ALGORITHM: ecdsa
        - func: "bootstrap mongo-orchestration"
          vars:
            ORCHESTRATION_FILE: "ecdsa-basic-tls-ocsp-disableStapling-singleEndpoint.json"
            VERSION: "latest"
            TOPOLOGY: "server"
        - func: "run-ocsp-test"
          vars:
            OCSP_ALGORITHM: ecdsa
            OCSP_MUST_STAPLE: "false"
            OCSP_TLS_SHOULD_SUCCEED: "0"

    - name: "test-ocsp-ecdsa-malicious-delegate-responder-invalid-cert-mustStaple-server-does-not-staple"
      tags: ["ocsp"]
      commands:
        - func: "run-revoked-ocsp-server-delegate-responder"
          vars:
            OCSP_ALGORITHM: ecdsa
        - func: "bootstrap mongo-orchestration"
          vars:
            ORCHESTRATION_FILE: "ecdsa-basic-tls-ocsp-mustStaple-disableStapling-singleEndpoint.json"
            VERSION: "latest"
            TOPOLOGY: "server"
        - func: "run-ocsp-test"
          vars:
            OCSP_ALGORITHM: ecdsa
            OCSP_MUST_STAPLE: "false"
            OCSP_TLS_SHOULD_SUCCEED: "0"

    - name: "test-ocsp-ecdsa-malicious-no-responder-mustStaple-server-does-not-staple"
      tags: ["ocsp"]
      commands:
        - func: "bootstrap mongo-orchestration"
          vars:
            ORCHESTRATION_FILE: "ecdsa-basic-tls-ocsp-mustStaple-disableStapling-singleEndpoint.json"
            VERSION: "latest"
            TOPOLOGY: "server"
        - func: "run-ocsp-test"
          vars:
            OCSP_ALGORITHM: ecdsa
            OCSP_MUST_STAPLE: "false"
            OCSP_TLS_SHOULD_SUCCEED: "0"

    - name: "atlas-data-lake-task"
      commands:
        - func: "bootstrap mongohoused"
        - command: shell.exec
          type: test
          params:
            working_dir: "src"
            script: |
              ${PREPARE_SHELL}
              JAVA_VERSION=${JAVA_VERSION} .evergreen/run-atlas-data-lake-test.sh

    - name: "atlas-search-task"
      commands:
        - command: shell.exec
          type: test
          params:
            working_dir: "src"
            script: |
              ${PREPARE_SHELL}
              MONGODB_URI="${atlas_search_uri}" .evergreen/run-atlas-search-tests.sh

    - name: "atlas-connectivity-task"
      commands:
        - command: shell.exec
          type: test
          params:
            silent: true
            working_dir: "src"
            script: |
              # DO NOT ECHO WITH XTRACE (which PREPARE_SHELL does)
              # The connection strings are pipe-delimited
              MONGODB_URIS="${atlas_free_tier_uri}|${atlas_replica_set_uri}|${atlas_sharded_uri}|${atlas_tls_v11_uri}|${atlas_tls_v12_uri}|${atlas_free_tier_uri_srv}|${atlas_replica_set_uri_srv}|${atlas_sharded_uri_srv}|${atlas_tls_v11_uri_srv}|${atlas_tls_v12_uri_srv}|${atlas_serverless_uri}|${atlas_serverless_uri_srv}" \
              JAVA_VERSION="8" \
              .evergreen/run-connectivity-tests.sh

    - name: "atlas-search-index-management-task"
      commands:
        - command: subprocess.exec
          params:
            working_dir: src
            binary: bash
            add_expansions_to_env: true
            args:
              - .evergreen/run-atlas-search-index-management-tests.sh

    - name: "gssapi-auth-test"
      commands:
        - func: "run gssapi auth test"

    - name: "slow-test"
      commands:
      - func: "bootstrap mongo-orchestration"
      - func: "run slow tests"

    - name: "socket-test"
      commands:
        - func: "bootstrap mongo-orchestration"
        - func: "run socket tests"

    - name: "netty-test"
      commands:
        - func: "bootstrap mongo-orchestration"
        - func: "run netty tests"

    - name: publish-snapshot
      depends_on:
        - variant: "static-checks"
          name: "static-analysis"
      commands:
        - func: "publish snapshot"
        - func: "trace artifacts"
          vars:
            product_name: mongo-java-driver-snapshot
        - func: "create and upload SSDLC release assets"

    - name: publish-release
      git_tag_only: true
      commands:
        - func: "publish release"
        - func: "trace artifacts"
          vars:
            product_name: mongo-java-driver
        - func: "create and upload SSDLC release assets"

    - name: "perf"
      tags: ["perf"]
      commands:
        - func: "bootstrap mongo-orchestration"
          vars:
            VERSION: "v6.0-perf"
            TOPOLOGY: "server"
            SSL: "nossl"
            AUTH: "noauth"
        - func: "run perf tests"
        - func: "send dashboard data"

    - name: "aws-lambda-deployed-task"
      commands:
        - command: ec2.assume_role
          params:
            role_arn: ${LAMBDA_AWS_ROLE_ARN}
            duration_seconds: 3600
        - command: subprocess.exec
          params:
            working_dir: src
            binary: bash
            add_expansions_to_env: true
            args:
              - .evergreen/run-deployed-lambda-aws-tests.sh
            env:
              TEST_LAMBDA_DIRECTORY: ${PROJECT_DIRECTORY}/driver-lambda/
              AWS_REGION: us-east-1

    - name: "mmapv1-storage-test"
      commands:
        - func: "bootstrap mongo-orchestration"
        - func: "run mmapv1 storage test"

    - name: "test-kms-tls-invalid-cert"
      tags: ["kms-tls"]
      commands:
        - func: "bootstrap mongo-orchestration"
          vars:
            TOPOLOGY: "server"
            AUTH: "noauth"
            SSL: "nossl"
        - func: start-kms-mock-server
          vars:
            CERT_FILE: "expired.pem"
        - func: run-kms-tls-test
          vars:
            KMS_TLS_ERROR_TYPE: expired
            TOPOLOGY: "server"
            AUTH: "noauth"
            SSL: "nossl"

    - name: "test-kms-tls-invalid-hostname"
      tags: ["kms-tls"]
      commands:
        - func: "bootstrap mongo-orchestration"
          vars:
            TOPOLOGY: "server"
            AUTH: "noauth"
            SSL: "nossl"
        - func: start-kms-mock-server
          vars:
            CERT_FILE: "wrong-host.pem"
        - func: run-kms-tls-test
          vars:
            KMS_TLS_ERROR_TYPE: invalidHostname
            TOPOLOGY: "server"
            AUTH: "noauth"
            SSL: "nossl"

    - name: "test-csfle-aws-from-environment"
      tags: ["csfle-aws-from-environment"]
      commands:
        - func: "bootstrap mongo-orchestration"
          vars:
            TOPOLOGY: "server"
            AUTH: "noauth"
            SSL: "nossl"
        - func: run-csfle-aws-from-environment-test

    - name: "csfle-tests-with-mongocryptd"
      commands:
        - func: "start-kms-kmip-server"
        - func: "bootstrap mongo-orchestration"
        - func: "run csfle tests with mongocryptd"

    - name: "testgcpkms-task"
      commands:
        - command: shell.exec
          type: setup
          params:
            working_dir: "src"
            shell: "bash"
            script: |
              ${PREPARE_SHELL}
              echo "Copying files ... begin"
              export GCPKMS_GCLOUD=${GCPKMS_GCLOUD}
              export GCPKMS_PROJECT=${GCPKMS_PROJECT}
              export GCPKMS_ZONE=${GCPKMS_ZONE}
              export GCPKMS_INSTANCENAME=${GCPKMS_INSTANCENAME}
              tar czf /tmp/mongo-java-driver.tgz .
              GCPKMS_SRC=/tmp/mongo-java-driver.tgz GCPKMS_DST=$GCPKMS_INSTANCENAME: $DRIVERS_TOOLS/.evergreen/csfle/gcpkms/copy-file.sh
              echo "Copying files ... end"
              echo "Untarring file ... begin"
              GCPKMS_CMD="tar xf mongo-java-driver.tgz" $DRIVERS_TOOLS/.evergreen/csfle/gcpkms/run-command.sh
              echo "Untarring file ... end"
        - command: shell.exec
          type: test
          params:
            working_dir: "src"
            shell: "bash"
            script: |
              ${PREPARE_SHELL}
              export GCPKMS_GCLOUD=${GCPKMS_GCLOUD}
              export GCPKMS_PROJECT=${GCPKMS_PROJECT}
              export GCPKMS_ZONE=${GCPKMS_ZONE}
              export GCPKMS_INSTANCENAME=${GCPKMS_INSTANCENAME}
              GCPKMS_CMD="MONGODB_URI=mongodb://localhost:27017 PROVIDER=gcp ./.evergreen/run-fle-on-demand-credential-test.sh" $DRIVERS_TOOLS/.evergreen/csfle/gcpkms/run-command.sh

    - name: testazurekms-task
      commands:
        - command: shell.exec
          type: setup
          params:
            working_dir: src
            shell: "bash"
            script: |
              ${PREPARE_SHELL}
              echo "Copying files ... begin"
              export AZUREKMS_RESOURCEGROUP=${testazurekms_resourcegroup}
              export AZUREKMS_VMNAME=${AZUREKMS_VMNAME}
              export AZUREKMS_PRIVATEKEYPATH=/tmp/testazurekms_privatekey
              tar czf /tmp/mongo-csharp-driver.tgz .
              AZUREKMS_SRC=/tmp/mongo-csharp-driver.tgz AZUREKMS_DST="~/" $DRIVERS_TOOLS/.evergreen/csfle/azurekms/copy-file.sh
              echo "Copying files ... end"
              echo "Untarring file ... begin"
              AZUREKMS_CMD="tar xf mongo-csharp-driver.tgz" $DRIVERS_TOOLS/.evergreen/csfle/azurekms/run-command.sh
              echo "Untarring file ... end"
        - command: shell.exec
          type: test
          params:
            working_dir: "src"
            shell: "bash"
            script: |
              ${PREPARE_SHELL}
              export AZUREKMS_RESOURCEGROUP=${testazurekms_resourcegroup}
              export AZUREKMS_VMNAME=${AZUREKMS_VMNAME}
              export AZUREKMS_PRIVATEKEYPATH=/tmp/testazurekms_privatekey
              AZUREKMS_CMD="MONGODB_URI=mongodb://localhost:27017 PROVIDER=azure AZUREKMS_KEY_VAULT_ENDPOINT=${testazurekms_keyvaultendpoint} AZUREKMS_KEY_NAME=${testazurekms_keyname} ./.evergreen/run-fle-on-demand-credential-test.sh" $DRIVERS_TOOLS/.evergreen/csfle/azurekms/run-command.sh
    - name: test-socks5
      tags: []
      commands:
        - func: bootstrap mongo-orchestration
          vars:
            VERSION: latest
            TOPOLOGY: replica_set
        - func: run socks5 tests
    - name: "graalvm-native-image-app"
      commands:
        - func: "bootstrap mongo-orchestration"
        - func: "run graalvm native image app"
axes:
  - id: version
    display_name: MongoDB Version
    values:
      - id: "latest"
        display_name: "latest"
        variables:
           VERSION: "latest"
           # Multiple mongos instances can be specified in the connection string
           # for this version.
           SAFE_FOR_MULTI_MONGOS: true
      - id: "8.0"
        display_name: "8.0"
        variables:
          VERSION: "8.0"
          # Multiple mongos instances can be specified in the connection string
          # for this version.
          SAFE_FOR_MULTI_MONGOS: true
      - id: "7.0"
        display_name: "7.0"
        variables:
          VERSION: "7.0"
          # Multiple mongos instances can be specified in the connection string
          # for this version.
          SAFE_FOR_MULTI_MONGOS: true
      - id: "6.0"
        display_name: "6.0"
        variables:
          VERSION: "6.0"
          # Multiple mongos instances can be specified in the connection string
          # for this version.
          SAFE_FOR_MULTI_MONGOS: true
      - id: "5.0"
        display_name: "5.0"
        variables:
          VERSION: "5.0"
          # Multiple mongos instances can be specified in the connection string
          # for this version.
          SAFE_FOR_MULTI_MONGOS: true
      - id: "4.4"
        display_name: "4.4"
        variables:
          VERSION: "4.4"
          # Multiple mongos instances can be specified in the connection string
          # for this version.
          SAFE_FOR_MULTI_MONGOS: true
      - id: "4.2"
        display_name: "4.2"
        variables:
           VERSION: "4.2"
           # Multiple mongos instances can be specified in the connection string
           # for this version.
           SAFE_FOR_MULTI_MONGOS: true
      - id: "4.0"
        display_name: "4.0"
        variables:
           VERSION: "4.0"
  - id: os
    display_name: OS
    values:
      - id: "linux"
        display_name: "Linux"
        run_on: rhel80-small
      - id: "ubuntu"
        display_name: "Ubuntu"
        run_on: ubuntu2004-small

  - id: topology
    display_name: Topology
    values:
      - id: "standalone"
        display_name: Standalone
        variables:
           TOPOLOGY: "server"
      - id: "replicaset"
        display_name: Replica Set
        variables:
           TOPOLOGY: "replica_set"
      - id: "sharded-cluster"
        display_name: Sharded Cluster
        variables:
           TOPOLOGY: "sharded_cluster"
  - id: auth
    display_name: Authentication
    values:
      - id: "auth"
        display_name: Auth
        variables:
           AUTH: "auth"
      - id: "noauth"
        display_name: NoAuth
        variables:
           AUTH: "noauth"
  - id: socks_auth
    display_name: Socks Proxy Authentication
    values:
      - id: "auth"
        display_name: Auth
        variables:
          SOCKS_AUTH: "auth"
      - id: "noauth"
        display_name: NoAuth
        variables:
          SOCKS_AUTH: "noauth"
  - id: ssl
    display_name: SSL
    values:
      - id: "ssl"
        display_name: SSL
        variables:
           SSL: "ssl"
      - id: "nossl"
        display_name: NoSSL
        variables:
           SSL: "nossl"
  - id: netty-ssl-provider
    display_name: Netty TLS/SSL protocol provider
    values:
      - id: "jdk"
        display_name: JDK
        variables:
          NETTY_SSL_PROVIDER: "JDK"
      - id: "openssl"
        display_name: OpenSSL
        variables:
          NETTY_SSL_PROVIDER: "OPENSSL"
  - id: compressor
    display_name: Compressor
    values:
      - id: "snappy"
        display_name: Snappy
        variables:
           COMPRESSOR: "snappy"
      - id: "zlib"
        display_name: Zlib
        variables:
           COMPRESSOR: "zlib"
      - id: "zstd"
        display_name: Zstd
        variables:
           COMPRESSOR: "zstd"
  - id: jdk
    display_name: JDK
    values:
      - id: "jdk21"
        display_name: JDK21
        variables:
          JAVA_VERSION: "21"
      - id: "jdk17"
        display_name: JDK17
        variables:
          JAVA_VERSION: "17"
      - id: "jdk11"
        display_name: JDK11
        variables:
          JAVA_VERSION: "11"
      - id: "jdk8"
        display_name: JDK8
        variables:
          JAVA_VERSION: "8"

  - id: scala
    display_name: SCALA
    values:
      - id: "2.11"
        display_name: "Scala 2.11"
        variables:
          SCALA: "2.11.12"
      - id: "2.12"
        display_name: "Scala 2.12"
        variables:
          SCALA: "2.12.20"
      - id: "2.13"
        display_name: "Scala 2.13"
        variables:
          SCALA: "2.13.15"

  # Choice of MongoDB storage engine
  - id: storage-engine
    display_name: Storage
    values:
      - id: mmapv1
        display_name: MMAPv1
        variables:
           STORAGE_ENGINE: "mmapv1"

  - id: api-version
    display_name: API Version
    values:
      - id: required
        display_name: API Version Required
        variables:
          REQUIRE_API_VERSION: "true"

  - id: gssapi-login-context-name
    display_name: GSSAPI Login Context Name
    values:
      - id: standard
        display_name: standard
        variables:
          LOGIN_CONTEXT_NAME: "com.sun.security.jgss.krb5.initiate"
      - id: fallback
        display_name: fallback
        variables:
          LOGIN_CONTEXT_NAME: "com.sun.security.jgss.initiate"

  - id: aws-credential-provider
    display_name: AWS Credential Provider
    values:
      - id: aws_sdk_v2
        display_name: AWS SDK V2
        variables:
          AWS_CREDENTIAL_PROVIDER: "awsSdkV2"
      - id: aws_sdk_v1
        display_name: AWS SDK V1
        variables:
          AWS_CREDENTIAL_PROVIDER: "awsSdkV1"
      - id: built_in
        display_name: Built-In
        variables:
          AWS_CREDENTIAL_PROVIDER: "builtIn"

  - id: serverless
    display_name: "Serverless"
    values:
      - id: "passthrough"
        display_name: "Serverless Passthrough Proxy"
        variables:
          VAULT_NAME: "serverless"
        batchtime: 10080  # 7 days

task_groups:
  - name: "atlas-deployed-task-group"
    setup_group:
      - func: fetch source
      - func: prepare resources
      - command: subprocess.exec
        type: setup
        params:
          working_dir: src
          binary: bash
          add_expansions_to_env: true
          args:
            - ${DRIVERS_TOOLS}/.evergreen/atlas/setup-atlas-cluster.sh
      - command: expansions.update
        params:
          file: src/atlas-expansion.yml
    teardown_group:
      - command: subprocess.exec
        type: setup
        params:
          working_dir: src
          binary: bash
          add_expansions_to_env: true
          args:
            - ${DRIVERS_TOOLS}/.evergreen/atlas/teardown-atlas-cluster.sh
    setup_group_can_fail_task: true
    setup_group_timeout_secs: 1800
    tasks:
      - "atlas-search-index-management-task"
      - "aws-lambda-deployed-task"

  - name: testgcpkms_task_group
    setup_group_can_fail_task: true
    setup_group_timeout_secs: 1800 # 30 minutes
    setup_group:
      - func: fetch source
      - func: prepare resources
      - func: fix absolute paths
      - command: shell.exec
        params:
          shell: "bash"
          script: |
            ${PREPARE_SHELL}
            echo '${testgcpkms_key_file}' > /tmp/testgcpkms_key_file.json
            export GCPKMS_KEYFILE=/tmp/testgcpkms_key_file.json
            export GCPKMS_DRIVERS_TOOLS=$DRIVERS_TOOLS
            export GCPKMS_SERVICEACCOUNT="${testgcpkms_service_account}"
            export GCPKMS_MACHINETYPE="e2-standard-4"
            $DRIVERS_TOOLS/.evergreen/csfle/gcpkms/create-and-setup-instance.sh
      # Load the GCPKMS_GCLOUD, GCPKMS_INSTANCE, GCPKMS_REGION, and GCPKMS_ZONE expansions.
      - command: expansions.update
        params:
          file: testgcpkms-expansions.yml
    teardown_group:
      - command: shell.exec
        params:
          shell: "bash"
          script: |
            ${PREPARE_SHELL}
            export GCPKMS_GCLOUD=${GCPKMS_GCLOUD}
            export GCPKMS_PROJECT=${GCPKMS_PROJECT}
            export GCPKMS_ZONE=${GCPKMS_ZONE}
            export GCPKMS_INSTANCENAME=${GCPKMS_INSTANCENAME}
            $DRIVERS_TOOLS/.evergreen/csfle/gcpkms/delete-instance.sh
    tasks:
      - testgcpkms-task

  - name: testazurekms_task_group
    setup_group_can_fail_task: true
    setup_group_timeout_secs: 1800 # 30 minutes
    setup_group:
      - func: fetch source
      - func: prepare resources
      - func: fix absolute paths
      - command: shell.exec
        params:
          shell: "bash"
          script: |
            ${PREPARE_SHELL}
            echo '${testazurekms_publickey}' > /tmp/testazurekms_publickey
            echo '${testazurekms_privatekey}' > /tmp/testazurekms_privatekey
            # Set 600 permissions on private key file. Otherwise ssh / scp may error with permissions "are too open".
            chmod 600 /tmp/testazurekms_privatekey
            export AZUREKMS_CLIENTID=${testazurekms_clientid}
            export AZUREKMS_TENANTID=${testazurekms_tenantid}
            export AZUREKMS_SECRET=${testazurekms_secret}
            export AZUREKMS_DRIVERS_TOOLS=$DRIVERS_TOOLS
            export AZUREKMS_RESOURCEGROUP=${testazurekms_resourcegroup}
            export AZUREKMS_PUBLICKEYPATH=/tmp/testazurekms_publickey
            export AZUREKMS_PRIVATEKEYPATH=/tmp/testazurekms_privatekey
            export AZUREKMS_SCOPE=${testazurekms_scope}
            export AZUREKMS_VMNAME_PREFIX=JAVADRIVER
            $DRIVERS_TOOLS/.evergreen/csfle/azurekms/create-and-setup-vm.sh
      - command: expansions.update
        params:
          file: testazurekms-expansions.yml
    teardown_group:
      # Load expansions again. The setup task may have failed before running `expansions.update`.
      - command: expansions.update
        params:
          file: testazurekms-expansions.yml
      - command: shell.exec
        params:
          shell: "bash"
          script: |
            ${PREPARE_SHELL}
            export AZUREKMS_VMNAME=${AZUREKMS_VMNAME}
            export AZUREKMS_RESOURCEGROUP=${testazurekms_resourcegroup}
            $DRIVERS_TOOLS/.evergreen/csfle/azurekms/delete-vm.sh
    tasks:
      - testazurekms-task

  - name: test-oidc-task-group
    setup_group:
      - func: fetch source
      - func: prepare resources
      - func: fix absolute paths
      - command: ec2.assume_role
        params:
          role_arn: ${aws_test_secrets_role}
      - command: subprocess.exec
        params:
          binary: bash
          include_expansions_in_env: ["AWS_ACCESS_KEY_ID", "AWS_SECRET_ACCESS_KEY", "AWS_SESSION_TOKEN"]
          args:
            - ${DRIVERS_TOOLS}/.evergreen/auth_oidc/setup.sh
    teardown_task:
      - command: subprocess.exec
        params:
          binary: bash
          args:
            - ${DRIVERS_TOOLS}/.evergreen/auth_oidc/teardown.sh
    setup_group_can_fail_task: true
    setup_group_timeout_secs: 1800
    tasks:
      - oidc-auth-test

  - name: test-oidc-azure-task-group
    setup_group:
      - func: fetch source
      - func: prepare resources
      - func: fix absolute paths
      - command: subprocess.exec
        params:
          binary: bash
          env:
            AZUREOIDC_VMNAME_PREFIX: "JAVA_DRIVER"
          args:
            - ${DRIVERS_TOOLS}/.evergreen/auth_oidc/azure/create-and-setup-vm.sh
    teardown_task:
      - command: subprocess.exec
        params:
          binary: bash
          args:
            - ${DRIVERS_TOOLS}/.evergreen/auth_oidc/azure/delete-vm.sh
    setup_group_can_fail_task: true
    setup_group_timeout_secs: 1800
    tasks:
      - oidc-auth-test-azure

  - name: test-oidc-gcp-task-group
    setup_group:
      - func: fetch source
      - func: prepare resources
      - func: fix absolute paths
      - command: subprocess.exec
        params:
          binary: bash
          env:
            GCPOIDC_VMNAME_PREFIX: "JAVA_DRIVER"
            GCPKMS_MACHINETYPE: "e2-medium" # comparable elapsed time to Azure; default was starved, caused timeouts
          args:
            - ${DRIVERS_TOOLS}/.evergreen/auth_oidc/gcp/setup.sh
    teardown_task:
      - command: subprocess.exec
        params:
          binary: bash
          args:
            - ${DRIVERS_TOOLS}/.evergreen/auth_oidc/gcp/teardown.sh
    setup_group_can_fail_task: true
    setup_group_timeout_secs: 1800
    tasks:
      - oidc-auth-test-gcp

  - name: test-oidc-k8s-task-group
    setup_group_can_fail_task: true
    setup_group_timeout_secs: 1800
    teardown_task_can_fail_task: true
    teardown_group_timeout_secs: 180
    setup_group:
      - func: fetch source
      - func: prepare resources
      - func: fix absolute paths
      - command: ec2.assume_role
        params:
          role_arn: ${aws_test_secrets_role}
      - command: subprocess.exec
        params:
          binary: bash
          include_expansions_in_env: ["AWS_ACCESS_KEY_ID", "AWS_SECRET_ACCESS_KEY", "AWS_SESSION_TOKEN"]
          args:
            - ${DRIVERS_TOOLS}/.evergreen/auth_oidc/k8s/setup.sh
    teardown_group:
      - command: subprocess.exec
        params:
          binary: bash
          args:
            - ${DRIVERS_TOOLS}/.evergreen/auth_oidc/k8s/teardown.sh
    tasks:
      - oidc-auth-test-k8s

buildvariants:

# Test packaging and other release related routines
- name: static-checks
  display_name: "Static Checks"
  run_on: rhel80-small
  tasks:
    - name: "static-analysis"

- matrix_name: "tests-zlib-compression"
  matrix_spec: { compressor : "zlib", auth: "noauth", ssl: "nossl", jdk: "jdk8", version: "*", topology: "standalone", os: "linux" }
  display_name: "${version} ${compressor} ${topology} ${auth} ${ssl} ${jdk} ${os} "
  tags: ["tests-variant"]
  tasks:
     - name: "test-sync"
     - name: "test-reactive"
     - name: "test-core"
     - name: "test-legacy"

- matrix_name: "tests-snappy-compression"
  matrix_spec: { compressor : "snappy", auth: "noauth", ssl: "nossl", jdk: "jdk8", version: "*", topology: "standalone", os: "linux" }
  display_name: "${version} ${compressor} ${topology} ${auth} ${ssl} ${jdk} ${os} "
  tags: ["tests-variant"]
  tasks:
    - name: "test-sync"
    - name: "test-reactive"
    - name: "test-core"
    - name: "test-legacy"

- matrix_name: "tests-zstd-compression"
  matrix_spec: { compressor : "zstd", auth: "noauth", ssl: "nossl", jdk: "jdk8",
                 version: ["4.2", "4.4", "5.0", "6.0", "7.0", "8.0", "latest"],
                 topology: "standalone", os: "linux" }
  display_name: "${version} ${compressor} ${topology} ${auth} ${ssl} ${jdk} ${os} "
  tags: ["tests-variant"]
  tasks:
    - name: "test-sync"
    - name: "test-reactive"
    - name: "test-core"
    - name: "test-legacy"

- matrix_name: "tests-unit"
  matrix_spec: { jdk: [ "jdk8", "jdk11", "jdk17", "jdk21"], os: "linux" }
  display_name: "${jdk} ${os} Unit"
  tags: ["tests-variant"]
  tasks:
    - name: "test-bson-and-crypt"

- matrix_name: "tests-jdk8-unsecure"
  matrix_spec: { auth: "noauth", ssl: "nossl", jdk: "jdk8", version: ["4.0", "4.2", "4.4", "5.0", "6.0", "7.0", "8.0", "latest"],
                 topology: "*", os: "linux" }
  display_name: "${version} ${topology} ${auth} ${ssl} ${jdk} ${os} "
  tags: ["tests-variant"]
  tasks:
    - name: "test-sync"
    - name: "test-reactive"
    - name: "test-core"
    - name: "test-legacy"

- matrix_name: "tests-jdk-secure"
  matrix_spec: { auth: "auth", ssl: "ssl", jdk: [ "jdk8", "jdk17", "jdk21"],
                 version: ["4.0", "4.2", "4.4", "5.0", "6.0", "7.0", "8.0", "latest" ],
                 topology: "*", os: "linux" }
  display_name: "${version} ${topology} ${auth} ${ssl} ${jdk} ${os} "
  tags: ["tests-variant"]
  tasks:
    - name: "test-sync"
    - name: "test-reactive"
    - name: "test-core"
    - name: "test-legacy"

- matrix_name: "tests-jdk-secure-jdk11"
  matrix_spec: { auth: "auth", ssl: "ssl", jdk: ["jdk11"], version: ["7.0"], topology: ["replicaset"], os: "linux" }
  display_name: "${version} ${topology} ${auth} ${ssl} ${jdk} ${os} "
  tags: ["tests-variant"]
  tasks:
    - name: "test-sync"
    - name: "test-reactive"
    - name: "test-core"
    - name: "test-legacy"

- matrix_name: "tests-require-api-version"
  matrix_spec: { api-version: "required", auth: "auth", ssl: "nossl", jdk: ["jdk21"], version: ["5.0", "6.0", "7.0", "8.0", "latest"],
                 topology: "standalone", os: "linux" }
  display_name: "${version} ${topology} ${api-version} "
  tags: ["tests-variant"]
  tasks:
    - name: "test-sync"
    - name: "test-reactive"
    - name: "test-core"
    - name: "test-legacy"

- matrix_name: "tests-load-balancer-secure"
  matrix_spec: { auth: "auth", ssl: "ssl", jdk: ["jdk21"], version: ["5.0", "6.0", "7.0", "8.0", "latest"], topology: "sharded-cluster",
                 os: "ubuntu" }
  display_name: "Load Balancer ${version} ${auth} ${ssl} ${jdk} ${os}"
  tasks:
    - name: "load-balancer-test"

- matrix_name: "tests-serverless"
  matrix_spec: { serverless: "*", jdk: ["jdk21"], os: "ubuntu" }
  display_name: "${serverless} ${jdk} ${os}"
  tasks:
    - name: "serverless-test"

- matrix_name: "tests-slow"
  matrix_spec: { auth: "noauth", ssl: "nossl", jdk: "jdk21", version: ["7.0"], topology: "standalone", os: "linux" }
  display_name: "Slow: ${version} ${topology} ${ssl} ${jdk} ${os} "
  tags: ["tests-slow-variant"]
  tasks:
  - name: "slow-test"

- matrix_name: "tests-socket"
  matrix_spec: { auth: "*", ssl: "nossl", jdk: "jdk8", version: ["4.2"], topology: "standalone", os: "linux" }
  display_name: "Socket: ${version} ${topology} ${auth} ${jdk} ${os} "
  tags: ["tests-socket-variant"]
  tasks:
     - name: "socket-test"

- matrix_name: "tests-netty"
  matrix_spec: { auth: "noauth", ssl: "*", jdk: "jdk8", version: ["7.0"], topology: "replicaset", os: "linux" }
  display_name: "Netty: ${version} ${topology} ${ssl} ${auth} ${jdk} ${os} "
  tags: ["tests-netty-variant"]
  tasks:
    - name: "netty-test"

- matrix_name: "tests-netty-ssl-provider"
  matrix_spec: { netty-ssl-provider: "*", auth: "auth", ssl: "ssl", jdk: "jdk8", version: ["7.0"], topology: "replicaset", os: "linux" }
  display_name: "Netty SSL provider: ${version} ${topology} ${ssl} SslProvider.${netty-ssl-provider} ${auth} ${jdk} ${os} "
  tags: ["tests-netty-variant"]
  tasks:
    - name: "netty-test"

- matrix_name: "tests-socket-snappy-compression"
  matrix_spec: { compressor : "snappy", auth: "noauth", ssl: "nossl", jdk: "jdk8", version: ["4.2"], topology: "standalone", os: "linux" }
  display_name: "Socket: ${version} ${compressor} ${topology} ${auth} ${jdk} ${os} "
  tags: ["tests-socket-variant"]
  tasks:
     - name: "socket-test"

- matrix_name: "tests-socket-zstd-compression"
  matrix_spec: { compressor : "zstd", auth: "noauth", ssl: "nossl", jdk: "jdk8", version: ["4.2"], topology: "standalone", os: "linux" }
  display_name: "Socket: ${version} ${compressor} ${topology} ${auth} ${jdk} ${os} "
  tags: ["tests-socket-variant"]
  tasks:
     - name: "socket-test"

- matrix_name: "test-gssapi"
  matrix_spec: { jdk: ["jdk8", "jdk17", "jdk21"], os: "linux", gssapi-login-context-name: "*"}
  display_name: "GSSAPI (Kerberos) Auth test ${jdk} ${os} ${gssapi-login-context-name}"
  tags: ["test-gssapi-variant"]
  tasks:
     - name: "gssapi-auth-test"

- name: "perf"
  display_name: Performance Tests
  tags: ["perf-variant"]
  run_on: rhel90-dbx-perf-large
  tasks:
    - name: "perf"

- name: plain-auth-test
  display_name: "PLAIN (LDAP) Auth test"
  run_on: rhel80-small
  tasks:
    - name: "plain-auth-test"

<<<<<<< HEAD
- name: rhel80-test-search-indexes
  display_name: Atlas Search Index Management Tests
  run_on: rhel80-small
  tasks:
    - name: "test_atlas_task_group_search_indexes"

- name: oidc-auth-test
=======
- name: "oidc-auth-test"
>>>>>>> 36448cd5
  display_name: "OIDC Auth"
  run_on: ubuntu2204-small
  tasks:
    - name: test-oidc-task-group
      batchtime: 20160 # 14 days

- name: test-oidc-azure-variant
  display_name: "OIDC Auth Azure"
  run_on: ubuntu2204-small
  tasks:
    - name: test-oidc-azure-task-group
      batchtime: 20160 # 14 days

- name: test-oidc-gcp-variant
  display_name: "OIDC Auth GCP"
  run_on: ubuntu2204-small
  tasks:
    - name: test-oidc-gcp-task-group
      batchtime: 20160 # 14 days

- name: test-oidc-k8s-variant
  display_name: "OIDC Auth K8S"
  run_on: ubuntu2204-small
  tasks:
    - name: test-oidc-k8s-task-group
      batchtime: 20160 # 14 days

- matrix_name: "aws-auth-test"
  matrix_spec: { ssl: "nossl", jdk: ["jdk8", "jdk17", "jdk21"], version: ["4.4", "5.0", "6.0", "7.0", "8.0", "latest"], os: "ubuntu",
                 aws-credential-provider: "*" }
  display_name: "MONGODB-AWS Basic Auth test ${version} ${jdk} ${aws-credential-provider}"
  run_on: ubuntu2004-small
  tasks:
    - name: "aws-auth-test-with-regular-aws-credentials"

- matrix_name: "aws-ec2-auth-test"
  matrix_spec: { ssl: "nossl", jdk: ["jdk21"], version: ["7.0"], os: "ubuntu", aws-credential-provider: "*" }
  display_name: "MONGODB-AWS Advanced Auth test ${version} ${jdk} ${aws-credential-provider}"
  run_on: ubuntu2004-small
  tasks:
    - name: "aws-auth-test-with-aws-EC2-credentials"
    - name: "aws-auth-test-with-assume-role-credentials"
    - name: "aws-auth-test-with-aws-credentials-as-environment-variables"
    - name: "aws-auth-test-with-aws-credentials-and-session-token-as-environment-variables"
    - name: "aws-auth-test-with-web-identity-credentials"

- matrix_name: "accept-api-version-2-test"
  matrix_spec: { ssl: "nossl", auth: "noauth", jdk: "jdk21", version: ["5.0", "6.0", "7.0", "8.0", "latest"], topology: "standalone",
                 os: "linux" }
  display_name: "Accept API Version 2 ${version}"
  run_on: ubuntu2004-small
  tasks:
    - name: "accept-api-version-2-test"

- matrix_name: "ocsp-test"
  matrix_spec: { auth: "noauth", ssl: "ssl", jdk: "jdk21", version: ["4.4", "5.0", "6.0", "7.0", "8.0", "latest"], os: "ubuntu" }
  display_name: "OCSP test ${version} ${os}"
  tasks:
    - name: ".ocsp"

- name: "atlas-search-variant"
  display_name: "Atlas Tests"
  run_on: rhel80-small
  tasks:
    - name: "atlas-deployed-task-group"
    - name: "atlas-search-task"
    - name: "atlas-connectivity-task"

- name: atlas-data-lake-test
  display_name: "Atlas Data Lake test"
  run_on: ubuntu2004-small
  tasks:
    - name: "atlas-data-lake-task"

- name: "reactive-streams-tck-test"
  display_name: "Reactive Streams TCK tests"
  run_on: rhel80-small
  tasks:
    - name: "reactive-streams-tck-test"

- matrix_name: "scala-tests"
  matrix_spec: { auth: "noauth", ssl: "nossl", jdk: ["jdk8", "jdk17", "jdk21"], version: ["7.0"], topology: "replicaset",
                 scala: "*", os: "ubuntu" }
  display_name: "${scala} ${jdk} ${version} ${topology} ${os}"
  tags: ["test-scala-variant"]
  tasks:
    - name: "scala-tests"

- matrix_name: "kotlin-tests"
  matrix_spec: { auth: "noauth", ssl: "nossl", jdk: ["jdk8", "jdk17", "jdk21"], version: ["7.0"], topology: "replicaset", os: "ubuntu" }
  display_name: "Kotlin: ${jdk} ${version} ${topology} ${os}"
  tags: ["test-kotlin-variant"]
  tasks:
    - name: "kotlin-tests"

- name: publish-snapshot
  display_name: "Publish Snapshot"
  run_on: ubuntu2004-small
  tasks:
    - name: "publish-snapshot"

- name: publish-release
  display_name: "Publish Release"
  run_on: ubuntu2004-small
  tasks:
    - name: "publish-release"

- matrix_name: "tests-storage-engines"
  matrix_spec: { auth: "noauth", ssl: "nossl", jdk: "jdk8", os: "linux", version: ["4.0"], topology: ["replicaset", "sharded-cluster"], storage-engine: "mmapv1" }
  display_name: "${version} Storage ${storage-engine} ${jdk} ${os} ${topology}"
  tasks:
    - name: "mmapv1-storage-test"

- matrix_name: "kms-tls-test"
  matrix_spec: { os: "linux", version: [ "5.0" ], topology: ["standalone"] }
  display_name: "CSFLE KMS TLS"
  tasks:
    - name: ".kms-tls"

- matrix_name: "csfle-aws-from-environment-test"
  matrix_spec: { os: "linux", version: [ "5.0" ], topology: ["standalone"] }
  display_name: "CSFLE AWS From Environment"
  tasks:
    - name: ".csfle-aws-from-environment"

- matrix_name: "csfle-tests-with-mongocryptd"
  matrix_spec: { os: "linux", version: [ "4.2", "4.4", "5.0", "6.0", "7.0", "8.0", "latest" ], topology: ["replicaset"] }
  display_name: "CSFLE with mongocryptd: ${version}"
  tasks:
    - name: "csfle-tests-with-mongocryptd"

- matrix_name: "socks5-tests"
  matrix_spec: { os: "linux", ssl: ["nossl", "ssl"], version: [ "latest" ], topology: ["replicaset"], socks_auth: ["auth", "noauth"] }
  display_name: "SOCKS5 proxy ${socks_auth} : ${version} ${topology} ${ssl} ${jdk} ${os}"
  tasks:
    - name: test-socks5

- name: testgcpkms-variant
  display_name: "GCP KMS"
  run_on:
    - debian11-small
  tasks:
    - name: testgcpkms_task_group
      batchtime: 20160 # Use a batchtime of 14 days as suggested by the CSFLE test README

- name: testazurekms-variant
  display_name: "Azure KMS"
  run_on:
    - debian11-small
  tasks:
    - name: testazurekms_task_group
      batchtime: 20160 # Use a batchtime of 14 days as suggested by the CSFLE test README

- matrix_name: "graalvm-native-image-app"
  matrix_spec: { version: [ "7.0" ], topology: [ "replicaset" ], auth: [ "noauth" ], ssl: [ "nossl" ],
                   jdk: [ "jdk21" ], os: [ "linux" ] }
  display_name: "GraalVM native image app: ${version} ${topology} ${auth} ${ssl} ${jdk} ${os}"
  tasks:
    - name: "graalvm-native-image-app"<|MERGE_RESOLUTION|>--- conflicted
+++ resolved
@@ -2317,17 +2317,7 @@
   tasks:
     - name: "plain-auth-test"
 
-<<<<<<< HEAD
-- name: rhel80-test-search-indexes
-  display_name: Atlas Search Index Management Tests
-  run_on: rhel80-small
-  tasks:
-    - name: "test_atlas_task_group_search_indexes"
-
-- name: oidc-auth-test
-=======
 - name: "oidc-auth-test"
->>>>>>> 36448cd5
   display_name: "OIDC Auth"
   run_on: ubuntu2204-small
   tasks:
