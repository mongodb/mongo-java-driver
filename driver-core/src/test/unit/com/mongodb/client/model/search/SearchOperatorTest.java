/*
 * Copyright 2008-present MongoDB, Inc.
 *
 * Licensed under the Apache License, Version 2.0 (the "License");
 * you may not use this file except in compliance with the License.
 * You may obtain a copy of the License at
 *
 *   http://www.apache.org/licenses/LICENSE-2.0
 *
 * Unless required by applicable law or agreed to in writing, software
 * distributed under the License is distributed on an "AS IS" BASIS,
 * WITHOUT WARRANTIES OR CONDITIONS OF ANY KIND, either express or implied.
 * See the License for the specific language governing permissions and
 * limitations under the License.
 */
package com.mongodb.client.model.search;

import com.mongodb.MongoClientSettings;
import com.mongodb.client.model.geojson.Point;
import com.mongodb.client.model.geojson.Position;
import org.bson.BsonArray;
import org.bson.BsonDateTime;
import org.bson.BsonDocument;
import org.bson.BsonDouble;
import org.bson.BsonInt32;
import org.bson.BsonInt64;
import org.bson.BsonString;
import org.bson.Document;
import org.junit.jupiter.api.Test;

import java.time.Duration;
import java.time.Instant;

import static com.mongodb.client.model.search.FuzzySearchOptions.fuzzySearchOptions;
import static com.mongodb.client.model.search.SearchPath.fieldPath;
import static com.mongodb.client.model.search.SearchPath.wildcardPath;
import static com.mongodb.client.model.search.SearchScore.boost;
import static java.util.Arrays.asList;
import static java.util.Collections.emptyList;
import static java.util.Collections.singleton;
import static java.util.Collections.singletonList;
import static org.junit.jupiter.api.Assertions.assertAll;
import static org.junit.jupiter.api.Assertions.assertEquals;
import static org.junit.jupiter.api.Assertions.assertThrows;

final class SearchOperatorTest {
    @Test
    void of() {
        assertAll(
                () -> assertEquals(
                        docExamplePredefined()
                                .toBsonDocument(),
                        SearchOperator.of(docExampleCustom())
                                .toBsonDocument()
                ),
                () -> assertEquals(
                        docExamplePredefined()
                                .score(boost(2))
                                .toBsonDocument(),
                        SearchOperator.of(docExampleCustom())
                                .score(boost(2))
                                .toBsonDocument()
                )
        );
    }

    @Test
    void compound() {
        assertAll(
                // combinations must not be empty
                () -> assertThrows(IllegalArgumentException.class, () ->
                        SearchOperator.compound().must(emptyList())
                ),
                () -> assertThrows(IllegalArgumentException.class, () ->
                        SearchOperator.compound().mustNot(emptyList())
                ),
                () -> assertThrows(IllegalArgumentException.class, () ->
                        SearchOperator.compound().should(emptyList())
                ),
                () -> assertThrows(IllegalArgumentException.class, () ->
                        SearchOperator.compound().filter(emptyList())
                ),
                () -> assertEquals(
                        new BsonDocument("compound", new BsonDocument()
                                .append("must", new BsonArray(singletonList(SearchOperator.exists(fieldPath("fieldName1")).toBsonDocument())))
                                .append("mustNot", new BsonArray(singletonList(SearchOperator.exists(fieldPath("fieldName2"))
                                        .score(boost(0.1f)).toBsonDocument())))
                                .append("should", new BsonArray(asList(
                                        SearchOperator.exists(fieldPath("fieldName3")).toBsonDocument(),
                                        SearchOperator.exists(fieldPath("fieldName4")).toBsonDocument(),
                                        SearchOperator.exists(fieldPath("fieldName5")).toBsonDocument())))
                                .append("filter", new BsonArray(singletonList(SearchOperator.exists(fieldPath("fieldName6")).toBsonDocument())))
                                .append("minimumShouldMatch", new BsonInt32(1))
                        ),
                        SearchOperator.compound()
                                .must(singleton(SearchOperator.exists(fieldPath("fieldName1"))))
                                .mustNot(singleton(SearchOperator.exists(fieldPath("fieldName2"))
                                        .score(boost(0.1f))))
                                .should(singleton(SearchOperator.exists(fieldPath("fieldName3"))))
                                // appends to the existing operators combined with the same rule
                                .should(asList(
                                        SearchOperator.exists(fieldPath("fieldName4")),
                                        SearchOperator.exists(fieldPath("fieldName5"))))
                                .minimumShouldMatch(2)
                                // overrides the previous value
                                .minimumShouldMatch(1)
                                .filter(singleton(SearchOperator.exists(fieldPath("fieldName6"))))
                                .toBsonDocument()
                ),
                () -> assertEquals(
                        new BsonDocument("compound", new BsonDocument(
                                "filter", new BsonArray(singletonList(
                                SearchOperator.compound().filter(singleton(
                                        SearchOperator.exists(fieldPath("fieldName")))).toBsonDocument())))
                        ),
                        SearchOperator.compound().filter(singleton(
                                // nested compound operators are allowed
                                SearchOperator.compound().filter(singleton(
                                        SearchOperator.exists(fieldPath("fieldName"))))))
                                .toBsonDocument()
                )
        );
    }

    @Test
    void exists() {
        assertAll(
                () -> assertEquals(
                        docExampleCustom()
                                .toBsonDocument(),
                        docExamplePredefined()
                                .toBsonDocument()
                ),
                () -> assertEquals(
                        new BsonDocument("exists", new BsonDocument("path", new BsonString(fieldPath("fieldName").toValue()))),
                        SearchOperator.exists(
                                fieldPath("fieldName")
                                        // multi must be ignored
                                        .multi("analyzerName"))
                                .toBsonDocument()
                )
        );
    }

    @Test
    void text() {
        assertAll(
                () -> assertThrows(IllegalArgumentException.class, () ->
                        // queries must not be empty
                        SearchOperator.text(singleton(fieldPath("fieldName")), emptyList())
                ),
                () -> assertThrows(IllegalArgumentException.class, () ->
                        // paths must not be empty
                        SearchOperator.text(emptyList(), singleton("term"))
                ),
                () -> assertEquals(
                        new BsonDocument("text",
                                new BsonDocument("path", fieldPath("fieldName").toBsonValue())
                                        .append("query", new BsonString("term"))
                        ),
                        SearchOperator.text(
                                fieldPath("fieldName"),
                                "term")
                                .toBsonDocument()
                ),
                () -> assertEquals(
                        new BsonDocument("text",
                                new BsonDocument("path", new BsonArray(asList(
                                        fieldPath("fieldName").toBsonValue(),
                                        wildcardPath("wildc*rd").toBsonValue())))
                                        .append("query", new BsonArray(asList(
                                                new BsonString("term1"),
                                                new BsonString("term2"))))
                        ),
                        SearchOperator.text(
                                asList(
                                        fieldPath("fieldName"),
                                        wildcardPath("wildc*rd")),
                                asList(
                                        "term1",
                                        "term2"))
                                .toBsonDocument()
                ),
                () -> assertEquals(
                        new BsonDocument("text",
                                new BsonDocument("path", fieldPath("fieldName").toBsonValue())
                                        .append("query", new BsonString("term"))
                                        .append("synonyms", new BsonString("synonymMappingName"))
                        ),
                        SearchOperator.text(
                                singleton(fieldPath("fieldName")),
                                singleton("term"))
                                .fuzzy(fuzzySearchOptions())
                                // synonyms overrides fuzzy
                                .synonyms("synonymMappingName")
                                .toBsonDocument()
                ),
                () -> assertEquals(
                        new BsonDocument("text",
                                new BsonDocument("path", fieldPath("fieldName").toBsonValue())
                                        .append("query", new BsonString("term"))
                                        .append("fuzzy", new BsonDocument())
                        ),
                        SearchOperator.text(
                                singleton(fieldPath("fieldName")),
                                singleton("term"))
                                .synonyms("synonymMappingName")
                                // fuzzy overrides synonyms
                                .fuzzy()
                                .toBsonDocument()
                )
        );
    }

    @Test
    void autocomplete() {
        assertAll(
                () -> assertThrows(IllegalArgumentException.class, () ->
                        // queries must not be empty
                        SearchOperator.autocomplete(fieldPath("fieldName"), emptyList())
                ),
                () -> assertEquals(
                        new BsonDocument("autocomplete",
                                new BsonDocument("path", fieldPath("fieldName").toBsonValue())
                                        .append("query", new BsonString("term"))
                        ),
                        SearchOperator.autocomplete(
                                fieldPath("fieldName"),
                                "term")
                                .toBsonDocument()
                ),
                () -> assertEquals(
                        new BsonDocument("autocomplete",
                                new BsonDocument("path", fieldPath("fieldName").toBsonValue())
                                        .append("query", new BsonArray(asList(
                                                new BsonString("term1"),
                                                new BsonString("term2"))))
                        ),
                        SearchOperator.autocomplete(
                                fieldPath("fieldName")
                                        // multi must be ignored
                                        .multi("analyzerName"),
                                asList(
                                        "term1",
                                        "term2"))
                                .toBsonDocument()
                ),
                () -> assertEquals(
                        new BsonDocument("autocomplete",
                                new BsonDocument("path", fieldPath("fieldName").toBsonValue())
                                        .append("query", new BsonString("term"))
                                        .append("fuzzy", new BsonDocument()
                                                .append("maxExpansions", new BsonInt32(10))
                                                .append("maxEdits", new BsonInt32(1)))
                                        .append("tokenOrder", new BsonString("any"))
                        ),
                        SearchOperator.autocomplete(
                                fieldPath("fieldName")
                                        // multi must be ignored
                                        .multi("analyzerName"),
                                        singleton("term"))
                                .fuzzy(fuzzySearchOptions()
                                        .maxExpansions(10)
                                        .maxEdits(1))
                                .sequentialTokenOrder()
                                // anyTokenOrder overrides sequentialTokenOrder
                                .anyTokenOrder()
                                .toBsonDocument()
                )
        );
    }

    @Test
    void numberRange() {
        assertAll(
                () -> assertThrows(IllegalArgumentException.class, () ->
                        // queries must not be empty
                        SearchOperator.numberRange(emptyList())
                ),
                () -> assertEquals(
                        new BsonDocument("range",
                                new BsonDocument("path", fieldPath("fieldName").toBsonValue())
                                        .append("gt", new BsonDouble(Double.MIN_VALUE))
                        ),
                        SearchOperator.numberRange(
                                singleton(fieldPath("fieldName")
                                        // multi must be ignored
                                        .multi("analyzeName")))
                                .gteLte(-1, 1)
                                // overrides
                                .gt(Double.MIN_VALUE)
                                .toBsonDocument()
                ),
                () -> assertEquals(
                        new BsonDocument("range",
                                new BsonDocument("path", fieldPath("fieldName").toBsonValue())
                                        .append("lt", new BsonInt32(Integer.MAX_VALUE))
                        ),
                        SearchOperator.numberRange(
                                fieldPath("fieldName")
                                        // multi must be ignored
                                        .multi("analyzeName"))
                                .lt(Integer.MAX_VALUE)
                                .toBsonDocument()
                ),
                () -> assertEquals(
                        new BsonDocument("range",
                                new BsonDocument("path", fieldPath("fieldName").toBsonValue())
                                        .append("gte", new BsonDouble(Float.MIN_VALUE))
                                        .append("score", new BsonDocument("boost", new BsonDocument("value", new BsonDouble(0.5))))
                        ),
                        SearchOperator.numberRange(
                                fieldPath("fieldName"))
                                .gte(Float.MIN_VALUE)
                                .score(boost(0.5f))
                                .toBsonDocument()
                ),
                () -> assertEquals(
                        new BsonDocument("range",
                                new BsonDocument("path", fieldPath("fieldName").toBsonValue())
                                        .append("lte", new BsonInt64(Long.MAX_VALUE))
                        ),
                        SearchOperator.numberRange(
                                fieldPath("fieldName"))
                                .lte(Long.MAX_VALUE)
                                .toBsonDocument()
                ),
                () -> assertEquals(
                        new BsonDocument("range",
                                new BsonDocument("path", fieldPath("fieldName").toBsonValue())
                                        .append("gt", new BsonInt32(-1)).append("lt", new BsonInt32(1))
                        ),
                        SearchOperator.numberRange(
                                fieldPath("fieldName"))
                                .gtLt(-1, 1)
                                .toBsonDocument()
                ),
                () -> assertEquals(
                        new BsonDocument("range",
                                new BsonDocument("path", fieldPath("fieldName").toBsonValue())
                                        .append("gte", new BsonInt32(-1)).append("lte", new BsonInt32(1))
                        ),
                        SearchOperator.numberRange(
                                fieldPath("fieldName"))
                                .gteLte(-1, 1)
                                .toBsonDocument()
                ),
                () -> assertEquals(
                        new BsonDocument("range",
                                new BsonDocument("path", fieldPath("fieldName").toBsonValue())
                                        .append("gt", new BsonInt32(-1)).append("lte", new BsonInt32(1))
                        ),
                        SearchOperator.numberRange(
                                fieldPath("fieldName"))
                                .gtLte(-1, 1)
                                .toBsonDocument()
                ),
                () -> assertEquals(
                        new BsonDocument("range",
                                new BsonDocument("path", fieldPath("fieldName").toBsonValue())
                                        .append("gte", new BsonInt32(-1)).append("lt", new BsonInt32(1))
                        ),
                        SearchOperator.numberRange(
                                fieldPath("fieldName"))
                                .gteLt(-1, 1)
                                .toBsonDocument()
                )
        );
    }

    @Test
    void dateRange() {
        assertAll(
                () -> assertThrows(IllegalArgumentException.class, () ->
                        // queries must not be empty
                        SearchOperator.dateRange(emptyList())
                ),
                () -> assertEquals(
                        new BsonDocument("range",
                                new BsonDocument("path", fieldPath("fieldName").toBsonValue())
                                        .append("gt", new BsonDateTime(0))
                        ),
                        SearchOperator.dateRange(
                                singleton(fieldPath("fieldName")
                                        // multi must be ignored
                                        .multi("analyzeName")))
                                .gteLte(Instant.ofEpochMilli(-1), Instant.ofEpochMilli(1))
                                // overrides
                                .gt(Instant.EPOCH)
                                .toBsonDocument()
                ),
                () -> assertEquals(
                        new BsonDocument("range",
                                new BsonDocument("path", fieldPath("fieldName").toBsonValue())
                                        .append("lt", new BsonDateTime(0))
                        ),
                        SearchOperator.dateRange(
                                fieldPath("fieldName")
                                        // multi must be ignored
                                        .multi("analyzeName"))
                                .lt(Instant.EPOCH)
                                .toBsonDocument()
                ),
                () -> assertEquals(
                        new BsonDocument("range",
                                new BsonDocument("path", fieldPath("fieldName").toBsonValue())
                                        .append("gte", new BsonDateTime(0))
                                        .append("score", new BsonDocument("boost", new BsonDocument("value", new BsonDouble(0.5))))
                        ),
                        SearchOperator.dateRange(
                                fieldPath("fieldName"))
                                .gte(Instant.EPOCH)
                                .score(boost(0.5f))
                                .toBsonDocument()
                ),
                () -> assertEquals(
                        new BsonDocument("range",
                                new BsonDocument("path", fieldPath("fieldName").toBsonValue())
                                        .append("lte", new BsonDateTime(0))
                        ),
                        SearchOperator.dateRange(
                                fieldPath("fieldName"))
                                .lte(Instant.EPOCH)
                                .toBsonDocument()
                ),
                () -> assertEquals(
                        new BsonDocument("range",
                                new BsonDocument("path", fieldPath("fieldName").toBsonValue())
                                        .append("gt", new BsonDateTime(-1))
                                        .append("lt", new BsonDateTime(1))
                        ),
                        SearchOperator.dateRange(
                                fieldPath("fieldName"))
                                .gtLt(
                                        Instant.ofEpochMilli(-1),
                                        Instant.ofEpochMilli(1))
                                .toBsonDocument()
                ),
                () -> assertEquals(
                        new BsonDocument("range",
                                new BsonDocument("path", fieldPath("fieldName").toBsonValue())
                                        .append("gte", new BsonDateTime(-1))
                                        .append("lte", new BsonDateTime(1))
                        ),
                        SearchOperator.dateRange(
                                fieldPath("fieldName"))
                                .gteLte(
                                        Instant.ofEpochMilli(-1),
                                        Instant.ofEpochMilli(1))
                                .toBsonDocument()
                ),
                () -> assertEquals(
                        new BsonDocument("range",
                                new BsonDocument("path", fieldPath("fieldName").toBsonValue())
                                        .append("gt", new BsonDateTime(-1))
                                        .append("lte", new BsonDateTime(1))
                        ),
                        SearchOperator.dateRange(
                                fieldPath("fieldName"))
                                .gtLte(
                                        Instant.ofEpochMilli(-1),
                                        Instant.ofEpochMilli(1))
                                .toBsonDocument()
                ),
                () -> assertEquals(
                        new BsonDocument("range",
                                new BsonDocument("path", fieldPath("fieldName").toBsonValue())
                                        .append("gte", new BsonDateTime(-1))
                                        .append("lt", new BsonDateTime(1))
                        ),
                        SearchOperator.dateRange(
                                fieldPath("fieldName"))
                                .gteLt(
                                        Instant.ofEpochMilli(-1),
                                        Instant.ofEpochMilli(1))
                                .toBsonDocument()
                )
        );
    }

    @Test
    void near() {
        assertAll(
                () -> assertThrows(IllegalArgumentException.class, () ->
                        // paths must not be empty
                        SearchOperator.near(new Point(new Position(0, 0)), 1, emptyList())
                ),
                () -> assertEquals(
                        new BsonDocument("near",
                                new BsonDocument("origin", new BsonInt32(0))
                                        .append("path", new BsonString(fieldPath("fieldName1").toValue()))
                                        .append("pivot", new BsonDouble(1.5))
                        ),
                        SearchOperator.near(
                                0,
                                1.5,
                                fieldPath("fieldName1")
                                        // multi must be ignored
                                        .multi("analyzeName"))
                                .toBsonDocument(BsonDocument.class, MongoClientSettings.getDefaultCodecRegistry())
                ),
                () -> assertEquals(
                        new BsonDocument("near",
                                new BsonDocument("origin", new BsonDouble(1.5))
                                        .append("path", new BsonArray(asList(
                                                new BsonString(fieldPath("fieldName1").toValue()),
                                                new BsonString(fieldPath("fieldName2").toValue()))))
                                        .append("pivot", new BsonDouble(1.5))
                        ),
                        SearchOperator.near(
                                1.5,
                                1.5,
                                asList(
                                        fieldPath("fieldName1"),
                                        fieldPath("fieldName2")))
                                .toBsonDocument(BsonDocument.class, MongoClientSettings.getDefaultCodecRegistry())
                ),
                () -> assertEquals(
                        new BsonDocument("near",
                                new BsonDocument("origin", new BsonDateTime(Instant.EPOCH.toEpochMilli()))
                                        .append("path", new BsonString(fieldPath("fieldName1").toValue()))
                                        .append("pivot", new BsonInt64(3))
                        ),
                        SearchOperator.near(
                                Instant.EPOCH,
                                Duration.ofMillis(3),
                                fieldPath("fieldName1")
                                        // multi must be ignored
                                        .multi("analyzeName"))
                                .toBsonDocument(BsonDocument.class, MongoClientSettings.getDefaultCodecRegistry())
                ),
                () -> assertEquals(
                        new BsonDocument("near",
                                new BsonDocument("origin", new BsonDateTime(Instant.EPOCH.toEpochMilli()))
                                        .append("path", new BsonArray(asList(
                                                new BsonString(fieldPath("fieldName1").toValue()),
                                                new BsonString(fieldPath("fieldName2").toValue()))))
                                        .append("pivot", new BsonInt64(3))
                        ),
                        SearchOperator.near(
                                Instant.EPOCH,
                                Duration.ofMillis(3),
                                fieldPath("fieldName1"),
                                fieldPath("fieldName2"))
                                .toBsonDocument(BsonDocument.class, MongoClientSettings.getDefaultCodecRegistry())
                ),
                () -> assertEquals(
                        new BsonDocument("near",
                                new BsonDocument("origin", new BsonDocument("type", new BsonString("Point"))
                                        .append("coordinates", new BsonArray(asList(new BsonDouble(1), new BsonDouble(2)))))
                                        .append("path", new BsonString(fieldPath("fieldName1").toValue()))
                                        .append("pivot", new BsonDouble(1.5))
                        ),
                        SearchOperator.near(
                                new Point(
                                        new Position(1, 2)),
                                1.5,
                                fieldPath("fieldName1")
                                    // multi must be ignored
                                    .multi("analyzeName"))
                                .toBsonDocument(BsonDocument.class, MongoClientSettings.getDefaultCodecRegistry())
                ),
                () -> assertEquals(
                        new BsonDocument("near",
                                new BsonDocument("origin", new BsonDocument("type", new BsonString("Point"))
                                        .append("coordinates", new BsonArray(asList(new BsonDouble(1), new BsonDouble(2)))))
                                        .append("path", new BsonArray(asList(
                                                new BsonString(fieldPath("fieldName1").toValue()),
                                                new BsonString(fieldPath("fieldName2").toValue()))))
                                        .append("pivot", new BsonDouble(1.5))
                        ),
                        SearchOperator.near(
                                new Point(
                                        new Position(1, 2)),
                                1.5,
                                asList(
                                        fieldPath("fieldName1"),
                                        fieldPath("fieldName2")))
                                .toBsonDocument(BsonDocument.class, MongoClientSettings.getDefaultCodecRegistry())
                )
        );
    }

    @Test
<<<<<<< HEAD
    void wildcard() {
        assertAll(
                () -> assertThrows(IllegalArgumentException.class, () ->
                        // queries must not be empty
                        SearchOperator.wildcard(emptyList(), singleton(fieldPath("fieldName")))
                ),
                () -> assertThrows(IllegalArgumentException.class, () ->
                        // paths must not be empty
                        SearchOperator.wildcard(singleton("term"), emptyList())
                ),
                () -> assertEquals(
                        new BsonDocument("wildcard",
                                new BsonDocument("query", new BsonString("term"))
                                        .append("path", fieldPath("fieldName").toBsonValue())
                        ),
                        SearchOperator.wildcard(
                                        "term",
                                        fieldPath("fieldName"))
                                .toBsonDocument()
                ),
                () -> assertEquals(
                        new BsonDocument("wildcard",
                                new BsonDocument("query", new BsonArray(asList(
                                        new BsonString("term1"),
                                        new BsonString("term2"))))
                                        .append("path", new BsonArray(asList(
                                                fieldPath("fieldName").toBsonValue(),
                                                wildcardPath("wildc*rd").toBsonValue())))
                        ),
                        SearchOperator.wildcard(
                                        asList(
                                                "term1",
                                                "term2"),
                                        asList(
                                                fieldPath("fieldName"),
                                                wildcardPath("wildc*rd")))
=======
    void queryString() {
        assertAll(
                () -> assertThrows(IllegalArgumentException.class, () ->
                        // queries must not be empty
                        SearchOperator.queryString(fieldPath("fieldName"), null)
                ),
                () -> assertThrows(IllegalArgumentException.class, () ->
                        // paths must not be empty
                        SearchOperator.queryString(null, "term1 AND (term2 OR term3)")
                ),
                () -> assertEquals(
                        new BsonDocument("queryString",
                                new BsonDocument("defaultPath", fieldPath("fieldName").toBsonValue())
                                        .append("query", new BsonString("term1 AND (term2 OR term3)"))
                        ),
                        SearchOperator.queryString(
                                        fieldPath("fieldName"),
                                        "term1 AND (term2 OR term3)")
>>>>>>> 0d875082
                                .toBsonDocument()
                )
        );
    }

    @Test
    void phrase() {
        assertAll(
                () -> assertThrows(IllegalArgumentException.class, () ->
                        // queries must not be empty
                        SearchOperator.phrase(singleton(fieldPath("fieldName")), emptyList())
                ),
                () -> assertThrows(IllegalArgumentException.class, () ->
                        // paths must not be empty
                        SearchOperator.phrase(emptyList(), singleton("term"))
                ),
                () -> assertEquals(
                        new BsonDocument("phrase",
                                new BsonDocument("path", fieldPath("fieldName").toBsonValue())
                                        .append("query", new BsonString("term"))
                        ),
                        SearchOperator.phrase(
                                fieldPath("fieldName"),
                                "term")
                                .toBsonDocument()
                ),
                () -> assertEquals(
                        new BsonDocument("phrase",
                                new BsonDocument("path", new BsonArray(asList(
                                        fieldPath("fieldName").toBsonValue(),
                                        wildcardPath("wildc*rd").toBsonValue())))
                                        .append("query", new BsonArray(asList(
                                                new BsonString("term1"),
                                                new BsonString("term2"))))
                        ),
                        SearchOperator.phrase(
                                        asList(
                                                fieldPath("fieldName"),
                                                wildcardPath("wildc*rd")),
                                        asList(
                                                "term1",
                                                "term2"))
                                .toBsonDocument()
                ),
                () -> assertEquals(
                        new BsonDocument("phrase",
                                new BsonDocument("path", fieldPath("fieldName").toBsonValue())
                                        .append("query", new BsonString("term"))
                                        .append("synonyms", new BsonString("synonymMappingName"))
                        ),
                        SearchOperator.phrase(
                                singleton(fieldPath("fieldName")),
                                singleton("term"))
                                .synonyms("synonymMappingName")
                                .toBsonDocument()
                ),
                () -> assertEquals(
                        new BsonDocument("phrase",
                                new BsonDocument("path", fieldPath("fieldName").toBsonValue())
                                        .append("query", new BsonString("term"))
                                        .append("synonyms", new BsonString("synonymMappingName"))
                                        .append("slop", new BsonInt32(5))
                        ),
                        SearchOperator.phrase(
                                singleton(fieldPath("fieldName")),
                                singleton("term"))
                                .synonyms("synonymMappingName")
                                .slop(5)
                                .toBsonDocument()
                )
        );
    }

    @Test
    void regex() {
        assertAll(
                () -> assertThrows(IllegalArgumentException.class, () ->
                        // queries must not be empty
                        SearchOperator.regex(singleton(fieldPath("fieldName")), emptyList())
                ),
                () -> assertThrows(IllegalArgumentException.class, () ->
                        // paths must not be empty
                        SearchOperator.regex(emptyList(), singleton("term"))
                ),
                () -> assertEquals(
                        new BsonDocument("regex",
                                new BsonDocument("path", fieldPath("fieldName").toBsonValue())
                                        .append("query", new BsonString("term"))
                        ),
                        SearchOperator.regex(
                                        fieldPath("fieldName"),
                                        "term")
                                .toBsonDocument()
                ),
                () -> assertEquals(
                        new BsonDocument("regex",
                                new BsonDocument("path", fieldPath("fieldName").toBsonValue())
                                        .append("query", new BsonString("term"))
                        ),
                        SearchOperator.regex(
                                        singleton(fieldPath("fieldName")),
                                        singleton("term"))
                                .toBsonDocument()
                ),
                () -> assertEquals(
                        new BsonDocument("regex",
                                new BsonDocument("path", new BsonArray(asList(
                                        fieldPath("fieldName").toBsonValue(),
                                        wildcardPath("wildc*rd").toBsonValue())))
                                        .append("query", new BsonArray(asList(
                                                new BsonString("term1"),
                                                new BsonString("term2"))))
                        ),
                        SearchOperator.regex(
                                        asList(
                                                fieldPath("fieldName"),
                                                wildcardPath("wildc*rd")),
                                        asList(
                                                "term1",
                                                "term2"))
                                .toBsonDocument()
                )
        );
    }

    private static SearchOperator docExamplePredefined() {
        return SearchOperator.exists(
                fieldPath("fieldName"));
    }

    private static Document docExampleCustom() {
        return new Document("exists",
                new Document("path", fieldPath("fieldName").toValue()));
    }
}<|MERGE_RESOLUTION|>--- conflicted
+++ resolved
@@ -582,7 +582,6 @@
     }
 
     @Test
-<<<<<<< HEAD
     void wildcard() {
         assertAll(
                 () -> assertThrows(IllegalArgumentException.class, () ->
@@ -619,7 +618,12 @@
                                         asList(
                                                 fieldPath("fieldName"),
                                                 wildcardPath("wildc*rd")))
-=======
+                                .toBsonDocument()
+                )
+        );
+    }
+
+    @Test
     void queryString() {
         assertAll(
                 () -> assertThrows(IllegalArgumentException.class, () ->
@@ -638,7 +642,6 @@
                         SearchOperator.queryString(
                                         fieldPath("fieldName"),
                                         "term1 AND (term2 OR term3)")
->>>>>>> 0d875082
                                 .toBsonDocument()
                 )
         );
