/*
 * Copyright 2008-present MongoDB, Inc.
 *
 * Licensed under the Apache License, Version 2.0 (the "License");
 * you may not use this file except in compliance with the License.
 * You may obtain a copy of the License at
 *
 *   http://www.apache.org/licenses/LICENSE-2.0
 *
 * Unless required by applicable law or agreed to in writing, software
 * distributed under the License is distributed on an "AS IS" BASIS,
 * WITHOUT WARRANTIES OR CONDITIONS OF ANY KIND, either express or implied.
 * See the License for the specific language governing permissions and
 * limitations under the License.
 */
package com.mongodb.kotlin.client

import com.mongodb.ConnectionString
import com.mongodb.MongoClientSettings
import com.mongodb.MongoDriverInformation
import com.mongodb.client.MongoClient as JMongoClient
import com.mongodb.client.MongoClients as JMongoClients
import com.mongodb.connection.ClusterDescription
import java.io.Closeable
<<<<<<< HEAD
=======
import java.util.concurrent.TimeUnit
import org.bson.Document
import org.bson.conversions.Bson
>>>>>>> a16373e8

/**
 * A client-side representation of a MongoDB cluster.
 *
 * Instances can represent either a standalone MongoDB instance, a replica set, or a sharded cluster. Instance of this
 * class are responsible for maintaining an up-to-date state of the cluster, and possibly cache resources related to
 * this, including background threads for monitoring, and connection pools.
 *
 * Instances of this class serve as factories for [MongoDatabase] instances. Instances of this class can be created via
 * the [MongoClient.create] helpers
 *
 * @see MongoClient.create
 */
public class MongoClient(private val wrapped: JMongoClient) : MongoCluster(wrapped), Closeable {

    /**
     * A factory for [MongoClient] instances.
     *
     * @see MongoClient
     */
    public companion object Factory {
        /**
         * Create a new client with the given connection string as if by a call to [create].
         *
         * @param connectionString the connection
         * @return the client
         */
        public fun create(connectionString: String): MongoClient = create(ConnectionString(connectionString))

        /**
         * Create a new client with the given connection string.
         *
         * @param connectionString the connection string, defaults to `mongodb://localhost`.
         * @param mongoDriverInformation any driver information to associate with the MongoClient
         * @return the client
         */
        public fun create(
            connectionString: ConnectionString = ConnectionString("mongodb://localhost"),
            mongoDriverInformation: MongoDriverInformation? = null
        ): MongoClient {
            return create(
                MongoClientSettings.builder().applyConnectionString(connectionString).build(), mongoDriverInformation)
        }

        /**
         * Create a new client with the given connection string.
         *
         * For each of the settings classed configurable via [MongoClientSettings], the connection string is applied by
         * calling the `applyConnectionString` method on an instance of setting's builder class, building the setting,
         * and adding it to an instance of [com.mongodb.MongoClientSettings.Builder].
         *
         * @param settings the client settings
         * @param mongoDriverInformation any driver information to associate with the MongoClient
         * @return
         */
        public fun create(
            settings: MongoClientSettings,
            mongoDriverInformation: MongoDriverInformation? = null
        ): MongoClient {
            val builder =
                if (mongoDriverInformation == null) MongoDriverInformation.builder()
                else MongoDriverInformation.builder(mongoDriverInformation)
            return MongoClient(JMongoClients.create(settings, builder.driverName("kotlin").build()))
        }
    }

    public override fun close(): Unit = wrapped.close()

    /**
     * Gets the current cluster description.
     *
     * This method will not block, meaning that it may return a [ClusterDescription] whose `clusterType` is unknown and
     * whose [com.mongodb.connection.ServerDescription]s are all in the connecting state. If the application requires
     * notifications after the driver has connected to a member of the cluster, it should register a
     * [com.mongodb.event.ClusterListener] via the [com.mongodb.connection.ClusterSettings] in
     * [com.mongodb.MongoClientSettings].
     *
     * @return the current cluster description
     * @see com.mongodb.connection.ClusterSettings.Builder.addClusterListener
     * @see com.mongodb.MongoClientSettings.Builder.applyToClusterSettings
     */
    public val clusterDescription: ClusterDescription
        get() = wrapped.clusterDescription
<<<<<<< HEAD
}
=======

    /**
     * Gets a [MongoDatabase] instance for the given database name.
     *
     * @param databaseName the name of the database to retrieve
     * @return a `MongoDatabase` representing the specified database
     * @throws IllegalArgumentException if databaseName is invalid
     * @see com.mongodb.MongoNamespace.checkDatabaseNameValidity
     */
    public fun getDatabase(databaseName: String): MongoDatabase = MongoDatabase(wrapped.getDatabase(databaseName))

    /**
     * Creates a client session.
     *
     * Note: A ClientSession instance can not be used concurrently in multiple operations.
     *
     * @param options the options for the client session
     * @return the client session
     */
    public fun startSession(options: ClientSessionOptions = ClientSessionOptions.builder().build()): ClientSession =
        ClientSession(wrapped.startSession(options))

    /**
     * Get a list of the database names
     *
     * @return an iterable containing all the names of all the databases
     * @see [List Databases](https://www.mongodb.com/docs/manual/reference/command/listDatabases)
     */
    public fun listDatabaseNames(): MongoIterable<String> = MongoIterable(wrapped.listDatabaseNames())

    /**
     * Gets the list of databases
     *
     * @param clientSession the client session with which to associate this operation
     * @return the list databases iterable interface
     * @see [List Databases](https://www.mongodb.com/docs/manual/reference/command/listDatabases)
     */
    public fun listDatabaseNames(clientSession: ClientSession): MongoIterable<String> =
        MongoIterable(wrapped.listDatabaseNames(clientSession.wrapped))

    /**
     * Gets the list of databases
     *
     * @return the list databases iterable interface
     */
    @JvmName("listDatabasesAsDocument")
    public fun listDatabases(): ListDatabasesIterable<Document> = listDatabases<Document>()

    /**
     * Gets the list of databases
     *
     * @param clientSession the client session with which to associate this operation
     * @return the list databases iterable interface
     */
    @JvmName("listDatabasesAsDocumentWithSession")
    public fun listDatabases(clientSession: ClientSession): ListDatabasesIterable<Document> =
        listDatabases<Document>(clientSession)

    /**
     * Gets the list of databases
     *
     * @param T the type of the class to use
     * @param resultClass the target document type of the iterable.
     * @return the list databases iterable interface
     */
    public fun <T : Any> listDatabases(resultClass: Class<T>): ListDatabasesIterable<T> =
        ListDatabasesIterable(wrapped.listDatabases(resultClass))

    /**
     * Gets the list of databases
     *
     * @param T the type of the class to use
     * @param clientSession the client session with which to associate this operation
     * @param resultClass the target document type of the iterable.
     * @return the list databases iterable interface
     */
    public fun <T : Any> listDatabases(clientSession: ClientSession, resultClass: Class<T>): ListDatabasesIterable<T> =
        ListDatabasesIterable(wrapped.listDatabases(clientSession.wrapped, resultClass))

    /**
     * Gets the list of databases
     *
     * @param T the type of the class to use
     * @return the list databases iterable interface
     */
    public inline fun <reified T : Any> listDatabases(): ListDatabasesIterable<T> = listDatabases(T::class.java)

    /**
     * Gets the list of databases
     *
     * @param clientSession the client session with which to associate this operation
     * @param T the type of the class to use
     * @return the list databases iterable interface
     */
    public inline fun <reified T : Any> listDatabases(clientSession: ClientSession): ListDatabasesIterable<T> =
        listDatabases(clientSession, T::class.java)

    /**
     * Creates a change stream for this client.
     *
     * @param pipeline the aggregation pipeline to apply to the change stream, defaults to an empty pipeline.
     * @return the change stream iterable
     * @see [Change Streams](https://dochub.mongodb.org/changestreams]
     */
    @JvmName("watchAsDocument")
    public fun watch(pipeline: List<Bson> = emptyList()): ChangeStreamIterable<Document> = watch<Document>(pipeline)

    /**
     * Creates a change stream for this client.
     *
     * @param clientSession the client session with which to associate this operation
     * @param pipeline the aggregation pipeline to apply to the change stream, defaults to an empty pipeline.
     * @return the change stream iterable
     * @see [Change Streams](https://dochub.mongodb.org/changestreams]
     */
    @JvmName("watchAsDocumentWithSession")
    public fun watch(clientSession: ClientSession, pipeline: List<Bson> = emptyList()): ChangeStreamIterable<Document> =
        watch<Document>(clientSession, pipeline)

    /**
     * Creates a change stream for this client.
     *
     * @param T the target document type of the iterable.
     * @param pipeline the aggregation pipeline to apply to the change stream, defaults to an empty pipeline.
     * @param resultClass the target document type of the iterable.
     * @return the change stream iterable
     * @see [Change Streams](https://dochub.mongodb.org/changestreams]
     */
    public fun <T : Any> watch(pipeline: List<Bson> = emptyList(), resultClass: Class<T>): ChangeStreamIterable<T> =
        ChangeStreamIterable(wrapped.watch(pipeline, resultClass))

    /**
     * Creates a change stream for this client.
     *
     * @param T the target document type of the iterable.
     * @param clientSession the client session with which to associate this operation
     * @param pipeline the aggregation pipeline to apply to the change stream, defaults to an empty pipeline.
     * @param resultClass the target document type of the iterable.
     * @return the change stream iterable
     * @see [Change Streams](https://dochub.mongodb.org/changestreams]
     */
    public fun <T : Any> watch(
        clientSession: ClientSession,
        pipeline: List<Bson> = emptyList(),
        resultClass: Class<T>
    ): ChangeStreamIterable<T> = ChangeStreamIterable(wrapped.watch(clientSession.wrapped, pipeline, resultClass))

    /**
     * Creates a change stream for this client.
     *
     * @param T the target document type of the iterable.
     * @param pipeline the aggregation pipeline to apply to the change stream, defaults to an empty pipeline.
     * @return the change stream iterable
     * @see [Change Streams](https://dochub.mongodb.org/changestreams]
     */
    public inline fun <reified T : Any> watch(pipeline: List<Bson> = emptyList()): ChangeStreamIterable<T> =
        watch(pipeline, T::class.java)

    /**
     * Creates a change stream for this client.
     *
     * @param T the target document type of the iterable.
     * @param clientSession the client session with which to associate this operation
     * @param pipeline the aggregation pipeline to apply to the change stream, defaults to an empty pipeline.
     * @return the change stream iterable
     * @see [Change Streams](https://dochub.mongodb.org/changestreams]
     */
    public inline fun <reified T : Any> watch(
        clientSession: ClientSession,
        pipeline: List<Bson> = emptyList()
    ): ChangeStreamIterable<T> = watch(clientSession, pipeline, T::class.java)
}

/**
 * ClientSessionOptions.Builder.defaultTimeout extension function
 *
 * @param defaultTimeout time in milliseconds
 * @return the options
 */
public fun ClientSessionOptions.Builder.defaultTimeout(defaultTimeout: Long): ClientSessionOptions.Builder =
    this.apply { defaultTimeout(defaultTimeout, TimeUnit.MILLISECONDS) }
>>>>>>> a16373e8
<|MERGE_RESOLUTION|>--- conflicted
+++ resolved
@@ -15,6 +15,7 @@
  */
 package com.mongodb.kotlin.client
 
+import com.mongodb.ClientSessionOptions
 import com.mongodb.ConnectionString
 import com.mongodb.MongoClientSettings
 import com.mongodb.MongoDriverInformation
@@ -22,12 +23,7 @@
 import com.mongodb.client.MongoClients as JMongoClients
 import com.mongodb.connection.ClusterDescription
 import java.io.Closeable
-<<<<<<< HEAD
-=======
 import java.util.concurrent.TimeUnit
-import org.bson.Document
-import org.bson.conversions.Bson
->>>>>>> a16373e8
 
 /**
  * A client-side representation of a MongoDB cluster.
@@ -111,180 +107,6 @@
      */
     public val clusterDescription: ClusterDescription
         get() = wrapped.clusterDescription
-<<<<<<< HEAD
-}
-=======
-
-    /**
-     * Gets a [MongoDatabase] instance for the given database name.
-     *
-     * @param databaseName the name of the database to retrieve
-     * @return a `MongoDatabase` representing the specified database
-     * @throws IllegalArgumentException if databaseName is invalid
-     * @see com.mongodb.MongoNamespace.checkDatabaseNameValidity
-     */
-    public fun getDatabase(databaseName: String): MongoDatabase = MongoDatabase(wrapped.getDatabase(databaseName))
-
-    /**
-     * Creates a client session.
-     *
-     * Note: A ClientSession instance can not be used concurrently in multiple operations.
-     *
-     * @param options the options for the client session
-     * @return the client session
-     */
-    public fun startSession(options: ClientSessionOptions = ClientSessionOptions.builder().build()): ClientSession =
-        ClientSession(wrapped.startSession(options))
-
-    /**
-     * Get a list of the database names
-     *
-     * @return an iterable containing all the names of all the databases
-     * @see [List Databases](https://www.mongodb.com/docs/manual/reference/command/listDatabases)
-     */
-    public fun listDatabaseNames(): MongoIterable<String> = MongoIterable(wrapped.listDatabaseNames())
-
-    /**
-     * Gets the list of databases
-     *
-     * @param clientSession the client session with which to associate this operation
-     * @return the list databases iterable interface
-     * @see [List Databases](https://www.mongodb.com/docs/manual/reference/command/listDatabases)
-     */
-    public fun listDatabaseNames(clientSession: ClientSession): MongoIterable<String> =
-        MongoIterable(wrapped.listDatabaseNames(clientSession.wrapped))
-
-    /**
-     * Gets the list of databases
-     *
-     * @return the list databases iterable interface
-     */
-    @JvmName("listDatabasesAsDocument")
-    public fun listDatabases(): ListDatabasesIterable<Document> = listDatabases<Document>()
-
-    /**
-     * Gets the list of databases
-     *
-     * @param clientSession the client session with which to associate this operation
-     * @return the list databases iterable interface
-     */
-    @JvmName("listDatabasesAsDocumentWithSession")
-    public fun listDatabases(clientSession: ClientSession): ListDatabasesIterable<Document> =
-        listDatabases<Document>(clientSession)
-
-    /**
-     * Gets the list of databases
-     *
-     * @param T the type of the class to use
-     * @param resultClass the target document type of the iterable.
-     * @return the list databases iterable interface
-     */
-    public fun <T : Any> listDatabases(resultClass: Class<T>): ListDatabasesIterable<T> =
-        ListDatabasesIterable(wrapped.listDatabases(resultClass))
-
-    /**
-     * Gets the list of databases
-     *
-     * @param T the type of the class to use
-     * @param clientSession the client session with which to associate this operation
-     * @param resultClass the target document type of the iterable.
-     * @return the list databases iterable interface
-     */
-    public fun <T : Any> listDatabases(clientSession: ClientSession, resultClass: Class<T>): ListDatabasesIterable<T> =
-        ListDatabasesIterable(wrapped.listDatabases(clientSession.wrapped, resultClass))
-
-    /**
-     * Gets the list of databases
-     *
-     * @param T the type of the class to use
-     * @return the list databases iterable interface
-     */
-    public inline fun <reified T : Any> listDatabases(): ListDatabasesIterable<T> = listDatabases(T::class.java)
-
-    /**
-     * Gets the list of databases
-     *
-     * @param clientSession the client session with which to associate this operation
-     * @param T the type of the class to use
-     * @return the list databases iterable interface
-     */
-    public inline fun <reified T : Any> listDatabases(clientSession: ClientSession): ListDatabasesIterable<T> =
-        listDatabases(clientSession, T::class.java)
-
-    /**
-     * Creates a change stream for this client.
-     *
-     * @param pipeline the aggregation pipeline to apply to the change stream, defaults to an empty pipeline.
-     * @return the change stream iterable
-     * @see [Change Streams](https://dochub.mongodb.org/changestreams]
-     */
-    @JvmName("watchAsDocument")
-    public fun watch(pipeline: List<Bson> = emptyList()): ChangeStreamIterable<Document> = watch<Document>(pipeline)
-
-    /**
-     * Creates a change stream for this client.
-     *
-     * @param clientSession the client session with which to associate this operation
-     * @param pipeline the aggregation pipeline to apply to the change stream, defaults to an empty pipeline.
-     * @return the change stream iterable
-     * @see [Change Streams](https://dochub.mongodb.org/changestreams]
-     */
-    @JvmName("watchAsDocumentWithSession")
-    public fun watch(clientSession: ClientSession, pipeline: List<Bson> = emptyList()): ChangeStreamIterable<Document> =
-        watch<Document>(clientSession, pipeline)
-
-    /**
-     * Creates a change stream for this client.
-     *
-     * @param T the target document type of the iterable.
-     * @param pipeline the aggregation pipeline to apply to the change stream, defaults to an empty pipeline.
-     * @param resultClass the target document type of the iterable.
-     * @return the change stream iterable
-     * @see [Change Streams](https://dochub.mongodb.org/changestreams]
-     */
-    public fun <T : Any> watch(pipeline: List<Bson> = emptyList(), resultClass: Class<T>): ChangeStreamIterable<T> =
-        ChangeStreamIterable(wrapped.watch(pipeline, resultClass))
-
-    /**
-     * Creates a change stream for this client.
-     *
-     * @param T the target document type of the iterable.
-     * @param clientSession the client session with which to associate this operation
-     * @param pipeline the aggregation pipeline to apply to the change stream, defaults to an empty pipeline.
-     * @param resultClass the target document type of the iterable.
-     * @return the change stream iterable
-     * @see [Change Streams](https://dochub.mongodb.org/changestreams]
-     */
-    public fun <T : Any> watch(
-        clientSession: ClientSession,
-        pipeline: List<Bson> = emptyList(),
-        resultClass: Class<T>
-    ): ChangeStreamIterable<T> = ChangeStreamIterable(wrapped.watch(clientSession.wrapped, pipeline, resultClass))
-
-    /**
-     * Creates a change stream for this client.
-     *
-     * @param T the target document type of the iterable.
-     * @param pipeline the aggregation pipeline to apply to the change stream, defaults to an empty pipeline.
-     * @return the change stream iterable
-     * @see [Change Streams](https://dochub.mongodb.org/changestreams]
-     */
-    public inline fun <reified T : Any> watch(pipeline: List<Bson> = emptyList()): ChangeStreamIterable<T> =
-        watch(pipeline, T::class.java)
-
-    /**
-     * Creates a change stream for this client.
-     *
-     * @param T the target document type of the iterable.
-     * @param clientSession the client session with which to associate this operation
-     * @param pipeline the aggregation pipeline to apply to the change stream, defaults to an empty pipeline.
-     * @return the change stream iterable
-     * @see [Change Streams](https://dochub.mongodb.org/changestreams]
-     */
-    public inline fun <reified T : Any> watch(
-        clientSession: ClientSession,
-        pipeline: List<Bson> = emptyList()
-    ): ChangeStreamIterable<T> = watch(clientSession, pipeline, T::class.java)
 }
 
 /**
@@ -294,5 +116,4 @@
  * @return the options
  */
 public fun ClientSessionOptions.Builder.defaultTimeout(defaultTimeout: Long): ClientSessionOptions.Builder =
-    this.apply { defaultTimeout(defaultTimeout, TimeUnit.MILLISECONDS) }
->>>>>>> a16373e8
+    this.apply { defaultTimeout(defaultTimeout, TimeUnit.MILLISECONDS) }