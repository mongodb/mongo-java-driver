--- conflicted
+++ resolved
@@ -28,11 +28,7 @@
 import com.mongodb.client.MongoDatabase;
 import com.mongodb.client.MongoIterable;
 import com.mongodb.connection.ClusterDescription;
-<<<<<<< HEAD
-=======
 import com.mongodb.reactivestreams.client.internal.BatchCursor;
-import org.bson.BsonDocument;
->>>>>>> 84247d3b
 import org.bson.Document;
 import org.bson.codecs.configuration.CodecRegistry;
 import org.bson.conversions.Bson;
@@ -42,15 +38,8 @@
 
 public class SyncMongoClient implements MongoClient {
 
-<<<<<<< HEAD
-=======
-    private static long sleepAfterCursorOpenMS;
-
-    private static long sleepAfterCursorCloseMS;
-    private static long sleepAfterSessionCloseMS;
     private static boolean waitForBatchCursorCreation;
 
->>>>>>> 84247d3b
     /**
      * Unfortunately this is the only way to wait for a query to be initiated, since Reactive Streams is asynchronous
      * and we have no way of knowing. Tests which require cursor initiation to complete before execution of the next operation
