/*
 * Copyright 2008-present MongoDB, Inc.
 *
 * Licensed under the Apache License, Version 2.0 (the "License");
 * you may not use this file except in compliance with the License.
 * You may obtain a copy of the License at
 *
 *   http://www.apache.org/licenses/LICENSE-2.0
 *
 * Unless required by applicable law or agreed to in writing, software
 * distributed under the License is distributed on an "AS IS" BASIS,
 * WITHOUT WARRANTIES OR CONDITIONS OF ANY KIND, either express or implied.
 * See the License for the specific language governing permissions and
 * limitations under the License.
 */
package com.mongodb.internal.operation;

import com.mongodb.ClientBulkWriteException;
import com.mongodb.MongoClientException;
import com.mongodb.MongoClientSettings;
import com.mongodb.MongoCommandException;
import com.mongodb.MongoException;
import com.mongodb.MongoNamespace;
import com.mongodb.MongoServerException;
import com.mongodb.MongoSocketException;
import com.mongodb.MongoWriteConcernException;
import com.mongodb.ServerAddress;
import com.mongodb.WriteConcern;
import com.mongodb.WriteError;
import com.mongodb.assertions.Assertions;
import com.mongodb.bulk.WriteConcernError;
import com.mongodb.client.cursor.TimeoutMode;
import com.mongodb.client.model.bulk.ClientBulkWriteOptions;
import com.mongodb.client.model.bulk.ClientBulkWriteResult;
import com.mongodb.client.model.bulk.ClientDeleteResult;
import com.mongodb.client.model.bulk.ClientInsertOneResult;
import com.mongodb.client.model.bulk.ClientNamespacedReplaceOneModel;
import com.mongodb.client.model.bulk.ClientNamespacedUpdateOneModel;
import com.mongodb.client.model.bulk.ClientNamespacedWriteModel;
import com.mongodb.client.model.bulk.ClientUpdateResult;
import com.mongodb.connection.ConnectionDescription;
import com.mongodb.internal.TimeoutContext;
import com.mongodb.internal.VisibleForTesting;
import com.mongodb.internal.async.AsyncBatchCursor;
import com.mongodb.internal.async.AsyncSupplier;
import com.mongodb.internal.async.MutableValue;
import com.mongodb.internal.async.SingleResultCallback;
import com.mongodb.internal.async.function.AsyncCallbackSupplier;
import com.mongodb.internal.async.function.RetryState;
import com.mongodb.internal.binding.AsyncConnectionSource;
import com.mongodb.internal.binding.AsyncWriteBinding;
import com.mongodb.internal.binding.ConnectionSource;
import com.mongodb.internal.binding.WriteBinding;
import com.mongodb.internal.client.model.bulk.AbstractClientDeleteModel;
import com.mongodb.internal.client.model.bulk.AbstractClientDeleteOptions;
import com.mongodb.internal.client.model.bulk.AbstractClientNamespacedWriteModel;
import com.mongodb.internal.client.model.bulk.AbstractClientUpdateModel;
import com.mongodb.internal.client.model.bulk.AbstractClientUpdateOptions;
import com.mongodb.internal.client.model.bulk.AcknowledgedSummaryClientBulkWriteResult;
import com.mongodb.internal.client.model.bulk.AcknowledgedVerboseClientBulkWriteResult;
import com.mongodb.internal.client.model.bulk.ClientWriteModel;
import com.mongodb.internal.client.model.bulk.ConcreteClientBulkWriteOptions;
import com.mongodb.internal.client.model.bulk.ConcreteClientDeleteManyModel;
import com.mongodb.internal.client.model.bulk.ConcreteClientDeleteOneModel;
import com.mongodb.internal.client.model.bulk.ConcreteClientDeleteResult;
import com.mongodb.internal.client.model.bulk.ConcreteClientInsertOneModel;
import com.mongodb.internal.client.model.bulk.ConcreteClientInsertOneResult;
import com.mongodb.internal.client.model.bulk.ConcreteClientNamespacedDeleteManyModel;
import com.mongodb.internal.client.model.bulk.ConcreteClientNamespacedDeleteOneModel;
import com.mongodb.internal.client.model.bulk.ConcreteClientNamespacedInsertOneModel;
import com.mongodb.internal.client.model.bulk.ConcreteClientNamespacedReplaceOneModel;
import com.mongodb.internal.client.model.bulk.ConcreteClientNamespacedUpdateManyModel;
import com.mongodb.internal.client.model.bulk.ConcreteClientNamespacedUpdateOneModel;
import com.mongodb.internal.client.model.bulk.ConcreteClientReplaceOneModel;
import com.mongodb.internal.client.model.bulk.ConcreteClientReplaceOneOptions;
import com.mongodb.internal.client.model.bulk.ConcreteClientUpdateManyModel;
import com.mongodb.internal.client.model.bulk.ConcreteClientUpdateOneModel;
import com.mongodb.internal.client.model.bulk.ConcreteClientUpdateResult;
import com.mongodb.internal.client.model.bulk.UnacknowledgedClientBulkWriteResult;
import com.mongodb.internal.connection.AsyncConnection;
import com.mongodb.internal.connection.Connection;
import com.mongodb.internal.connection.DualMessageSequences;
import com.mongodb.internal.connection.IdHoldingBsonWriter;
import com.mongodb.internal.connection.MongoWriteConcernWithResponseException;
import com.mongodb.internal.connection.OperationContext;
import com.mongodb.internal.operation.retry.AttachmentKeys;
import com.mongodb.internal.session.SessionContext;
import com.mongodb.internal.validator.NoOpFieldNameValidator;
import com.mongodb.internal.validator.ReplacingDocumentFieldNameValidator;
import com.mongodb.internal.validator.UpdateFieldNameValidator;
import com.mongodb.lang.Nullable;
import org.bson.BsonArray;
import org.bson.BsonBinaryWriter;
import org.bson.BsonBoolean;
import org.bson.BsonDocument;
import org.bson.BsonElement;
import org.bson.BsonInt32;
import org.bson.BsonInt64;
import org.bson.BsonObjectId;
import org.bson.BsonValue;
import org.bson.BsonWriter;
import org.bson.FieldNameValidator;
import org.bson.codecs.Encoder;
import org.bson.codecs.EncoderContext;
import org.bson.codecs.configuration.CodecRegistry;

import java.util.ArrayList;
import java.util.Collection;
import java.util.HashMap;
import java.util.LinkedHashMap;
import java.util.List;
import java.util.Map;
import java.util.Optional;
import java.util.Set;
import java.util.function.Supplier;
import java.util.stream.Stream;

import static com.mongodb.assertions.Assertions.assertFalse;
import static com.mongodb.assertions.Assertions.assertNotNull;
import static com.mongodb.assertions.Assertions.assertTrue;
import static com.mongodb.assertions.Assertions.fail;
import static com.mongodb.internal.VisibleForTesting.AccessModifier.PACKAGE;
import static com.mongodb.internal.VisibleForTesting.AccessModifier.PRIVATE;
import static com.mongodb.internal.async.AsyncRunnable.beginAsync;
import static com.mongodb.internal.connection.DualMessageSequences.WritersProviderAndLimitsChecker.WriteResult.FAIL_LIMIT_EXCEEDED;
import static com.mongodb.internal.connection.DualMessageSequences.WritersProviderAndLimitsChecker.WriteResult.OK_LIMIT_NOT_REACHED;
import static com.mongodb.internal.operation.AsyncOperationHelper.cursorDocumentToAsyncBatchCursor;
import static com.mongodb.internal.operation.AsyncOperationHelper.decorateWriteWithRetriesAsync;
import static com.mongodb.internal.operation.AsyncOperationHelper.withAsyncSourceAndConnection;
import static com.mongodb.internal.operation.BulkWriteBatch.logWriteModelDoesNotSupportRetries;
import static com.mongodb.internal.operation.CommandOperationHelper.commandWriteConcern;
import static com.mongodb.internal.operation.CommandOperationHelper.initialRetryState;
import static com.mongodb.internal.operation.CommandOperationHelper.shouldAttemptToRetryWriteAndAddRetryableLabel;
import static com.mongodb.internal.operation.CommandOperationHelper.transformWriteException;
import static com.mongodb.internal.operation.OperationHelper.isRetryableWrite;
import static com.mongodb.internal.operation.SyncOperationHelper.cursorDocumentToBatchCursor;
import static com.mongodb.internal.operation.SyncOperationHelper.decorateWriteWithRetries;
import static com.mongodb.internal.operation.SyncOperationHelper.withSourceAndConnection;
import static java.util.Collections.emptyList;
import static java.util.Collections.emptyMap;
import static java.util.Collections.singletonList;
import static java.util.Optional.ofNullable;
import static java.util.stream.Collectors.toList;
import static java.util.stream.Collectors.toSet;

/**
 * This class is not part of the public API and may be removed or changed at any time.
 */
public final class ClientBulkWriteOperation implements WriteOperation<ClientBulkWriteResult> {
    private static final ConcreteClientBulkWriteOptions EMPTY_OPTIONS = new ConcreteClientBulkWriteOptions();
    private static final String BULK_WRITE_COMMAND_NAME = "bulkWrite";
    private static final EncoderContext DEFAULT_ENCODER_CONTEXT = EncoderContext.builder().build();
    private static final EncoderContext COLLECTIBLE_DOCUMENT_ENCODER_CONTEXT = EncoderContext.builder()
            .isEncodingCollectibleDocument(true).build();
    private static final int INITIAL_BATCH_MODEL_START_INDEX = 0;
    private static final int SERVER_DEFAULT_CURSOR_BATCH_SIZE = 0;

    private final List<? extends ClientNamespacedWriteModel> models;
    private final ConcreteClientBulkWriteOptions options;
    private final WriteConcern writeConcernSetting;
    private final boolean retryWritesSetting;
    private final CodecRegistry codecRegistry;

    /**
     * @param retryWritesSetting See {@link MongoClientSettings#getRetryWrites()}.
     */
    public ClientBulkWriteOperation(
            final List<? extends ClientNamespacedWriteModel> models,
            @Nullable final ClientBulkWriteOptions options,
            final WriteConcern writeConcernSetting,
            final boolean retryWritesSetting,
            final CodecRegistry codecRegistry) {
        this.models = models;
        this.options = options == null ? EMPTY_OPTIONS : (ConcreteClientBulkWriteOptions) options;
        this.writeConcernSetting = writeConcernSetting;
        this.retryWritesSetting = retryWritesSetting;
        this.codecRegistry = codecRegistry;
    }

    @Override
<<<<<<< HEAD
    public ClientBulkWriteResult execute(final WriteBinding binding, final OperationContext operationContext) throws ClientBulkWriteException {
        WriteConcern effectiveWriteConcern = validateAndGetEffectiveWriteConcern(operationContext.getSessionContext());
=======
    public String getCommandName() {
        return "bulkWrite";
    }

    @Override
    public ClientBulkWriteResult execute(final WriteBinding binding) throws ClientBulkWriteException {
        WriteConcern effectiveWriteConcern = validateAndGetEffectiveWriteConcern(binding.getOperationContext().getSessionContext());
>>>>>>> 5e61b7a2
        ResultAccumulator resultAccumulator = new ResultAccumulator();
        MongoException transformedTopLevelError = null;

        try {
            executeAllBatches(effectiveWriteConcern, binding, operationContext, resultAccumulator);
        } catch (MongoException topLevelError) {
            transformedTopLevelError = transformWriteException(topLevelError);
        }
        return resultAccumulator.build(transformedTopLevelError, effectiveWriteConcern);
    }


    @Override
    public void executeAsync(final AsyncWriteBinding binding,
                             final OperationContext operationContext,
                             final SingleResultCallback<ClientBulkWriteResult> finalCallback) {
        WriteConcern effectiveWriteConcern = validateAndGetEffectiveWriteConcern(operationContext.getSessionContext());
        ResultAccumulator resultAccumulator = new ResultAccumulator();
        MutableValue<MongoException> transformedTopLevelError = new MutableValue<>();

        beginAsync().<Void>thenSupply(c -> {
            executeAllBatchesAsync(effectiveWriteConcern, binding, operationContext, resultAccumulator, c);
        }).onErrorIf(topLevelError -> topLevelError instanceof MongoException, (topLevelError, c) -> {
            transformedTopLevelError.set(transformWriteException((MongoException) topLevelError));
            c.complete(c);
        }).<ClientBulkWriteResult>thenApply((ignored, c) -> {
            c.complete(resultAccumulator.build(transformedTopLevelError.getNullable(), effectiveWriteConcern));
        }).finish(finalCallback);
    }

    /**
     * To execute a batch means:
     * <ul>
     *     <li>execute a `bulkWrite` command, which creates a cursor;</li>
     *     <li>consume the cursor, which may involve executing `getMore` commands.</li>
     * </ul>
     *
     * @throws MongoException When a {@linkplain ClientBulkWriteException#getCause() top-level error} happens.
     */
    private void executeAllBatches(
            final WriteConcern effectiveWriteConcern,
            final WriteBinding binding,
            final OperationContext operationContext,
            final ResultAccumulator resultAccumulator) throws MongoException {
        Integer nextBatchStartModelIndex = INITIAL_BATCH_MODEL_START_INDEX;

        do {
            nextBatchStartModelIndex = executeBatch(nextBatchStartModelIndex, effectiveWriteConcern, binding, operationContext, resultAccumulator);
        } while (nextBatchStartModelIndex != null);
    }

    /**
     * @see #executeAllBatches(WriteConcern, WriteBinding, OperationContext, ResultAccumulator)
     */
    private void executeAllBatchesAsync(
            final WriteConcern effectiveWriteConcern,
            final AsyncWriteBinding binding,
            final OperationContext operationContext,
            final ResultAccumulator resultAccumulator,
            final SingleResultCallback<Void> finalCallback) {
        MutableValue<Integer> nextBatchStartModelIndex = new MutableValue<>(INITIAL_BATCH_MODEL_START_INDEX);

        beginAsync().thenRunDoWhileLoop(iterationCallback -> {
            beginAsync().<Integer>thenSupply(c -> {
                executeBatchAsync(nextBatchStartModelIndex.get(), effectiveWriteConcern, binding, operationContext, resultAccumulator, c);
            }).<Void>thenApply((nextBatchStartModelIdx, c) -> {
                nextBatchStartModelIndex.set(nextBatchStartModelIdx);
                c.complete(c);
            }).finish(iterationCallback);
        }, () -> nextBatchStartModelIndex.getNullable() != null
        ).finish(finalCallback);
    }

    /**
     * @return The start model index of the next batch, provided that the operation
     * {@linkplain ExhaustiveClientBulkWriteCommandOkResponse#operationMayContinue(ConcreteClientBulkWriteOptions) may continue}
     * and there are unexecuted {@linkplain ClientNamespacedWriteModel models} left.
     */
    @Nullable
    private Integer executeBatch(
            final int batchStartModelIndex,
            final WriteConcern effectiveWriteConcern,
            final WriteBinding binding,
            final OperationContext operationContext,
            final ResultAccumulator resultAccumulator) {
        List<? extends ClientNamespacedWriteModel> unexecutedModels = models.subList(batchStartModelIndex, models.size());
        assertFalse(unexecutedModels.isEmpty());
        SessionContext sessionContext = operationContext.getSessionContext();
        TimeoutContext timeoutContext = operationContext.getTimeoutContext();
        RetryState retryState = initialRetryState(retryWritesSetting, timeoutContext);
        BatchEncoder batchEncoder = new BatchEncoder();

        Supplier<ExhaustiveClientBulkWriteCommandOkResponse> retryingBatchExecutor = decorateWriteWithRetries(
                retryState, operationContext,
                // Each batch re-selects a server and re-checks out a connection because this is simpler,
                // and it is allowed by https://jira.mongodb.org/browse/DRIVERS-2502.
                // If connection pinning is required, `binding` handles that,
                // and `ClientSession`, `TransactionContext` are aware of that.
                () -> withSourceAndConnection(binding::getWriteConnectionSource, true,
                        (connectionSource, connection, commandOperationContext) -> {
                            ConnectionDescription connectionDescription = connection.getDescription();
                            boolean effectiveRetryWrites = isRetryableWrite(
                                    retryWritesSetting, effectiveWriteConcern, connectionDescription, sessionContext);
                            retryState.breakAndThrowIfRetryAnd(() -> !effectiveRetryWrites);
                            resultAccumulator.onNewServerAddress(connectionDescription.getServerAddress());
                            retryState.attach(AttachmentKeys.maxWireVersion(), connectionDescription.getMaxWireVersion(), true)
                                    .attach(AttachmentKeys.commandDescriptionSupplier(), () -> BULK_WRITE_COMMAND_NAME, false);
                            ClientBulkWriteCommand bulkWriteCommand = createBulkWriteCommand(
                                    retryState, effectiveRetryWrites, effectiveWriteConcern, sessionContext, unexecutedModels, batchEncoder,
                                    () -> retryState.attach(AttachmentKeys.retryableCommandFlag(), true, true));
                            return executeBulkWriteCommandAndExhaustOkResponse(
                                    retryState, connectionSource, connection, bulkWriteCommand, effectiveWriteConcern, commandOperationContext);
                        }, operationContext)
        );

        try {
            ExhaustiveClientBulkWriteCommandOkResponse bulkWriteCommandOkResponse = retryingBatchExecutor.get();
            return resultAccumulator.onBulkWriteCommandOkResponseOrNoResponse(
                    batchStartModelIndex, bulkWriteCommandOkResponse, batchEncoder.intoEncodedBatchInfo());
        } catch (MongoWriteConcernWithResponseException mongoWriteConcernWithOkResponseException) {
            return resultAccumulator.onBulkWriteCommandOkResponseWithWriteConcernError(
                    batchStartModelIndex, mongoWriteConcernWithOkResponseException, batchEncoder.intoEncodedBatchInfo());
        } catch (MongoCommandException bulkWriteCommandException) {
            resultAccumulator.onBulkWriteCommandErrorResponse(bulkWriteCommandException);
            throw bulkWriteCommandException;
        } catch (MongoException mongoException) {
            // The server does not have a chance to add "RetryableWriteError" label to `e`,
            // and if it is the last attempt failure, `RetryingSyncSupplier` also may not have a chance
            // to add the label. So we do that explicitly.
            shouldAttemptToRetryWriteAndAddRetryableLabel(retryState, mongoException);
            resultAccumulator.onBulkWriteCommandErrorWithoutResponse(mongoException);
            throw mongoException;
        }
    }

    /**
     * @see #executeBatch(int, WriteConcern, WriteBinding, OperationContext, ResultAccumulator)
     */
    private void executeBatchAsync(
            final int batchStartModelIndex,
            final WriteConcern effectiveWriteConcern,
            final AsyncWriteBinding binding,
            final OperationContext operationContext,
            final ResultAccumulator resultAccumulator,
            final SingleResultCallback<Integer> finalCallback) {
        List<? extends ClientNamespacedWriteModel> unexecutedModels = models.subList(batchStartModelIndex, models.size());
        assertFalse(unexecutedModels.isEmpty());
        SessionContext sessionContext = operationContext.getSessionContext();
        TimeoutContext timeoutContext = operationContext.getTimeoutContext();
        RetryState retryState = initialRetryState(retryWritesSetting, timeoutContext);
        BatchEncoder batchEncoder = new BatchEncoder();

        AsyncCallbackSupplier<ExhaustiveClientBulkWriteCommandOkResponse> retryingBatchExecutor = decorateWriteWithRetriesAsync(
                retryState, operationContext,
                // Each batch re-selects a server and re-checks out a connection because this is simpler,
                // and it is allowed by https://jira.mongodb.org/browse/DRIVERS-2502.
                // If connection pinning is required, `binding` handles that,
                // and `ClientSession`, `TransactionContext` are aware of that.
                funcCallback -> withAsyncSourceAndConnection(binding::getWriteConnectionSource, true, operationContext, funcCallback,
                        (connectionSource, connection, operationContextWithMinRtt, resultCallback) -> {
                            ConnectionDescription connectionDescription = connection.getDescription();
                            boolean effectiveRetryWrites = isRetryableWrite(
                                    retryWritesSetting, effectiveWriteConcern, connectionDescription, sessionContext);
                            retryState.breakAndThrowIfRetryAnd(() -> !effectiveRetryWrites);
                            resultAccumulator.onNewServerAddress(connectionDescription.getServerAddress());
                            retryState.attach(AttachmentKeys.maxWireVersion(), connectionDescription.getMaxWireVersion(), true)
                                    .attach(AttachmentKeys.commandDescriptionSupplier(), () -> BULK_WRITE_COMMAND_NAME, false);
                            ClientBulkWriteCommand bulkWriteCommand = createBulkWriteCommand(
                                    retryState, effectiveRetryWrites, effectiveWriteConcern, sessionContext, unexecutedModels, batchEncoder,
                                    () -> retryState.attach(AttachmentKeys.retryableCommandFlag(), true, true));
                            executeBulkWriteCommandAndExhaustOkResponseAsync(
                                    retryState, connectionSource, connection, bulkWriteCommand, effectiveWriteConcern, operationContextWithMinRtt, resultCallback);
                        })
        );

        beginAsync().<ExhaustiveClientBulkWriteCommandOkResponse>thenSupply(callback -> {
            retryingBatchExecutor.get(callback);
        }).<Integer>thenApply((bulkWriteCommandOkResponse, callback) -> {
            callback.complete(resultAccumulator.onBulkWriteCommandOkResponseOrNoResponse(
                    batchStartModelIndex, bulkWriteCommandOkResponse, batchEncoder.intoEncodedBatchInfo()));
        }).onErrorIf(throwable -> true, (t, callback) -> {
            if (t instanceof MongoWriteConcernWithResponseException) {
                MongoWriteConcernWithResponseException mongoWriteConcernWithOkResponseException = (MongoWriteConcernWithResponseException) t;
                callback.complete(resultAccumulator.onBulkWriteCommandOkResponseWithWriteConcernError(
                        batchStartModelIndex, mongoWriteConcernWithOkResponseException, batchEncoder.intoEncodedBatchInfo()));
            } else if (t instanceof MongoCommandException) {
                MongoCommandException bulkWriteCommandException = (MongoCommandException) t;
                resultAccumulator.onBulkWriteCommandErrorResponse(bulkWriteCommandException);
                callback.completeExceptionally(t);
            } else if (t instanceof MongoException) {
                MongoException mongoException = (MongoException) t;
                // The server does not have a chance to add "RetryableWriteError" label to `e`,
                // and if it is the last attempt failure, `RetryingSyncSupplier` also may not have a chance
                // to add the label. So we do that explicitly.
                shouldAttemptToRetryWriteAndAddRetryableLabel(retryState, mongoException);
                resultAccumulator.onBulkWriteCommandErrorWithoutResponse(mongoException);
                callback.completeExceptionally(mongoException);
            } else {
                callback.completeExceptionally(t);
            }
        }).finish(finalCallback);
    }

    /**
     * @throws MongoWriteConcernWithResponseException This internal exception must be handled to avoid it being observed by an application.
     * It {@linkplain MongoWriteConcernWithResponseException#getResponse() bears} the OK response to the {@code bulkWriteCommand},
     * which must be
     * {@linkplain ResultAccumulator#onBulkWriteCommandOkResponseWithWriteConcernError(int, MongoWriteConcernWithResponseException, BatchEncoder.EncodedBatchInfo) accumulated}
     * iff this exception is the failed result of retries.
     */
    @Nullable
    private ExhaustiveClientBulkWriteCommandOkResponse executeBulkWriteCommandAndExhaustOkResponse(
            final RetryState retryState,
            final ConnectionSource connectionSource,
            final Connection connection,
            final ClientBulkWriteCommand bulkWriteCommand,
            final WriteConcern effectiveWriteConcern,
            final OperationContext operationContext) throws MongoWriteConcernWithResponseException {
        BsonDocument bulkWriteCommandOkResponse = connection.command(
                "admin",
                bulkWriteCommand.getCommandDocument(),
                NoOpFieldNameValidator.INSTANCE,
                null,
                CommandResultDocumentCodec.create(codecRegistry.get(BsonDocument.class), CommandBatchCursorHelper.FIRST_BATCH),
                operationContext,
                effectiveWriteConcern.isAcknowledged(),
                bulkWriteCommand.getOpsAndNsInfo());
        if (bulkWriteCommandOkResponse == null) {
            return null;
        }
        List<List<BsonDocument>> cursorExhaustBatches = doWithRetriesDisabledForCommand(retryState, "getMore", () ->
                exhaustBulkWriteCommandOkResponseCursor(connectionSource, operationContext, connection, bulkWriteCommandOkResponse));
        return createExhaustiveClientBulkWriteCommandOkResponse(
                bulkWriteCommandOkResponse,
                cursorExhaustBatches,
                connection.getDescription());
    }

    /**
     * @see #executeBulkWriteCommandAndExhaustOkResponse(RetryState, ConnectionSource, Connection, ClientBulkWriteCommand, WriteConcern, OperationContext)
     */
    private void executeBulkWriteCommandAndExhaustOkResponseAsync(
            final RetryState retryState,
            final AsyncConnectionSource connectionSource,
            final AsyncConnection connection,
            final ClientBulkWriteCommand bulkWriteCommand,
            final WriteConcern effectiveWriteConcern,
            final OperationContext operationContext,
            final SingleResultCallback<ExhaustiveClientBulkWriteCommandOkResponse> finalCallback) {
        beginAsync().<BsonDocument>thenSupply(callback -> {
            connection.commandAsync(
                    "admin",
                    bulkWriteCommand.getCommandDocument(),
                    NoOpFieldNameValidator.INSTANCE,
                    null,
                    CommandResultDocumentCodec.create(codecRegistry.get(BsonDocument.class), CommandBatchCursorHelper.FIRST_BATCH),
                    operationContext,
                    effectiveWriteConcern.isAcknowledged(),
                    bulkWriteCommand.getOpsAndNsInfo(), callback);
        }).<ExhaustiveClientBulkWriteCommandOkResponse>thenApply((bulkWriteCommandOkResponse, callback) -> {
            if (bulkWriteCommandOkResponse == null) {
                callback.complete((ExhaustiveClientBulkWriteCommandOkResponse) null);
                return;
            }
            beginAsync().<List<List<BsonDocument>>>thenSupply(c -> {
                doWithRetriesDisabledForCommandAsync(retryState, "getMore", (c1) -> {
                    exhaustBulkWriteCommandOkResponseCursorAsync(connectionSource, connection, bulkWriteCommandOkResponse, operationContext, c1);
                }, c);
            }).<ExhaustiveClientBulkWriteCommandOkResponse>thenApply((cursorExhaustBatches, c) -> {
                c.complete(createExhaustiveClientBulkWriteCommandOkResponse(
                        bulkWriteCommandOkResponse,
                        cursorExhaustBatches,
                        connection.getDescription()));
            }).finish(callback);
        }).finish(finalCallback);
    }

    private static ExhaustiveClientBulkWriteCommandOkResponse createExhaustiveClientBulkWriteCommandOkResponse(
            final BsonDocument bulkWriteCommandOkResponse, final List<List<BsonDocument>> cursorExhaustBatches,
            final ConnectionDescription connectionDescription) {
        ExhaustiveClientBulkWriteCommandOkResponse exhaustiveBulkWriteCommandOkResponse =
                new ExhaustiveClientBulkWriteCommandOkResponse(
                        bulkWriteCommandOkResponse, cursorExhaustBatches);

        // `Connection.command` does not throw `MongoWriteConcernException`, so we have to construct it ourselves
        MongoWriteConcernException writeConcernException = Exceptions.createWriteConcernException(
                bulkWriteCommandOkResponse, connectionDescription.getServerAddress());
        if (writeConcernException != null) {
            throw new MongoWriteConcernWithResponseException(writeConcernException, exhaustiveBulkWriteCommandOkResponse);
        }
        return exhaustiveBulkWriteCommandOkResponse;
    }

    private <R> R doWithRetriesDisabledForCommand(
            final RetryState retryState,
            final String commandDescription,
            final Supplier<R> actionWithCommand) {
        Optional<Boolean> originalRetryableCommandFlag = retryState.attachment(AttachmentKeys.retryableCommandFlag());
        Supplier<String> originalCommandDescriptionSupplier = retryState.attachment(AttachmentKeys.commandDescriptionSupplier())
                .orElseThrow(Assertions::fail);

        try {
            retryState.attach(AttachmentKeys.retryableCommandFlag(), false, true)
                    .attach(AttachmentKeys.commandDescriptionSupplier(), () -> commandDescription, false);
            return actionWithCommand.get();
        } finally {
            originalRetryableCommandFlag.ifPresent(value -> retryState.attach(AttachmentKeys.retryableCommandFlag(), value, true));
            retryState.attach(AttachmentKeys.commandDescriptionSupplier(), originalCommandDescriptionSupplier, false);
        }
    }

    private <R> void doWithRetriesDisabledForCommandAsync(
            final RetryState retryState,
            final String commandDescription,
            final AsyncSupplier<R> actionWithCommand,
            final SingleResultCallback<R> finalCallback) {
        Optional<Boolean> originalRetryableCommandFlag = retryState.attachment(AttachmentKeys.retryableCommandFlag());
        Supplier<String> originalCommandDescriptionSupplier = retryState.attachment(AttachmentKeys.commandDescriptionSupplier())
                .orElseThrow(Assertions::fail);

        beginAsync().<R>thenSupply(c -> {
            retryState.attach(AttachmentKeys.retryableCommandFlag(), false, true)
                    .attach(AttachmentKeys.commandDescriptionSupplier(), () -> commandDescription, false);
            actionWithCommand.finish(c);
        }).thenAlwaysRunAndFinish(() -> {
            originalRetryableCommandFlag.ifPresent(value -> retryState.attach(AttachmentKeys.retryableCommandFlag(), value, true));
            retryState.attach(AttachmentKeys.commandDescriptionSupplier(), originalCommandDescriptionSupplier, false);
        }, finalCallback);
    }

    private List<List<BsonDocument>> exhaustBulkWriteCommandOkResponseCursor(
            final ConnectionSource connectionSource,
            final OperationContext operationContext,
            final Connection connection,
            final BsonDocument response) {
        try (CommandBatchCursor<BsonDocument> cursor = cursorDocumentToBatchCursor(
                TimeoutMode.CURSOR_LIFETIME,
                response,
                SERVER_DEFAULT_CURSOR_BATCH_SIZE,
                codecRegistry.get(BsonDocument.class),
                options.getComment().orElse(null),
                connectionSource,
                connection,
                operationContext)) {

           return cursor.exhaust();
        }
    }

    private void exhaustBulkWriteCommandOkResponseCursorAsync(final AsyncConnectionSource connectionSource,
                                                              final AsyncConnection connection,
                                                              final BsonDocument bulkWriteCommandOkResponse,
                                                              final OperationContext operationContext,
                                                              final SingleResultCallback<List<List<BsonDocument>>> finalCallback) {
        AsyncBatchCursor<BsonDocument> cursor = cursorDocumentToAsyncBatchCursor(
                TimeoutMode.CURSOR_LIFETIME,
                bulkWriteCommandOkResponse,
                SERVER_DEFAULT_CURSOR_BATCH_SIZE,
                codecRegistry.get(BsonDocument.class),
                options.getComment().orElse(null),
                connectionSource,
                connection,
                operationContext);

        beginAsync().<List<List<BsonDocument>>>thenSupply(callback -> {
             cursor.exhaust(callback);
        }).thenAlwaysRunAndFinish(() -> {
             cursor.close();
        }, finalCallback);
    }


    private ClientBulkWriteCommand createBulkWriteCommand(
            final RetryState retryState,
            final boolean effectiveRetryWrites,
            final WriteConcern effectiveWriteConcern,
            final SessionContext sessionContext,
            final List<? extends ClientNamespacedWriteModel> unexecutedModels,
            final BatchEncoder batchEncoder,
            final Runnable retriesEnabler) {
        BsonDocument commandDocument = new BsonDocument(BULK_WRITE_COMMAND_NAME, new BsonInt32(1))
                .append("errorsOnly", BsonBoolean.valueOf(!options.isVerboseResults()))
                .append("ordered", BsonBoolean.valueOf(options.isOrdered()));
        options.isBypassDocumentValidation().ifPresent(value ->
                commandDocument.append("bypassDocumentValidation", BsonBoolean.valueOf(value)));
        options.getComment().ifPresent(value ->
                commandDocument.append("comment", value));
        options.getLet().ifPresent(let ->
                commandDocument.append("let", let.toBsonDocument(BsonDocument.class, codecRegistry)));
        commandWriteConcern(effectiveWriteConcern, sessionContext).ifPresent(value->
                commandDocument.append("writeConcern", value.asDocument()));
        return new ClientBulkWriteCommand(
                commandDocument,
                new ClientBulkWriteCommand.OpsAndNsInfo(
                        effectiveRetryWrites, unexecutedModels,
                        batchEncoder,
                        options,
                        () -> {
                            retriesEnabler.run();
                            return retryState.isFirstAttempt()
                                    ? sessionContext.advanceTransactionNumber()
                                    : sessionContext.getTransactionNumber();
                        }));
    }

    private WriteConcern validateAndGetEffectiveWriteConcern(final SessionContext sessionContext) {
        WriteConcern effectiveWriteConcern = CommandOperationHelper.validateAndGetEffectiveWriteConcern(writeConcernSetting, sessionContext);
        if (!effectiveWriteConcern.isAcknowledged()) {
            if (options.isVerboseResults()) {
                throw new MongoClientException("Cannot request unacknowledged write concern and verbose results");
            }
            if (options.isOrdered()) {
                throw new MongoClientException("Cannot request unacknowledged write concern and ordered writes");
            }
        }
        return effectiveWriteConcern;
    }

    private <T> void encodeUsingRegistry(final BsonWriter writer, final T value) {
        encodeUsingRegistry(writer, value, DEFAULT_ENCODER_CONTEXT);
    }

    private <T> void encodeUsingRegistry(final BsonWriter writer, final T value, final EncoderContext encoderContext) {
        @SuppressWarnings("unchecked")
        Encoder<T> encoder = (Encoder<T>) codecRegistry.get(value.getClass());
        encoder.encode(writer, value, encoderContext);
    }

    private static AbstractClientNamespacedWriteModel getNamespacedModel(
            final List<? extends ClientNamespacedWriteModel> models, final int index) {
        return (AbstractClientNamespacedWriteModel) models.get(index);
    }

    public static final class Exceptions {
        public static Optional<ServerAddress> serverAddressFromException(@Nullable final MongoException exception) {
            ServerAddress serverAddress = null;
            if (exception instanceof MongoServerException) {
                serverAddress = ((MongoServerException) exception).getServerAddress();
            } else if (exception instanceof MongoSocketException) {
                serverAddress = ((MongoSocketException) exception).getServerAddress();
            }
            return ofNullable(serverAddress);
        }

        @Nullable
        private static MongoWriteConcernException createWriteConcernException(
                final BsonDocument response,
                final ServerAddress serverAddress) {
            final String writeConcernErrorFieldName = "writeConcernError";
            if (!response.containsKey(writeConcernErrorFieldName)) {
                return null;
            }
            BsonDocument writeConcernErrorDocument = response.getDocument(writeConcernErrorFieldName);
            WriteConcernError writeConcernError = WriteConcernHelper.createWriteConcernError(writeConcernErrorDocument);
            Set<String> errorLabels = response.getArray("errorLabels", new BsonArray()).stream()
                    .map(i -> i.asString().getValue())
                    .collect(toSet());
            return new MongoWriteConcernException(writeConcernError, null, serverAddress, errorLabels);
        }
    }

    private static final class ExhaustiveClientBulkWriteCommandOkResponse {
        /**
         * The number of unsuccessful individual write operations.
         */
        private final int nErrors;
        private final int nInserted;
        private final int nUpserted;
        private final int nMatched;
        private final int nModified;
        private final int nDeleted;
        private final List<BsonDocument> cursorExhaust;

        ExhaustiveClientBulkWriteCommandOkResponse(
                final BsonDocument bulkWriteCommandOkResponse,
                final List<List<BsonDocument>> cursorExhaustBatches) {
            this.nErrors = bulkWriteCommandOkResponse.getInt32("nErrors").getValue();
            this.nInserted = bulkWriteCommandOkResponse.getInt32("nInserted").getValue();
            this.nUpserted = bulkWriteCommandOkResponse.getInt32("nUpserted").getValue();
            this.nMatched = bulkWriteCommandOkResponse.getInt32("nMatched").getValue();
            this.nModified = bulkWriteCommandOkResponse.getInt32("nModified").getValue();
            this.nDeleted = bulkWriteCommandOkResponse.getInt32("nDeleted").getValue();
            if (cursorExhaustBatches.isEmpty()) {
                cursorExhaust = emptyList();
            } else if (cursorExhaustBatches.size() == 1) {
                cursorExhaust = cursorExhaustBatches.get(0);
            } else {
                cursorExhaust = cursorExhaustBatches.stream().flatMap(Collection::stream).collect(toList());
            }
        }

        boolean operationMayContinue(final ConcreteClientBulkWriteOptions options) {
            return nErrors == 0 || !options.isOrdered();
        }

        int getNErrors() {
            return nErrors;
        }

        int getNInserted() {
            return nInserted;
        }

        int getNUpserted() {
            return nUpserted;
        }

        int getNMatched() {
            return nMatched;
        }

        int getNModified() {
            return nModified;
        }

        int getNDeleted() {
            return nDeleted;
        }

        List<BsonDocument> getCursorExhaust() {
            return cursorExhaust;
        }
    }

    /**
     * Accumulates results of the operation as it is being executed
     * for {@linkplain #build(MongoException, WriteConcern) building} them when the operation completes.
     */
    private final class ResultAccumulator {
        @Nullable
        private ServerAddress serverAddress;
        private final ArrayList<BatchResult> batchResults;

        ResultAccumulator() {
            serverAddress = null;
            batchResults = new ArrayList<>();
        }

        /**
         * <ul>
         *     <li>Either builds and returns {@link ClientBulkWriteResult};</li>
         *     <li>or builds and throws {@link ClientBulkWriteException};</li>
         *     <li>or throws {@code topLevelError}.</li>
         * </ul>
         */
        ClientBulkWriteResult build(@Nullable final MongoException topLevelError, final WriteConcern effectiveWriteConcern) throws MongoException {
            boolean verboseResultsSetting = options.isVerboseResults();
            boolean batchResultsHaveResponses = false;
            boolean batchResultsHaveInfoAboutSuccessfulIndividualOperations = false;
            long insertedCount = 0;
            long upsertedCount = 0;
            long matchedCount = 0;
            long modifiedCount = 0;
            long deletedCount = 0;
            Map<Integer, ClientInsertOneResult> insertResults = verboseResultsSetting ? new HashMap<>() : emptyMap();
            Map<Integer, ClientUpdateResult> updateResults = verboseResultsSetting ? new HashMap<>() : emptyMap();
            Map<Integer, ClientDeleteResult> deleteResults = verboseResultsSetting ? new HashMap<>() : emptyMap();
            ArrayList<WriteConcernError> writeConcernErrors = new ArrayList<>();
            Map<Integer, WriteError> writeErrors = new HashMap<>();
            for (BatchResult batchResult : batchResults) {
                if (batchResult.hasResponse()) {
                    batchResultsHaveResponses = true;
                    MongoWriteConcernException writeConcernException = batchResult.getWriteConcernException();
                    if (writeConcernException != null) {
                        writeConcernErrors.add(writeConcernException.getWriteConcernError());
                    }
                    int batchStartModelIndex = batchResult.getBatchStartModelIndex();
                    ExhaustiveClientBulkWriteCommandOkResponse response = batchResult.getResponse();
                    boolean orderedSetting = options.isOrdered();
                    int nErrors = response.getNErrors();
                    batchResultsHaveInfoAboutSuccessfulIndividualOperations = batchResultsHaveInfoAboutSuccessfulIndividualOperations
                            || (orderedSetting && nErrors == 0)
                            || (!orderedSetting && nErrors < batchResult.getBatchModelsCount());
                    insertedCount += response.getNInserted();
                    upsertedCount += response.getNUpserted();
                    matchedCount += response.getNMatched();
                    modifiedCount += response.getNModified();
                    deletedCount += response.getNDeleted();
                    Map<Integer, BsonValue> insertModelDocumentIds = batchResult.getInsertModelDocumentIds();
                    for (BsonDocument individualOperationResponse : response.getCursorExhaust()) {
                        int individualOperationIndexInBatch = individualOperationResponse.getInt32("idx").getValue();
                        int writeModelIndex = batchStartModelIndex + individualOperationIndexInBatch;
                        if (individualOperationResponse.getNumber("ok").intValue() == 1) {
                            assertTrue(verboseResultsSetting);
                            AbstractClientNamespacedWriteModel writeModel = getNamespacedModel(models, writeModelIndex);
                            if (writeModel instanceof ConcreteClientNamespacedInsertOneModel) {
                                insertResults.put(
                                        writeModelIndex,
                                        new ConcreteClientInsertOneResult(insertModelDocumentIds.get(individualOperationIndexInBatch)));
                            } else if (writeModel instanceof ConcreteClientNamespacedUpdateOneModel
                                    || writeModel instanceof ConcreteClientNamespacedUpdateManyModel
                                    || writeModel instanceof ConcreteClientNamespacedReplaceOneModel) {
                                BsonDocument upsertedIdDocument = individualOperationResponse.getDocument("upserted", null);
                                updateResults.put(
                                        writeModelIndex,
                                        new ConcreteClientUpdateResult(
                                                individualOperationResponse.getInt32("n").getValue(),
                                                individualOperationResponse.getInt32("nModified").getValue(),
                                                upsertedIdDocument == null ? null : upsertedIdDocument.get("_id")));
                            } else if (writeModel instanceof ConcreteClientNamespacedDeleteOneModel
                                    || writeModel instanceof ConcreteClientNamespacedDeleteManyModel) {
                                deleteResults.put(
                                        writeModelIndex,
                                        new ConcreteClientDeleteResult(individualOperationResponse.getInt32("n").getValue()));
                            } else {
                                fail(writeModel.getClass().toString());
                            }
                        } else {
                            batchResultsHaveInfoAboutSuccessfulIndividualOperations = batchResultsHaveInfoAboutSuccessfulIndividualOperations
                                    || (orderedSetting && individualOperationIndexInBatch > 0);
                            WriteError individualOperationWriteError = new WriteError(
                                    individualOperationResponse.getInt32("code").getValue(),
                                    individualOperationResponse.getString("errmsg").getValue(),
                                    individualOperationResponse.getDocument("errInfo", new BsonDocument()));
                            writeErrors.put(writeModelIndex, individualOperationWriteError);
                        }
                    }
                }
            }
            if (topLevelError == null && writeConcernErrors.isEmpty() && writeErrors.isEmpty()) {
                if (effectiveWriteConcern.isAcknowledged()) {
                    AcknowledgedSummaryClientBulkWriteResult summaryResult = new AcknowledgedSummaryClientBulkWriteResult(
                            insertedCount, upsertedCount, matchedCount, modifiedCount, deletedCount);
                    return verboseResultsSetting
                            ? new AcknowledgedVerboseClientBulkWriteResult(summaryResult, insertResults, updateResults, deleteResults)
                            : summaryResult;
                } else {
                    return UnacknowledgedClientBulkWriteResult.INSTANCE;
                }
            } else if (batchResultsHaveResponses) {
                AcknowledgedSummaryClientBulkWriteResult partialSummaryResult = batchResultsHaveInfoAboutSuccessfulIndividualOperations
                        ? new AcknowledgedSummaryClientBulkWriteResult(insertedCount, upsertedCount, matchedCount, modifiedCount, deletedCount)
                        : null;
                throw new ClientBulkWriteException(
                        topLevelError,
                        writeConcernErrors,
                        writeErrors,
                        verboseResultsSetting && partialSummaryResult != null
                                ? new AcknowledgedVerboseClientBulkWriteResult(partialSummaryResult, insertResults, updateResults, deleteResults)
                                : partialSummaryResult,
                        assertNotNull(serverAddress));
            } else {
                throw assertNotNull(topLevelError);
            }
        }

        void onNewServerAddress(final ServerAddress serverAddress) {
            this.serverAddress = serverAddress;
        }

        @Nullable
        Integer onBulkWriteCommandOkResponseOrNoResponse(
                final int batchStartModelIndex,
                @Nullable
                final ExhaustiveClientBulkWriteCommandOkResponse response,
                final BatchEncoder.EncodedBatchInfo encodedBatchInfo) {
            return onBulkWriteCommandOkResponseOrNoResponse(batchStartModelIndex, response, null, encodedBatchInfo);
        }

        /**
         * @return See {@link #executeBatch(int, WriteConcern, WriteBinding, OperationContext, ResultAccumulator)}.
         */
        @Nullable
        Integer onBulkWriteCommandOkResponseWithWriteConcernError(
                final int batchStartModelIndex,
                final MongoWriteConcernWithResponseException exception,
                final BatchEncoder.EncodedBatchInfo encodedBatchInfo) {
            MongoWriteConcernException writeConcernException = (MongoWriteConcernException) exception.getCause();
            onNewServerAddress(writeConcernException.getServerAddress());
            ExhaustiveClientBulkWriteCommandOkResponse response = (ExhaustiveClientBulkWriteCommandOkResponse) exception.getResponse();
            return onBulkWriteCommandOkResponseOrNoResponse(batchStartModelIndex, response, writeConcernException, encodedBatchInfo);
        }

        /**
         * @return See {@link #executeBatch(int, WriteConcern, WriteBinding,OperationContext, ResultAccumulator)}.
         */
        @Nullable
        private Integer onBulkWriteCommandOkResponseOrNoResponse(
                final int batchStartModelIndex,
                @Nullable
                final ExhaustiveClientBulkWriteCommandOkResponse response,
                @Nullable
                final MongoWriteConcernException writeConcernException,
                final BatchEncoder.EncodedBatchInfo encodedBatchInfo) {
            BatchResult batchResult = response == null
                    ? BatchResult.noResponse(batchStartModelIndex, encodedBatchInfo)
                    : BatchResult.okResponse(batchStartModelIndex, encodedBatchInfo, response, writeConcernException);
            batchResults.add(batchResult);
            int potentialNextBatchStartModelIndex = batchStartModelIndex + batchResult.getBatchModelsCount();
            return (response == null || response.operationMayContinue(options))
                    ? potentialNextBatchStartModelIndex == models.size() ? null : potentialNextBatchStartModelIndex
                    : null;
        }

        void onBulkWriteCommandErrorResponse(final MongoCommandException exception) {
            onNewServerAddress(exception.getServerAddress());
        }

        void onBulkWriteCommandErrorWithoutResponse(final MongoException exception) {
            Exceptions.serverAddressFromException(exception).ifPresent(this::onNewServerAddress);
        }
    }

    public static final class ClientBulkWriteCommand {
        private final BsonDocument commandDocument;
        private final OpsAndNsInfo opsAndNsInfo;

        ClientBulkWriteCommand(
                final BsonDocument commandDocument,
                final OpsAndNsInfo opsAndNsInfo) {
            this.commandDocument = commandDocument;
            this.opsAndNsInfo = opsAndNsInfo;
        }

        BsonDocument getCommandDocument() {
            return commandDocument;
        }

        OpsAndNsInfo getOpsAndNsInfo() {
            return opsAndNsInfo;
        }

        public static final class OpsAndNsInfo extends DualMessageSequences {
            private final boolean effectiveRetryWrites;
            private final List<? extends ClientNamespacedWriteModel> models;
            private final BatchEncoder batchEncoder;
            private final ConcreteClientBulkWriteOptions options;
            private final Supplier<Long> doIfCommandIsRetryableAndAdvanceGetTxnNumber;

            @VisibleForTesting(otherwise = PACKAGE)
            public OpsAndNsInfo(
                    final boolean effectiveRetryWrites,
                    final List<? extends ClientNamespacedWriteModel> models,
                    final BatchEncoder batchEncoder,
                    final ConcreteClientBulkWriteOptions options,
                    final Supplier<Long> doIfCommandIsRetryableAndAdvanceGetTxnNumber) {
                super("ops", new OpsFieldNameValidator(models), "nsInfo", NoOpFieldNameValidator.INSTANCE);
                this.effectiveRetryWrites = effectiveRetryWrites;
                this.models = models;
                this.batchEncoder = batchEncoder;
                this.options = options;
                this.doIfCommandIsRetryableAndAdvanceGetTxnNumber = doIfCommandIsRetryableAndAdvanceGetTxnNumber;
            }

            @Override
            public EncodeDocumentsResult encodeDocuments(final WritersProviderAndLimitsChecker writersProviderAndLimitsChecker) {
                // We must call `batchEncoder.reset` lazily, that is here, and not eagerly before a command retry attempt,
                // because a retry attempt may fail before encoding,
                // in which case we need the information gathered by `batchEncoder` at a previous attempt.
                batchEncoder.reset();
                LinkedHashMap<MongoNamespace, Integer> indexedNamespaces = new LinkedHashMap<>();
                WritersProviderAndLimitsChecker.WriteResult writeResult = OK_LIMIT_NOT_REACHED;
                boolean commandIsRetryable = effectiveRetryWrites;
                int maxModelIndexInBatch = -1;
                for (int modelIndexInBatch = 0; modelIndexInBatch < models.size() && writeResult == OK_LIMIT_NOT_REACHED; modelIndexInBatch++) {
                    AbstractClientNamespacedWriteModel namespacedModel = getNamespacedModel(models, modelIndexInBatch);
                    MongoNamespace namespace = namespacedModel.getNamespace();
                    int indexedNamespacesSizeBeforeCompute = indexedNamespaces.size();
                    int namespaceIndexInBatch = indexedNamespaces.computeIfAbsent(namespace, k -> indexedNamespacesSizeBeforeCompute);
                    boolean writeNewNamespace = indexedNamespaces.size() != indexedNamespacesSizeBeforeCompute;
                    int finalModelIndexInBatch = modelIndexInBatch;
                    writeResult = writersProviderAndLimitsChecker.tryWrite((opsWriter, nsInfoWriter) -> {
                        batchEncoder.encodeWriteModel(opsWriter, namespacedModel.getModel(), finalModelIndexInBatch, namespaceIndexInBatch);
                        if (writeNewNamespace) {
                            nsInfoWriter.writeStartDocument();
                            nsInfoWriter.writeString("ns", namespace.getFullName());
                            nsInfoWriter.writeEndDocument();
                        }
                        return finalModelIndexInBatch + 1;
                    });
                    if (writeResult == FAIL_LIMIT_EXCEEDED) {
                        batchEncoder.reset(finalModelIndexInBatch);
                    } else {
                        maxModelIndexInBatch = finalModelIndexInBatch;
                        if (commandIsRetryable && doesNotSupportRetries(namespacedModel)) {
                            commandIsRetryable = false;
                            logWriteModelDoesNotSupportRetries();
                        }
                    }
                }
                return new EncodeDocumentsResult(
                        // we will execute more batches, so we must request a response to maintain the order of individual write operations
                        options.isOrdered() && maxModelIndexInBatch < models.size() - 1,
                        commandIsRetryable
                                ? singletonList(new BsonElement("txnNumber", new BsonInt64(doIfCommandIsRetryableAndAdvanceGetTxnNumber.get())))
                                : emptyList());
            }

            private static boolean doesNotSupportRetries(final AbstractClientNamespacedWriteModel model) {
                return model instanceof ConcreteClientNamespacedUpdateManyModel || model instanceof ConcreteClientNamespacedDeleteManyModel;
            }

            /**
             * The server supports only the {@code update} individual write operation in the {@code ops} array field, while the driver supports
             * {@link ClientNamespacedUpdateOneModel}, {@link ClientNamespacedUpdateOneModel}, {@link ClientNamespacedReplaceOneModel}.
             * The difference between updating and replacing is only in the document specified via the {@code updateMods} field:
             * <ul>
             *     <li>if the name of the first field starts with {@code '$'}, then the document is interpreted as specifying update operators;</li>
             *     <li>if the name of the first field does not start with {@code '$'}, then the document is interpreted as a replacement.</li>
             * </ul>
             *
             * @see <a href="https://github.com/mongodb/specifications/blob/master/source/crud/bulk-write.md#update-vs-replace-document-validation">
             *     Update vs. replace document validation</a>
             */
            private static final class OpsFieldNameValidator implements FieldNameValidator {
                private static final Set<String> OPERATION_DISCRIMINATOR_FIELD_NAMES = Stream.of("insert", "update", "delete").collect(toSet());

                private final List<? extends ClientNamespacedWriteModel> models;
                private final ReplacingUpdateModsFieldValidator replacingValidator;
                private final UpdatingUpdateModsFieldValidator updatingValidator;
                private int currentIndividualOperationIndex;

                OpsFieldNameValidator(final List<? extends ClientNamespacedWriteModel> models) {
                    this.models = models;
                    replacingValidator = new ReplacingUpdateModsFieldValidator();
                    updatingValidator = new UpdatingUpdateModsFieldValidator();
                    currentIndividualOperationIndex = -1;
                }

                @Override
                public boolean validate(final String fieldName) {
                    if (OPERATION_DISCRIMINATOR_FIELD_NAMES.contains(fieldName)) {
                        currentIndividualOperationIndex++;
                    }
                    return true;
                }

                @Override
                public FieldNameValidator getValidatorForField(final String fieldName) {
                    if (fieldName.equals("updateMods")) {
                        return currentIndividualOperationIsReplace() ? replacingValidator.reset() : updatingValidator.reset();
                    }
                    return NoOpFieldNameValidator.INSTANCE;
                }

                private boolean currentIndividualOperationIsReplace() {
                    return getNamespacedModel(models, currentIndividualOperationIndex) instanceof ConcreteClientNamespacedReplaceOneModel;
                }

                private static final class ReplacingUpdateModsFieldValidator implements FieldNameValidator {
                    private boolean firstFieldSinceLastReset;

                    ReplacingUpdateModsFieldValidator() {
                        firstFieldSinceLastReset = true;
                    }

                    @Override
                    public boolean validate(final String fieldName) {
                        if (firstFieldSinceLastReset) {
                            // we must validate only the first field, and leave the rest up to the server
                            firstFieldSinceLastReset = false;
                            return ReplacingDocumentFieldNameValidator.INSTANCE.validate(fieldName);
                        }
                        return true;
                    }

                    @Override
                    public String getValidationErrorMessage(final String fieldName) {
                        return ReplacingDocumentFieldNameValidator.INSTANCE.getValidationErrorMessage(fieldName);
                    }

                    @Override
                    public FieldNameValidator getValidatorForField(final String fieldName) {
                        return NoOpFieldNameValidator.INSTANCE;
                    }

                    ReplacingUpdateModsFieldValidator reset() {
                        firstFieldSinceLastReset = true;
                        return this;
                    }
                }

                private static final class UpdatingUpdateModsFieldValidator implements FieldNameValidator {
                    private final UpdateFieldNameValidator delegate;
                    private boolean firstFieldSinceLastReset;

                    UpdatingUpdateModsFieldValidator() {
                        delegate = new UpdateFieldNameValidator();
                        firstFieldSinceLastReset = true;
                    }

                    @Override
                    public boolean validate(final String fieldName) {
                        if (firstFieldSinceLastReset) {
                            // we must validate only the first field, and leave the rest up to the server
                            firstFieldSinceLastReset = false;
                            return delegate.validate(fieldName);
                        }
                        return true;
                    }

                    @Override
                    public String getValidationErrorMessage(final String fieldName) {
                        return delegate.getValidationErrorMessage(fieldName);
                    }

                    @Override
                    public FieldNameValidator getValidatorForField(final String fieldName) {
                        return NoOpFieldNameValidator.INSTANCE;
                    }

                    @Override
                    public void start() {
                        delegate.start();
                    }

                    @Override
                    public void end() {
                        delegate.end();
                    }

                    UpdatingUpdateModsFieldValidator reset() {
                        delegate.reset();
                        firstFieldSinceLastReset = true;
                        return this;
                    }
                }
            }
        }
    }

    static final class BatchResult {
        private final int batchStartModelIndex;
        private final BatchEncoder.EncodedBatchInfo encodedBatchInfo;
        @Nullable
        private final ExhaustiveClientBulkWriteCommandOkResponse response;
        @Nullable
        private final MongoWriteConcernException writeConcernException;

        static BatchResult okResponse(
                final int batchStartModelIndex,
                final BatchEncoder.EncodedBatchInfo encodedBatchInfo,
                final ExhaustiveClientBulkWriteCommandOkResponse response,
                @Nullable final MongoWriteConcernException writeConcernException) {
            return new BatchResult(batchStartModelIndex, encodedBatchInfo, assertNotNull(response), writeConcernException);
        }

        static BatchResult noResponse(final int batchStartModelIndex, final BatchEncoder.EncodedBatchInfo encodedBatchInfo) {
            return new BatchResult(batchStartModelIndex, encodedBatchInfo, null, null);
        }

        private BatchResult(
                final int batchStartModelIndex,
                final BatchEncoder.EncodedBatchInfo encodedBatchInfo,
                @Nullable final ExhaustiveClientBulkWriteCommandOkResponse response,
                @Nullable final MongoWriteConcernException writeConcernException) {
            this.batchStartModelIndex = batchStartModelIndex;
            this.encodedBatchInfo = encodedBatchInfo;
            this.response = response;
            this.writeConcernException = writeConcernException;
        }

        int getBatchStartModelIndex() {
            return batchStartModelIndex;
        }

        /**
         * @see BatchEncoder.EncodedBatchInfo#getModelsCount()
         */
        int getBatchModelsCount() {
            return encodedBatchInfo.getModelsCount();
        }

        boolean hasResponse() {
            return response != null;
        }

        ExhaustiveClientBulkWriteCommandOkResponse getResponse() {
            return assertNotNull(response);
        }

        @Nullable
        MongoWriteConcernException getWriteConcernException() {
            assertTrue(hasResponse());
            return writeConcernException;
        }

        /**
         * @see BatchEncoder.EncodedBatchInfo#getInsertModelDocumentIds()
         */
        Map<Integer, BsonValue> getInsertModelDocumentIds() {
            assertTrue(hasResponse());
            return encodedBatchInfo.getInsertModelDocumentIds();
        }
    }

    /**
     * Exactly one instance must be used per {@linkplain #executeBatch(int, WriteConcern, WriteBinding, OperationContext, ResultAccumulator) batch}.
     */
    @VisibleForTesting(otherwise = PRIVATE)
    public final class BatchEncoder {
        private EncodedBatchInfo encodedBatchInfo;

        @VisibleForTesting(otherwise = PACKAGE)
        public BatchEncoder() {
            encodedBatchInfo = new EncodedBatchInfo();
        }

        /**
         * Must be called at most once.
         * Must not be called before calling
         * {@link #encodeWriteModel(BsonBinaryWriter, ClientWriteModel, int, int)} at least once.
         * Renders {@code this} unusable.
         */
        EncodedBatchInfo intoEncodedBatchInfo() {
            EncodedBatchInfo result = assertNotNull(encodedBatchInfo);
            encodedBatchInfo = null;
            assertTrue(result.getModelsCount() > 0);
            return result;
        }

        void reset() {
            // we must not reset anything but `modelsCount`
            assertNotNull(encodedBatchInfo).modelsCount = 0;
        }

        void reset(final int modelIndexInBatch) {
            assertNotNull(encodedBatchInfo).modelsCount -= 1;
            encodedBatchInfo.insertModelDocumentIds.remove(modelIndexInBatch);
        }

        void encodeWriteModel(
                final BsonBinaryWriter writer,
                final ClientWriteModel model,
                final int modelIndexInBatch,
                final int namespaceIndexInBatch) {
            assertNotNull(encodedBatchInfo).modelsCount++;
            writer.writeStartDocument();
            if (model instanceof ConcreteClientInsertOneModel) {
                writer.writeInt32("insert", namespaceIndexInBatch);
                encodeWriteModelInternals(writer, (ConcreteClientInsertOneModel) model, modelIndexInBatch);
            } else if (model instanceof ConcreteClientUpdateOneModel) {
                writer.writeInt32("update", namespaceIndexInBatch);
                writer.writeBoolean("multi", false);
                encodeWriteModelInternals(writer, (ConcreteClientUpdateOneModel) model);
            } else if (model instanceof ConcreteClientUpdateManyModel) {
                writer.writeInt32("update", namespaceIndexInBatch);
                writer.writeBoolean("multi", true);
                encodeWriteModelInternals(writer, (ConcreteClientUpdateManyModel) model);
            } else if (model instanceof ConcreteClientReplaceOneModel) {
                writer.writeInt32("update", namespaceIndexInBatch);
                encodeWriteModelInternals(writer, (ConcreteClientReplaceOneModel) model);
            } else if (model instanceof ConcreteClientDeleteOneModel) {
                writer.writeInt32("delete", namespaceIndexInBatch);
                writer.writeBoolean("multi", false);
                encodeWriteModelInternals(writer, (ConcreteClientDeleteOneModel) model);
            } else if (model instanceof ConcreteClientDeleteManyModel) {
                writer.writeInt32("delete", namespaceIndexInBatch);
                writer.writeBoolean("multi", true);
                encodeWriteModelInternals(writer, (ConcreteClientDeleteManyModel) model);
            } else {
                throw fail(model.getClass().toString());
            }
            writer.writeEndDocument();
        }

        private void encodeWriteModelInternals(
                final BsonBinaryWriter writer,
                final ConcreteClientInsertOneModel model,
                final int modelIndexInBatch) {
            writer.writeName("document");
            Object document = model.getDocument();
            assertNotNull(encodedBatchInfo).insertModelDocumentIds.compute(modelIndexInBatch, (k, knownModelDocumentId) -> {
                IdHoldingBsonWriter documentIdHoldingBsonWriter = new IdHoldingBsonWriter(
                        writer,
                        // Reuse `knownModelDocumentId` if it may have been generated by `IdHoldingBsonWriter` in a previous attempt.
                        // If its type is not `BsonObjectId`, which happens only if `_id` was specified by the application,
                        // we know it could not have been generated.
                        knownModelDocumentId instanceof BsonObjectId ? knownModelDocumentId.asObjectId() : null);
                encodeUsingRegistry(documentIdHoldingBsonWriter, document, COLLECTIBLE_DOCUMENT_ENCODER_CONTEXT);
                return documentIdHoldingBsonWriter.getId();
            });
        }

        private void encodeWriteModelInternals(final BsonWriter writer, final ConcreteClientUpdateOneModel model) {
            encodeWriteModelInternals(writer, (AbstractClientUpdateModel<?>) model);
            model.getOptions().getSort().ifPresent(value -> {
                writer.writeName("sort");
                encodeUsingRegistry(writer, value);
            });
        }

        private void encodeWriteModelInternals(final BsonWriter writer, final AbstractClientUpdateModel<?> model) {
            writer.writeName("filter");
            encodeUsingRegistry(writer, model.getFilter());
            model.getUpdate().ifPresent(value -> {
                writer.writeName("updateMods");
                encodeUsingRegistry(writer, value);
            });
            model.getUpdatePipeline().ifPresent(value -> {
                writer.writeStartArray("updateMods");
                value.forEach(pipelineStage -> encodeUsingRegistry(writer, pipelineStage));
                writer.writeEndArray();
            });
            AbstractClientUpdateOptions options = model.getOptions();
            options.getArrayFilters().ifPresent(value -> {
                writer.writeStartArray("arrayFilters");
                value.forEach(filter -> encodeUsingRegistry(writer, filter));
                writer.writeEndArray();
            });
            options.getCollation().ifPresent(value -> {
                writer.writeName("collation");
                encodeUsingRegistry(writer, value.asDocument());
            });
            options.getHint().ifPresent(hint -> {
                writer.writeName("hint");
                encodeUsingRegistry(writer, hint);
            });
            options.getHintString().ifPresent(value -> writer.writeString("hint", value));
            options.isUpsert().ifPresent(value -> writer.writeBoolean("upsert", value));
        }

        private void encodeWriteModelInternals(final BsonBinaryWriter writer, final ConcreteClientReplaceOneModel model) {
            writer.writeBoolean("multi", false);
            writer.writeName("filter");
            encodeUsingRegistry(writer, model.getFilter());
            writer.writeName("updateMods");
            encodeUsingRegistry(writer, model.getReplacement(), COLLECTIBLE_DOCUMENT_ENCODER_CONTEXT);
            ConcreteClientReplaceOneOptions options = model.getOptions();
            options.getCollation().ifPresent(value -> {
                writer.writeName("collation");
                encodeUsingRegistry(writer, value.asDocument());
            });
            options.getHint().ifPresent(value -> {
                writer.writeName("hint");
                encodeUsingRegistry(writer, value);
            });
            options.getHintString().ifPresent(value -> writer.writeString("hint", value));
            options.isUpsert().ifPresent(value -> writer.writeBoolean("upsert", value));
            options.getSort().ifPresent(value -> {
                writer.writeName("sort");
                encodeUsingRegistry(writer, value);
            });
        }

        private void encodeWriteModelInternals(final BsonWriter writer, final AbstractClientDeleteModel<?> model) {
            writer.writeName("filter");
            encodeUsingRegistry(writer, model.getFilter());
            AbstractClientDeleteOptions options = model.getOptions();
            options.getCollation().ifPresent(value -> {
                writer.writeName("collation");
                encodeUsingRegistry(writer, value.asDocument());
            });
            options.getHint().ifPresent(value -> {
                writer.writeName("hint");
                encodeUsingRegistry(writer, value);
            });
            options.getHintString().ifPresent(value -> writer.writeString("hint", value));
        }

        final class EncodedBatchInfo {
            private final HashMap<Integer, BsonValue> insertModelDocumentIds;
            private int modelsCount;

            private EncodedBatchInfo() {
                insertModelDocumentIds = new HashMap<>();
                modelsCount = 0;
            }

            /**
             * The key of each entry is the index of a model in the
             * {@linkplain #executeBatch(int, WriteConcern, WriteBinding, ResultAccumulator) batch},
             * the value is either the "_id" field value from {@linkplain ConcreteClientInsertOneModel#getDocument()},
             * or the value we generated for this field if the field is absent.
             */
            Map<Integer, BsonValue> getInsertModelDocumentIds() {
                return insertModelDocumentIds;
            }

            int getModelsCount() {
                return modelsCount;
            }
        }
    }
}<|MERGE_RESOLUTION|>--- conflicted
+++ resolved
@@ -178,18 +178,13 @@
     }
 
     @Override
-<<<<<<< HEAD
+    public String getCommandName() {
+        return "bulkWrite";
+    }
+
+    @Override
     public ClientBulkWriteResult execute(final WriteBinding binding, final OperationContext operationContext) throws ClientBulkWriteException {
         WriteConcern effectiveWriteConcern = validateAndGetEffectiveWriteConcern(operationContext.getSessionContext());
-=======
-    public String getCommandName() {
-        return "bulkWrite";
-    }
-
-    @Override
-    public ClientBulkWriteResult execute(final WriteBinding binding) throws ClientBulkWriteException {
-        WriteConcern effectiveWriteConcern = validateAndGetEffectiveWriteConcern(binding.getOperationContext().getSessionContext());
->>>>>>> 5e61b7a2
         ResultAccumulator resultAccumulator = new ResultAccumulator();
         MongoException transformedTopLevelError = null;
 
