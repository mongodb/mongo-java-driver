--- conflicted
+++ resolved
@@ -72,16 +72,12 @@
     }
 
     @Override
-<<<<<<< HEAD
     public MongoNamespace getNamespace() {
         return namespace;
     }
 
     @Override
-    public Void execute(final WriteBinding binding) {
-=======
     public Void execute(final WriteBinding binding, final OperationContext operationContext) {
->>>>>>> c483fb34
         try {
             executeCommand(binding, operationContext, namespace.getDatabaseName(), getCommandCreator(), writeConcernErrorTransformer(
                     operationContext.getTimeoutContext()));
