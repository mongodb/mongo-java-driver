--- conflicted
+++ resolved
@@ -85,20 +85,14 @@
 
         return Mono.from(subscriber ->
                 clientSessionHelper.withClientSession(session, this)
-<<<<<<< HEAD
                         .flatMap(actualClientSession -> {
                             AsyncReadWriteBinding binding =
                                     getReadWriteBinding(readPreference, actualClientSession, isImplicitSession(session));
                             RequestContext requestContext = getContext(subscriber);
-                            OperationContext operationContext = getOperationContext(requestContext, actualClientSession, readConcern)
+                            OperationContext operationContext = getOperationContext(requestContext, actualClientSession, readConcern, operation.getCommandName())
                                     .withSessionContext(new ClientSessionBinding.AsyncClientSessionContext(actualClientSession,
                                             isImplicitSession(session), readConcern));
 
-=======
-                        .map(clientSession -> getReadWriteBinding(getContext(subscriber),
-                                readPreference, readConcern, clientSession, session == null, operation.getCommandName()))
-                        .flatMap(binding -> {
->>>>>>> 5e61b7a2
                             if (session != null && session.hasActiveTransaction() && !binding.getReadPreference().equals(primary())) {
                                 binding.release();
                                 return Mono.error(new MongoClientException("Read preference in a transaction must be primary"));
@@ -132,21 +126,14 @@
 
         return Mono.from(subscriber ->
                 clientSessionHelper.withClientSession(session, this)
-<<<<<<< HEAD
                         .flatMap(actualClientSession -> {
                                     AsyncReadWriteBinding binding = getReadWriteBinding(primary(), actualClientSession, session == null);
                                     RequestContext requestContext = getContext(subscriber);
-                                    OperationContext operationContext = getOperationContext(requestContext, actualClientSession, readConcern)
+                                    OperationContext operationContext = getOperationContext(requestContext, actualClientSession, readConcern, operation.getCommandName())
                                             .withSessionContext(new ClientSessionBinding.AsyncClientSessionContext(actualClientSession,
                                                     isImplicitSession(session), readConcern));
 
                                     return Mono.<T>create(sink -> operation.executeAsync(binding, operationContext, (result, t) -> {
-=======
-                        .map(clientSession -> getReadWriteBinding(getContext(subscriber),
-                                primary(), readConcern, clientSession, session == null, operation.getCommandName()))
-                        .flatMap(binding ->
-                                Mono.<T>create(sink -> operation.executeAsync(binding, (result, t) -> {
->>>>>>> 5e61b7a2
                                     try {
                                         binding.release();
                                     } finally {
@@ -200,22 +187,12 @@
         }
     }
 
-<<<<<<< HEAD
     private AsyncReadWriteBinding getReadWriteBinding(final ReadPreference readPreference,
                                                       final ClientSession session,
                                                       final boolean ownsSession) {
         notNull("readPreference", readPreference);
         AsyncClusterAwareReadWriteBinding readWriteBinding = new AsyncClusterBinding(mongoClient.getCluster(),
                 getReadPreferenceForBinding(readPreference, session));
-=======
-    private AsyncReadWriteBinding getReadWriteBinding(final RequestContext requestContext,
-            final ReadPreference readPreference, final ReadConcern readConcern, final ClientSession session,
-            final boolean ownsSession, final String commandName) {
-        notNull("readPreference", readPreference);
-        AsyncClusterAwareReadWriteBinding readWriteBinding = new AsyncClusterBinding(mongoClient.getCluster(),
-                getReadPreferenceForBinding(readPreference, session), readConcern,
-                getOperationContext(requestContext, session, readConcern, commandName));
->>>>>>> 5e61b7a2
 
         Crypt crypt = mongoClient.getCrypt();
         if (crypt != null) {
