--- conflicted
+++ resolved
@@ -66,12 +66,8 @@
     private final Decoder<T> decoder;
     private final ChangeStreamLevel changeStreamLevel;
 
-<<<<<<< HEAD
     private boolean showMigrationEvents;
-    private BsonDocument resumeToken;
-=======
     private BsonDocument resumeAfter;
->>>>>>> 74a69df3
     private BsonDocument startAfter;
     private BsonTimestamp startAtOperationTime;
 
@@ -467,18 +463,10 @@
                 if (startAtOperationTime != null) {
                     changeStream.append("startAtOperationTime", startAtOperationTime);
                 }
-
-<<<<<<< HEAD
-                if (!hasResumeSetting && startAtOperationTimeForResume != null && serverIsAtLeastVersionFourDotZero(description)) {
-                    changeStream.append("startAtOperationTime", startAtOperationTimeForResume);
-                }
-
                 if (showMigrationEvents) {
                     changeStream.append("showMigrationEvents", BsonBoolean.TRUE);
                 }
 
-=======
->>>>>>> 74a69df3
                 changeStreamPipeline.add(new BsonDocument("$changeStream", changeStream));
                 changeStreamPipeline.addAll(getPipeline());
                 return new BsonArray(changeStreamPipeline);
