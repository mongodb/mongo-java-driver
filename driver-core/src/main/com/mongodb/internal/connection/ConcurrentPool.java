/*
 * Copyright 2008-present MongoDB, Inc.
 *
 * Licensed under the Apache License, Version 2.0 (the "License");
 * you may not use this file except in compliance with the License.
 * You may obtain a copy of the License at
 *
 *   http://www.apache.org/licenses/LICENSE-2.0
 *
 * Unless required by applicable law or agreed to in writing, software
 * distributed under the License is distributed on an "AS IS" BASIS,
 * WITHOUT WARRANTIES OR CONDITIONS OF ANY KIND, either express or implied.
 * See the License for the specific language governing permissions and
 * limitations under the License.
 */

package com.mongodb.internal.connection;

import com.mongodb.MongoException;
import com.mongodb.MongoInternalException;
import com.mongodb.MongoInterruptedException;
import com.mongodb.MongoTimeoutException;
import com.mongodb.annotations.ThreadSafe;
import com.mongodb.internal.connection.ConcurrentLinkedDeque.RemovalReportingIterator;
import com.mongodb.lang.Nullable;

import java.util.Iterator;
import java.util.concurrent.TimeUnit;
import java.util.concurrent.locks.Condition;
import java.util.concurrent.locks.ReadWriteLock;
import java.util.concurrent.locks.ReentrantReadWriteLock;
import java.util.function.Consumer;
import java.util.function.Supplier;

<<<<<<< HEAD
import static com.mongodb.assertions.Assertions.assertNotNull;
import static com.mongodb.assertions.Assertions.assertTrue;
=======
import static com.mongodb.assertions.Assertions.assertFalse;
import static com.mongodb.assertions.Assertions.assertTrue;
import static java.util.concurrent.TimeUnit.NANOSECONDS;
>>>>>>> d1d7b07b

/**
 * A concurrent pool implementation.
 *
 * <p>This class should not be considered a part of the public API.</p>
 */
public class ConcurrentPool<T> implements Pool<T> {
<<<<<<< HEAD
    private static final String POOL_CLOSED_MESSAGE = "The pool is closed";
=======
    /**
     * {@link Integer#MAX_VALUE}.
     */
    public static final int INFINITE_SIZE = Integer.MAX_VALUE;
>>>>>>> d1d7b07b

    private final int maxSize;
    private final ItemFactory<T> itemFactory;

    private final ConcurrentLinkedDeque<T> available = new ConcurrentLinkedDeque<T>();
    private final StateAndPermits stateAndPermits;

    public enum Prune {
        /**
         * Prune this element
         */
        YES,
        /**
         * Don't prone this element
         */
        NO,
        /**
         * Don't prune this element and stop attempting to prune additional elements
         */
        STOP
    }
    /**
     * Factory for creating and closing pooled items.
     *
     * @param <T>
     */
    public interface ItemFactory<T> {
        T create();

        void close(T t);

        Prune shouldPrune(T t);
    }

    /**
     * Initializes a new pool of objects.
     *
     * @param maxSize     max to hold to at any given time, must be positive.
     * @param itemFactory factory used to create and close items in the pool
     */
    public ConcurrentPool(final int maxSize, final ItemFactory<T> itemFactory) {
        assertTrue(maxSize > 0);
        this.maxSize = maxSize;
        this.itemFactory = itemFactory;
        stateAndPermits = new StateAndPermits(maxSize);
    }

    /**
     * Return an instance of T to the pool.  This method simply calls {@code release(t, false)}
     * Must not throw {@link Exception}s.
     *
     * @param t item to return to the pool
     */
    @Override
    public void release(final T t) {
        release(t, false);
    }

    /**
     * call done when you are done with an object from the pool if there is room and the object is ok will get added
     * Must not throw {@link Exception}s.
     *
     * @param t     item to return to the pool
     * @param prune true if the item should be closed, false if it should be put back in the pool
     */
    @Override
    public void release(final T t, final boolean prune) {
        if (t == null) {
            throw new IllegalArgumentException("Can not return a null item to the pool");
        }
        if (stateAndPermits.closed()) {
            close(t);
            return;
        }

        if (prune) {
            close(t);
        } else {
            available.addLast(t);
        }

        stateAndPermits.releasePermit();
    }

    /**
     * Is equivalent to {@link #get(long, TimeUnit)} called with an infinite timeout.
     *
     * @return An object from the pool.
     */
    @Override
    public T get() {
        return get(-1, TimeUnit.MILLISECONDS);
    }

    /**
     * Gets an object from the pool. Blocks until an object is available, or the specified {@code timeout} expires,
     * or the pool is {@linkplain #close() closed}/{@linkplain #pause(Supplier) paused}.
     *
     * @param timeout See {@link com.mongodb.internal.Timeout#startNow(long, TimeUnit)}.
     * @param timeUnit the time unit of the timeout
     * @return An object from the pool, or null if can't get one in the given waitTime
     * @throws MongoTimeoutException if the timeout has been exceeded
     */
    @Override
    public T get(final long timeout, final TimeUnit timeUnit) {
        stateAndPermits.throwIfClosedOrPaused();

        if (!stateAndPermits.acquirePermitFair(timeout, timeUnit)) {
            throw new MongoTimeoutException(String.format("Timeout waiting for a pooled item after %d %s", timeout, timeUnit));
        }

        T t = available.pollLast();
        if (t == null) {
            t = createNewAndReleasePermitIfFailure();
        }

        return t;
    }

    /**
     * This method is similar to {@link #get(long, TimeUnit)} with 0 timeout.
     * The difference is that it never creates a new element
     * and returns {@code null} instead of throwing {@link MongoTimeoutException}.
     */
    @Nullable
    T getImmediateUnfair() {
        stateAndPermits.throwIfClosedOrPaused();
        T element = null;
        if (stateAndPermits.acquirePermitImmediateUnfair()) {
            element = available.pollLast();
            if (element == null) {
                stateAndPermits.releasePermit();
            }
        }
        return element;
    }

    public void prune() {
        for (RemovalReportingIterator<T> iter = available.iterator(); iter.hasNext();) {
            T cur = iter.next();
            Prune shouldPrune = itemFactory.shouldPrune(cur);

            if (shouldPrune == Prune.STOP) {
                break;
            }

            if (shouldPrune == Prune.YES) {
                boolean removed = iter.reportingRemove();
                if (removed) {
                    close(cur);
                }
            }
        }
    }

    /**
     * Try to populate this pool with items so that {@link #getCount()} is not smaller than {@code minSize}.
     * The {@code postCreate} action throwing a exception causes this method to stop and re-throw that exception.
     *
     * @param initialize An action applied to non-{@code null} new items.
     *                   If an exception is thrown by the action, the action must treat the provided item as if obtained via
     *                   a {@link #get(long, TimeUnit) get…} method, {@linkplain #release(Object, boolean) releasing} it
     *                   if an exception is thrown; otherwise the action must not release the item.
     */
    public void ensureMinSize(final int minSize, final Consumer<T> initialize) {
        stateAndPermits.throwIfClosedOrPaused();
        while (getCount() < minSize) {
            if (!stateAndPermits.acquirePermitFair(0, TimeUnit.MILLISECONDS)) {
                break;
            }
            T newItem = createNewAndReleasePermitIfFailure();
            initialize.accept(newItem);
            release(newItem);
        }
    }

    private T createNewAndReleasePermitIfFailure() {
        try {
            T newMember = itemFactory.create();
            if (newMember == null) {
                throw new MongoInternalException("The factory for the pool created a null item");
            }
            return newMember;
        } catch (RuntimeException e) {
            stateAndPermits.releasePermit();
            throw e;
        }
    }

    /**
     * Is package-access for the purpose of testing and must not be used for any other purpose outside of this class.
     *
     * @param timeout See {@link com.mongodb.internal.Timeout#startNow(long, TimeUnit)}.
     */
    boolean acquirePermit(final long timeout, final TimeUnit timeUnit) {
        return stateAndPermits.acquirePermitFair(timeout, timeUnit);
    }

    /**
     * Clears the pool of all objects.
     * Must not throw {@link Exception}s.
     */
    @Override
    public void close() {
        if (stateAndPermits.close()) {
            Iterator<T> iter = available.iterator();
            while (iter.hasNext()) {
                T t = iter.next();
                close(t);
                iter.remove();
            }
        }
    }

    int getMaxSize() {
        return maxSize;
    }

    public int getInUseCount() {
        return maxSize - stateAndPermits.permits();
    }

    public int getAvailableCount() {
        return available.size();
    }

    public int getCount() {
        return getInUseCount() + getAvailableCount();
    }

    public String toString() {
        StringBuilder buf = new StringBuilder();
        buf.append("pool: ")
           .append(" maxSize: ").append(sizeToString(maxSize))
           .append(" availableCount ").append(getAvailableCount())
           .append(" inUseCount ").append(getInUseCount());
        return buf.toString();
    }

    /**
     * Must not throw {@link Exception}s, so swallow exceptions from {@link ItemFactory#close(Object)}.
     */
    private void close(final T t) {
        try {
            itemFactory.close(t);
        } catch (RuntimeException e) {
            // ItemFactory.close() really should not throw
        }
    }

    void ready() {
        stateAndPermits.ready();
    }

    void pause(final Supplier<MongoException> causeSupplier) {
        stateAndPermits.pause(causeSupplier);
    }

    /**
     * @see #isPoolClosedException(Throwable)
     */
    static IllegalStateException poolClosedException() {
        return new IllegalStateException(POOL_CLOSED_MESSAGE);
    }

    /**
     * @see #poolClosedException()
     */
    static boolean isPoolClosedException(final Throwable e) {
        return e instanceof IllegalStateException && POOL_CLOSED_MESSAGE.equals(e.getMessage());
    }

    /**
     * Package-access methods are thread-safe,
     * and only they should be called outside of the {@link StateAndPermits}'s code.
     */
    @ThreadSafe
    private static final class StateAndPermits {
        private final ReadWriteLock lock;
        private final Condition permitAvailableOrClosedOrPausedCondition;
        private volatile boolean paused;
        private volatile boolean closed;
        private final int maxPermits;
        private volatile int permits;
        @Nullable
        private Supplier<MongoException> causeSupplier;

        StateAndPermits(final int maxPermits) {
            lock = new ReentrantReadWriteLock(true);
            permitAvailableOrClosedOrPausedCondition = lock.writeLock().newCondition();
            paused = false;
            closed = false;
            this.maxPermits = maxPermits;
            permits = maxPermits;
            causeSupplier = null;
        }

        int permits() {
            return permits;
        }

        boolean acquirePermitImmediateUnfair() {
            if (!lock.writeLock().tryLock()) { // unfair
                lock.writeLock().lock();
            }
            try {
                throwIfClosedOrPaused();
                if (permits > 0) {
                    //noinspection NonAtomicOperationOnVolatileField
                    permits--;
                    return true;
                } else {
                    return false;
                }
            } finally {
                lock.writeLock().unlock();
            }
        }

        /**
         * @param timeout See {@link com.mongodb.internal.Timeout#startNow(long, TimeUnit)}.
         */
        boolean acquirePermitFair(final long timeout, final TimeUnit unit) throws MongoInterruptedException {
            long remainingNanos = unit.toNanos(timeout);
            try {
                // preserve the eager InterruptedException behavior of `Semaphore.tryAcquire(long, TimeUnit)`
                lock.writeLock().lockInterruptibly();
            } catch (InterruptedException e) {
                throw new MongoInterruptedException(null, e);
            }
            try {
                while (permits == 0) {
                    throwIfClosedOrPaused();
                    try {
                        if (timeout < 0 || remainingNanos == Long.MAX_VALUE) {
                            permitAvailableOrClosedOrPausedCondition.await();
                        } else if (remainingNanos >= 0) {
                            remainingNanos = permitAvailableOrClosedOrPausedCondition.awaitNanos(remainingNanos);
                        } else {
                            return false;
                        }
                    } catch (InterruptedException e) {
                        throw new MongoInterruptedException(null, e);
                    }
                }
                assertTrue(permits > 0);
                throwIfClosedOrPaused();
                //noinspection NonAtomicOperationOnVolatileField
                permits--;
                return true;
            } finally {
                lock.writeLock().unlock();
            }
        }

        void releasePermit() {
            lock.writeLock().lock();
            try {
                assertTrue(permits < maxPermits);
                //noinspection NonAtomicOperationOnVolatileField
                permits++;
                permitAvailableOrClosedOrPausedCondition.signal();
            } finally {
                lock.writeLock().unlock();
            }
        }

        void pause(final Supplier<MongoException> causeSupplier) {
            lock.writeLock().lock();
            try {
                if (!paused) {
                    this.paused = true;
                    permitAvailableOrClosedOrPausedCondition.signalAll();
                }
                this.causeSupplier = assertNotNull(causeSupplier);
            } finally {
                lock.writeLock().unlock();
            }
        }

        void ready() {
            if (paused) {
                lock.writeLock().lock();
                try {
                    this.paused = false;
                    this.causeSupplier = null;
                } finally {
                    lock.writeLock().unlock();
                }
            }
        }

        /**
         * @return {@code true} if and only if the state changed as a result of the operation.
         */
        boolean close() {
            if (!closed) {
                lock.writeLock().lock();
                try {
                    if (!closed) {
                        closed = true;
                        permitAvailableOrClosedOrPausedCondition.signalAll();
                        return true;
                    }
                } finally {
                    lock.writeLock().unlock();
                }
            }
            return false;
        }

        /**
         * @throws IllegalStateException If and only if {@linkplain #close() closed}.
         * @throws MongoException If and only if {@linkplain #pause(Supplier) paused}
         * and not {@linkplain #close() closed}. The exception is specified via the {@link #pause(Supplier)} method
         * and may be a subtype of {@link MongoException}.
         */
        void throwIfClosedOrPaused() {
            if (closed) {
                throw ConcurrentPool.poolClosedException();
            }
            if (paused) {
                lock.readLock().lock();
                try {
                    if (paused) {
                        throw assertNotNull(assertNotNull(causeSupplier).get());
                    }
                } finally {
                    lock.readLock().unlock();
                }
            }
        }

        boolean closed() {
            return closed;
        }
    }

    /**
     * @return {@link Integer#toString()} if {@code size} is not {@link #INFINITE_SIZE}, otherwise returns {@code "infinite"}.
     */
    static String sizeToString(final int size) {
        return size == INFINITE_SIZE ? "infinite" : Integer.toString(size);
    }
}<|MERGE_RESOLUTION|>--- conflicted
+++ resolved
@@ -32,14 +32,8 @@
 import java.util.function.Consumer;
 import java.util.function.Supplier;
 
-<<<<<<< HEAD
 import static com.mongodb.assertions.Assertions.assertNotNull;
 import static com.mongodb.assertions.Assertions.assertTrue;
-=======
-import static com.mongodb.assertions.Assertions.assertFalse;
-import static com.mongodb.assertions.Assertions.assertTrue;
-import static java.util.concurrent.TimeUnit.NANOSECONDS;
->>>>>>> d1d7b07b
 
 /**
  * A concurrent pool implementation.
@@ -47,14 +41,11 @@
  * <p>This class should not be considered a part of the public API.</p>
  */
 public class ConcurrentPool<T> implements Pool<T> {
-<<<<<<< HEAD
+    /**
+     * {@link Integer#MAX_VALUE}.
+     */
+    public static final int INFINITE_SIZE = Integer.MAX_VALUE;
     private static final String POOL_CLOSED_MESSAGE = "The pool is closed";
-=======
-    /**
-     * {@link Integer#MAX_VALUE}.
-     */
-    public static final int INFINITE_SIZE = Integer.MAX_VALUE;
->>>>>>> d1d7b07b
 
     private final int maxSize;
     private final ItemFactory<T> itemFactory;
