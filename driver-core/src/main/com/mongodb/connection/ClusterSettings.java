--- conflicted
+++ resolved
@@ -314,15 +314,8 @@
             requiredReplicaSetName(connectionString.getRequiredReplicaSetName());
 
             Integer maxConnectionPoolSize = connectionString.getMaxConnectionPoolSize();
-<<<<<<< HEAD
-            int maxSize = maxConnectionPoolSize != null ? maxConnectionPoolSize : 100;
-
-=======
             Integer incrementPoolSize = connectionString.getIncrementSize();
             int maxSize = maxConnectionPoolSize != null ? maxConnectionPoolSize : 100;
-
-            int incrementSize = incrementPoolSize != null ? incrementPoolSize : 1;
->>>>>>> d0582ce4
             Integer threadsAllowedToBlockForConnectionMultiplier = connectionString.getThreadsAllowedToBlockForConnectionMultiplier();
             int waitQueueMultiple = threadsAllowedToBlockForConnectionMultiplier != null
                                     ? threadsAllowedToBlockForConnectionMultiplier : 5;
