--- conflicted
+++ resolved
@@ -29,6 +29,7 @@
 import com.mongodb.MongoSocketReadTimeoutException;
 import com.mongodb.MongoSocketWriteException;
 import com.mongodb.MongoSocketWriteTimeoutException;
+import com.mongodb.RequestContext;
 import com.mongodb.ServerAddress;
 import com.mongodb.annotations.NotThreadSafe;
 import com.mongodb.connection.AsyncCompletionHandler;
@@ -247,15 +248,9 @@
     }
 
     @Override
-<<<<<<< HEAD
     public void openAsync(final OperationContext originalOperationContext, final SingleResultCallback<Void> callback) {
-        isTrue("Open already called", stream == null, callback);
-=======
-    public void openAsync(final SingleResultCallback<Void> callback) {
         assertNull(stream);
->>>>>>> 84247d3b
         try {
-
             OperationContext operationContext = originalOperationContext
                     .withTimeoutContext(originalOperationContext.getTimeoutContext().withComputedServerSelectionTimeoutContext());
 
@@ -376,21 +371,14 @@
 
     @Nullable
     @Override
-<<<<<<< HEAD
-    public <T> T sendAndReceive(final CommandMessage message, final Decoder<T> decoder, final OperationContext operationContext) {
-        CommandEventSender commandEventSender;
-=======
     public <T> T sendAndReceive(final CommandMessage message, final Decoder<T> decoder, final SessionContext sessionContext,
                                 final RequestContext requestContext, final OperationContext operationContext) {
->>>>>>> 84247d3b
-
-        Supplier<T> sendAndReceiveInternal = () -> sendAndReceiveInternal(
-                message, decoder, sessionContext, requestContext, operationContext);
+
         try {
-            return sendAndReceiveInternal.get();
+            return sendAndReceiveInternal(message, decoder, sessionContext, requestContext, operationContext);
         } catch (MongoCommandException e) {
             if (reauthenticationIsTriggered(e)) {
-                return reauthenticateAndRetry(sendAndReceiveInternal);
+                return reauthenticateAndRetry(()-> sendAndReceiveInternal(message, decoder, sessionContext, requestContext, operationContext));
             }
             throw e;
         }
@@ -443,6 +431,7 @@
             final SessionContext sessionContext, final RequestContext requestContext,
             final OperationContext operationContext) {
         CommandEventSender commandEventSender;
+
         try (ByteBufferBsonOutput bsonOutput = new ByteBufferBsonOutput(this)) {
             message.encode(bsonOutput, operationContext);
             commandEventSender = createCommandEventSender(message, bsonOutput, operationContext);
@@ -552,16 +541,8 @@
         }
     }
 
-<<<<<<< HEAD
-    @Override
-    public <T> void sendAndReceiveAsync(final CommandMessage message, final Decoder<T> decoder, final OperationContext operationContext,
-            final SingleResultCallback<T> callback) {
-        notNull("stream is open", stream, callback);
-
-=======
     private <T> void sendAndReceiveAsyncInternal(final CommandMessage message, final Decoder<T> decoder, final SessionContext sessionContext,
             final RequestContext requestContext, final OperationContext operationContext, final SingleResultCallback<T> callback) {
->>>>>>> 84247d3b
         if (isClosed()) {
             callback.onResult(null, new MongoSocketClosedException("Can not read from a closed socket", getServerAddress()));
             return;
@@ -696,13 +677,8 @@
     }
 
     @Override
-<<<<<<< HEAD
     public ResponseBuffers receiveMessage(final int responseTo, final OperationContext operationContext) {
-        notNull("stream is open", stream);
-=======
-    public ResponseBuffers receiveMessage(final int responseTo) {
         assertNotNull(stream);
->>>>>>> 84247d3b
         if (isClosed()) {
             throw new MongoSocketClosedException("Cannot read from a closed stream", getServerAddress());
         }
@@ -711,15 +687,9 @@
     }
 
     @Override
-<<<<<<< HEAD
-    public void sendMessageAsync(final List<ByteBuf> byteBuffers, final int lastRequestId, final OperationContext operationContext,
-            final SingleResultCallback<Void> callback) {
-        notNull("stream is open", stream, callback);
-=======
     public void sendMessageAsync(final List<ByteBuf> byteBuffers, final int lastRequestId,
-            final SingleResultCallback<Void> callback) {
+                                 final OperationContext operationContext, final SingleResultCallback<Void> callback) {
         assertNotNull(stream);
->>>>>>> 84247d3b
 
         if (isClosed()) {
             callback.onResult(null, new MongoSocketClosedException("Can not read from a closed socket", getServerAddress()));
@@ -750,14 +720,9 @@
     }
 
     @Override
-<<<<<<< HEAD
     public void receiveMessageAsync(final int responseTo, final OperationContext operationContext,
             final SingleResultCallback<ResponseBuffers> callback) {
-        isTrue("stream is open", stream != null, callback);
-=======
-    public void receiveMessageAsync(final int responseTo, final SingleResultCallback<ResponseBuffers> callback) {
         assertNotNull(stream);
->>>>>>> 84247d3b
 
         if (isClosed()) {
             callback.onResult(null, new MongoSocketClosedException("Can not read from a closed socket", getServerAddress()));
@@ -994,22 +959,14 @@
     private static final StructuredLogger COMMAND_PROTOCOL_LOGGER = new StructuredLogger("protocol.command");
 
     private CommandEventSender createCommandEventSender(final CommandMessage message, final ByteBufferBsonOutput bsonOutput,
-<<<<<<< HEAD
-            final OperationContext operationContext) {
-        if (!isMonitoringConnection && opened() && (commandListener != null || COMMAND_PROTOCOL_LOGGER.isRequired(DEBUG, getClusterId()))) {
-            return new LoggingCommandEventSender(SECURITY_SENSITIVE_COMMANDS, SECURITY_SENSITIVE_HELLO_COMMANDS, description,
-                    commandListener, operationContext, message, bsonOutput, COMMAND_PROTOCOL_LOGGER, loggerSettings);
-        } else {
-=======
-            final RequestContext requestContext, final OperationContext operationContext) {
+                                                        final OperationContext operationContext) {
         boolean listensOrLogs = commandListener != null || COMMAND_PROTOCOL_LOGGER.isRequired(DEBUG, getClusterId());
         if (!recordEverything && (isMonitoringConnection || !opened() || !authenticated.get() || !listensOrLogs)) {
->>>>>>> 84247d3b
             return new NoOpCommandEventSender();
         }
         return new LoggingCommandEventSender(
                 SECURITY_SENSITIVE_COMMANDS, SECURITY_SENSITIVE_HELLO_COMMANDS, description, commandListener,
-                requestContext, operationContext, message, bsonOutput,
+                operationContext, message, bsonOutput,
                 COMMAND_PROTOCOL_LOGGER, loggerSettings);
     }
 
