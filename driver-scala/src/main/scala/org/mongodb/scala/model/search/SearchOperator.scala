/*
 * Copyright 2008-present MongoDB, Inc.
 *
 * Licensed under the Apache License, Version 2.0 (the "License");
 * you may not use this file except in compliance with the License.
 * You may obtain a copy of the License at
 *
 *   http://www.apache.org/licenses/LICENSE-2.0
 *
 * Unless required by applicable law or agreed to in writing, software
 * distributed under the License is distributed on an "AS IS" BASIS,
 * WITHOUT WARRANTIES OR CONDITIONS OF ANY KIND, either express or implied.
 * See the License for the specific language governing permissions and
 * limitations under the License.
 */
package org.mongodb.scala.model.search

import com.mongodb.annotations.{ Beta, Reason }
import com.mongodb.client.model.search.{ SearchOperator => JSearchOperator }
import org.mongodb.scala.bson.BsonDocument
import org.mongodb.scala.bson.conversions.Bson
import org.mongodb.scala.model.geojson.Point

import java.time.{ Duration, Instant }
import collection.JavaConverters._

/**
 * The core part of the `\$search` pipeline stage of an aggregation pipeline.
 *
 * @see [[https://www.mongodb.com/docs/atlas/atlas-search/operators-and-collectors/#operators Search operators]]
 * @since 4.7
 */
@Beta(Array(Reason.CLIENT))
object SearchOperator {

  /**
   * Returns a base for a `SearchOperator` that may combine multiple `SearchOperator`s.
   * Combining `SearchOperator`s affects calculation of the relevance score.
   *
   * @return A base for a `CompoundSearchOperator`.
   * @see [[https://www.mongodb.com/docs/atlas/atlas-search/compound/ compound operator]]
   */
  def compound(): CompoundSearchOperatorBase = JSearchOperator.compound()

  /**
   * Returns a `SearchOperator` that tests if the `path` exists in a document.
   *
   * @param path The path to test.
   * @return The requested `SearchOperator`.
   * @see [[https://www.mongodb.com/docs/atlas/atlas-search/exists/ exists operator]]
   */
  def exists(path: FieldSearchPath): ExistsSearchOperator = JSearchOperator.exists(path)

  /**
   * Returns a `SearchOperator` that performs a full-text search.
   *
   * @param path The field to be searched.
   * @param query The string to search for.
   * @return The requested `SearchOperator`.
   * @see [[https://www.mongodb.com/docs/atlas/atlas-search/text/ text operator]]
   */
  def text(path: SearchPath, query: String): TextSearchOperator = JSearchOperator.text(path, query)

  /**
   * Returns a `SearchOperator` that performs a full-text search.
   *
   * @param paths The non-empty fields to be searched.
   * @param queries The non-empty strings to search for.
   * @return The requested `SearchOperator`.
   * @see [[https://www.mongodb.com/docs/atlas/atlas-search/text/ text operator]]
   */
  def text(paths: Iterable[_ <: SearchPath], queries: Iterable[String]): TextSearchOperator =
    JSearchOperator.text(paths.asJava, queries.asJava)

  /**
   * Returns a `SearchOperator` that may be used to implement search-as-you-type functionality.
   *
   * @param path The field to be searched.
   * @param query The string to search for.
   * @param queries More strings to search for.
   * @return The requested `SearchOperator`.
   * @see [[https://www.mongodb.com/docs/atlas/atlas-search/autocomplete/ autocomplete operator]]
   */
  def autocomplete(path: FieldSearchPath, query: String, queries: String*): AutocompleteSearchOperator =
    JSearchOperator.autocomplete(path, query, queries: _*)

  /**
   * Returns a `SearchOperator` that may be used to implement search-as-you-type functionality.
   *
   * @param path The field to be searched.
   * @param queries The non-empty strings to search for.
   * @return The requested `SearchOperator`.
   * @see [[https://www.mongodb.com/docs/atlas/atlas-search/autocomplete/ autocomplete operator]]
   */
  def autocomplete(path: FieldSearchPath, queries: Iterable[String]): AutocompleteSearchOperator =
    JSearchOperator.autocomplete(path, queries.asJava)

  /**
   * Returns a base for a `SearchOperator` that tests if the
   * BSON `32-bit integer` / `64-bit integer` / `Double` values
   * of the specified fields are within an interval.
   *
   * @param path The field to be searched.
   * @param paths More fields to be searched.
   * @return A base for a `NumberRangeSearchOperator`.
   * @see [[https://www.mongodb.com/docs/atlas/atlas-search/range/ range operator]]
   */
  def numberRange(path: FieldSearchPath, paths: FieldSearchPath*): NumberRangeSearchOperatorBase =
    JSearchOperator.numberRange(path, paths: _*)

  /**
   * Returns a base for a `SearchOperator` that tests if the
   * BSON `32-bit integer` / `64-bit integer` / `Double` values
   * of the specified fields are within an interval.
   *
   * @param paths The non-empty fields to be searched.
   * @return A base for a `NumberRangeSearchOperator`.
   * @see [[https://www.mongodb.com/docs/atlas/atlas-search/range/ range operator]]
   */
  def numberRange(paths: Iterable[_ <: FieldSearchPath]): NumberRangeSearchOperatorBase =
    JSearchOperator.numberRange(paths.asJava)

  /**
   * Returns a base for a `SearchOperator` that tests if the
   * BSON `Date` values of the specified fields are within an interval.
   *
   * @param path The field to be searched.
   * @param paths More fields to be searched.
   * @return A base for a `DateRangeSearchOperator`.
   * @see [[https://www.mongodb.com/docs/atlas/atlas-search/range/ range operator]]
   */
  def dateRange(path: FieldSearchPath, paths: FieldSearchPath*): DateRangeSearchOperatorBase =
    JSearchOperator.dateRange(path, paths: _*)

  /**
   * Returns a base for a `SearchOperator` that tests if the
   * BSON `Date` values of the specified fields are within an interval.
   *
   * @param paths The non-empty fields to be searched.
   * @return A base for a `DateRangeSearchOperator`.
   * @see [[https://www.mongodb.com/docs/atlas/atlas-search/range/ range operator]]
   */
  def dateRange(paths: Iterable[_ <: FieldSearchPath]): DateRangeSearchOperatorBase =
    JSearchOperator.dateRange(paths.asJava)

  /**
   * Returns a `SearchOperator` that allows finding results that are near the specified `origin`.
   *
   * @param origin The origin from which the proximity of the results is measured.
   * The relevance score is 1 if the values of the fields are `origin`.
   * @param pivot The positive distance from the `origin` at which the relevance score drops in half.
   * @param path The field to be searched.
   * @param paths More fields to be searched.
   * @return The requested `SearchOperator`.
   * @see [[https://www.mongodb.com/docs/atlas/atlas-search/near/ near operator]]
   */
  def near(origin: Number, pivot: Number, path: FieldSearchPath, paths: FieldSearchPath*): NumberNearSearchOperator =
    JSearchOperator.near(origin, pivot, path, paths: _*)

  /**
   * Returns a `SearchOperator` that allows finding results that are near the specified `origin`.
   *
   * @param origin The origin from which the proximity of the results is measured.
   * The relevance score is 1 if the values of the fields are `origin`.
   * @param pivot The positive distance from the `origin` at which the relevance score drops in half.
   * @param paths The non-empty fields to be searched.
   * @return The requested `SearchOperator`.
   * @see [[https://www.mongodb.com/docs/atlas/atlas-search/near/ near operator]]
   */
  def near(origin: Number, pivot: Number, paths: Iterable[_ <: FieldSearchPath]): NumberNearSearchOperator =
    JSearchOperator.near(origin, pivot, paths.asJava)

  /**
   * Returns a `SearchOperator` that allows finding results that are near the specified `origin`.
   *
   * @param origin The origin from which the proximity of the results is measured.
   * The relevance score is 1 if the values of the fields are `origin`.
   * @param pivot The positive distance from the `origin` at which the relevance score drops in half.
   * Data is extracted via `Duration.toMillis`.
   * @param path The field to be searched.
   * @param paths More fields to be searched.
   * @return The requested `SearchOperator`.
   * @see [[https://www.mongodb.com/docs/atlas/atlas-search/near/ near operator]]
   * @see `org.bson.codecs.jsr310.InstantCodec`
   */
  def near(origin: Instant, pivot: Duration, path: FieldSearchPath, paths: FieldSearchPath*): DateNearSearchOperator =
    JSearchOperator.near(origin, pivot, path, paths: _*)

  /**
   * Returns a `SearchOperator` that allows finding results that are near the specified `origin`.
   *
   * @param origin The origin from which the proximity of the results is measured.
   * The relevance score is 1 if the values of the fields are `origin`.
   * @param pivot The positive distance from the `origin` at which the relevance score drops in half.
   * Data is extracted via `Duration.toMillis`.
   * @param paths The non-empty fields to be searched.
   * It is converted to `long` via `Duration.toMillis`.
   * @return The requested `SearchOperator`.
   * @see [[https://www.mongodb.com/docs/atlas/atlas-search/near/ near operator]]
   * @see `org.bson.codecs.jsr310.InstantCodec`
   */
  def near(origin: Instant, pivot: Duration, paths: Iterable[_ <: FieldSearchPath]): DateNearSearchOperator =
    JSearchOperator.near(origin, pivot, paths.asJava)

  /**
   * Returns a `SearchOperator` that allows finding results that are near the specified `origin`.
   *
   * @param origin The origin from which the proximity of the results is measured.
   * The relevance score is 1 if the values of the fields are `origin`.
   * @param pivot The positive distance in meters from the `origin` at which the relevance score drops in half.
   * @param path The field to be searched.
   * @param paths More fields to be searched.
   * @return The requested `SearchOperator`.
   * @see [[https://www.mongodb.com/docs/atlas/atlas-search/near/ near operator]]
   */
  def near(origin: Point, pivot: Number, path: FieldSearchPath, paths: FieldSearchPath*): GeoNearSearchOperator =
    JSearchOperator.near(origin, pivot, path, paths: _*)

  /**
   * Returns a `SearchOperator` that allows finding results that are near the specified `origin`.
   *
   * @param origin The origin from which the proximity of the results is measured.
   * The relevance score is 1 if the values of the fields are `origin`.
   * @param pivot The positive distance in meters from the `origin` at which the relevance score drops in half.
   * @param paths The non-empty fields to be searched.
   * @return The requested `SearchOperator`.
   * @see [[https://www.mongodb.com/docs/atlas/atlas-search/near/ near operator]]
   */
  def near(origin: Point, pivot: Number, paths: Iterable[_ <: FieldSearchPath]): GeoNearSearchOperator =
    JSearchOperator.near(origin, pivot, paths.asJava)

  /**
<<<<<<< HEAD
   * Returns a `SearchOperator` that returns documents similar to input documents.
   *
   * @param like The BSON document that is used to extract representative terms to query for.
   * @return The requested `SearchOperator`.
   * @see [[https://www.mongodb.com/docs/atlas/atlas-search/morelikethis/ moreLikeThis operator]]
   */
  def moreLikeThis(like: BsonDocument): MoreLikeThisSearchOperator = JSearchOperator.moreLikeThis(like)

  /**
   * Returns a `SearchOperator` that returns documents similar to input documents.
   *
   * @param likes The BSON documents that are used to extract representative terms to query for.
   * @return The requested `SearchOperator`.
   * @see [[https://www.mongodb.com/docs/atlas/atlas-search/morelikethis/ moreLikeThis operator]]
   */
  def moreLikeThis(likes: Iterable[BsonDocument]): MoreLikeThisSearchOperator =
    JSearchOperator.moreLikeThis(likes.asJava)
=======
   * Returns a `SearchOperator` that performs a search for documents containing an ordered sequence of terms.
   *
   * @param path The field to be searched.
   * @param query The string to search for.
   * @return The requested `SearchOperator`.
   * @see [[https://www.mongodb.com/docs/atlas/atlas-search/phrase/ phrase operator]]
   */
  def phrase(path: SearchPath, query: String): PhraseSearchOperator = JSearchOperator.phrase(path, query)

  /**
   * Returns a `SearchOperator` that performs a search for documents containing an ordered sequence of terms.
   *
   * @param paths The non-empty fields to be searched.
   * @param queries The non-empty strings to search for.
   * @return The requested `SearchOperator`.
   * @see [[https://www.mongodb.com/docs/atlas/atlas-search/phrase/ phrase operator]]
   */
  def phrase(paths: Iterable[_ <: SearchPath], queries: Iterable[String]): PhraseSearchOperator =
    JSearchOperator.phrase(paths.asJava, queries.asJava)
>>>>>>> 8c49e380

  /**
   * Creates a `SearchOperator` from a `Bson` in situations when there is no builder method that better satisfies your needs.
   * This method cannot be used to validate the syntax.
   *
   * <i>Example</i><br>
   * The following code creates two functionally equivalent `SearchOperator`s,
   * though they may not be equal.
   * {{{
   *  val operator1: SearchOperator = SearchOperator.exists(
   *    SearchPath.fieldPath("fieldName"))
   *  val operator2: SearchOperator = SearchOperator.of(Document("exists" ->
   *    Document("path" -> SearchPath.fieldPath("fieldName").toValue)))
   * }}}
   *
   * @param operator A `Bson` representing the required `SearchOperator`.
   *
   * @return The requested `SearchOperator`.
   */
  def of(operator: Bson): SearchOperator = JSearchOperator.of(operator)
}<|MERGE_RESOLUTION|>--- conflicted
+++ resolved
@@ -230,7 +230,6 @@
     JSearchOperator.near(origin, pivot, paths.asJava)
 
   /**
-<<<<<<< HEAD
    * Returns a `SearchOperator` that returns documents similar to input documents.
    *
    * @param like The BSON document that is used to extract representative terms to query for.
@@ -248,7 +247,8 @@
    */
   def moreLikeThis(likes: Iterable[BsonDocument]): MoreLikeThisSearchOperator =
     JSearchOperator.moreLikeThis(likes.asJava)
-=======
+
+  /**
    * Returns a `SearchOperator` that performs a search for documents containing an ordered sequence of terms.
    *
    * @param path The field to be searched.
@@ -268,7 +268,6 @@
    */
   def phrase(paths: Iterable[_ <: SearchPath], queries: Iterable[String]): PhraseSearchOperator =
     JSearchOperator.phrase(paths.asJava, queries.asJava)
->>>>>>> 8c49e380
 
   /**
    * Creates a `SearchOperator` from a `Bson` in situations when there is no builder method that better satisfies your needs.
