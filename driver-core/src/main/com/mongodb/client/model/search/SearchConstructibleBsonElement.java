/*
 * Copyright 2008-present MongoDB, Inc.
 *
 * Licensed under the Apache License, Version 2.0 (the "License");
 * you may not use this file except in compliance with the License.
 * You may obtain a copy of the License at
 *
 *   http://www.apache.org/licenses/LICENSE-2.0
 *
 * Unless required by applicable law or agreed to in writing, software
 * distributed under the License is distributed on an "AS IS" BASIS,
 * WITHOUT WARRANTIES OR CONDITIONS OF ANY KIND, either express or implied.
 * See the License for the specific language governing permissions and
 * limitations under the License.
 */
package com.mongodb.client.model.search;

import com.mongodb.internal.client.model.AbstractConstructibleBsonElement;
import org.bson.BsonInt32;
import org.bson.conversions.Bson;

import java.util.stream.Collectors;
import java.util.stream.Stream;
import java.util.stream.StreamSupport;

import static com.mongodb.assertions.Assertions.isTrueArgument;
import static com.mongodb.assertions.Assertions.notNull;
import static com.mongodb.client.model.search.FuzzySearchOptions.fuzzySearchOptions;
import static com.mongodb.internal.client.model.Util.sizeAtLeast;

final class SearchConstructibleBsonElement extends AbstractConstructibleBsonElement<SearchConstructibleBsonElement> implements
        MustCompoundSearchOperator, MustNotCompoundSearchOperator, ShouldCompoundSearchOperator, FilterCompoundSearchOperator,
        ExistsSearchOperator, TextSearchOperator, AutocompleteSearchOperator,
<<<<<<< HEAD
        NumberNearSearchOperator, DateNearSearchOperator, GeoNearSearchOperator, QueryStringSearchOperator,
=======
        NumberNearSearchOperator, DateNearSearchOperator, GeoNearSearchOperator, RegexSearchOperator,
>>>>>>> e022dbd7
        ValueBoostSearchScore, PathBoostSearchScore, ConstantSearchScore, FunctionSearchScore,
        GaussSearchScoreExpression, PathSearchScoreExpression,
        FacetSearchCollector,
        StringSearchFacet, NumberSearchFacet, DateSearchFacet {
    SearchConstructibleBsonElement(final String name) {
        super(name);
    }

    SearchConstructibleBsonElement(final String name, final Bson value) {
        super(name, value);
    }

    SearchConstructibleBsonElement(final Bson baseElement) {
        super(baseElement);
    }

    private SearchConstructibleBsonElement(final Bson baseElement, final Bson appendedElementValue) {
        super(baseElement, appendedElementValue);
    }

    @Override
    protected SearchConstructibleBsonElement newSelf(final Bson baseElement, final Bson appendedElementValue) {
        return new SearchConstructibleBsonElement(baseElement, appendedElementValue);
    }

    @Override
    public StringSearchFacet numBuckets(final int max) {
        return newWithAppendedValue("numBuckets", max);
    }

    @Override
    public SearchConstructibleBsonElement defaultBucket(final String name) {
        return newWithAppendedValue("default", notNull("name", name));
    }

    @Override
    public SearchConstructibleBsonElement fuzzy() {
        return fuzzy(fuzzySearchOptions());
    }

    @Override
    public SearchConstructibleBsonElement fuzzy(final FuzzySearchOptions options) {
        return newWithMutatedValue(doc -> {
            doc.remove("synonyms");
            doc.append("fuzzy", notNull("options", options));
        });
    }

    @Override
    public TextSearchOperator synonyms(final String name) {
        return newWithMutatedValue(doc -> {
            doc.remove("fuzzy");
            doc.append("synonyms", notNull("name", name));
        });
    }

    @Override
    public AutocompleteSearchOperator anyTokenOrder() {
        return newWithAppendedValue("tokenOrder", "any");
    }

    @Override
    public AutocompleteSearchOperator sequentialTokenOrder() {
        return newWithAppendedValue("tokenOrder", "sequential");
    }

    @Override
    public MustCompoundSearchOperator must(final Iterable<? extends SearchOperator> clauses) {
        return newCombined("must", clauses);
    }

    @Override
    public MustNotCompoundSearchOperator mustNot(final Iterable<? extends SearchOperator> clauses) {
        return newCombined("mustNot", clauses);
    }

    @Override
    public ShouldCompoundSearchOperator should(final Iterable<? extends SearchOperator> clauses) {
        return newCombined("should", clauses);
    }

    @Override
    public FilterCompoundSearchOperator filter(final Iterable<? extends SearchOperator> clauses) {
        return newCombined("filter", clauses);
    }

    private SearchConstructibleBsonElement newCombined(final String ruleName, final Iterable<? extends SearchOperator> clauses) {
        notNull("clauses", clauses);
        isTrueArgument("clauses must not be empty", sizeAtLeast(clauses, 1));
        return newWithMutatedValue(doc -> {
            Iterable<?> existingClauses = doc.get(ruleName, Iterable.class);
            Iterable<?> newClauses;
            if (existingClauses == null) {
                newClauses = clauses;
            } else {
                newClauses = Stream.concat(
                        StreamSupport.stream(existingClauses.spliterator(), false),
                        StreamSupport.stream(clauses.spliterator(), false)).collect(Collectors.toList());
            }
            doc.append(ruleName, newClauses);
        });
    }

    @Override
    public ShouldCompoundSearchOperator minimumShouldMatch(final int minimumShouldMatch) {
        return newWithAppendedValue("minimumShouldMatch", new BsonInt32(minimumShouldMatch));
    }

    @Override
    public SearchConstructibleBsonElement score(final SearchScore modifier) {
        return newWithAppendedValue("score", notNull("modifier", modifier));
    }

    @Override
    public SearchConstructibleBsonElement undefined(final float fallback) {
        return newWithAppendedValue("undefined", fallback);
    }

    @Override
    public GaussSearchScoreExpression offset(final double offset) {
        return newWithAppendedValue("offset", offset);
    }

    @Override
    public GaussSearchScoreExpression decay(final double decay) {
        return newWithAppendedValue("decay", decay);
    }
}<|MERGE_RESOLUTION|>--- conflicted
+++ resolved
@@ -31,11 +31,7 @@
 final class SearchConstructibleBsonElement extends AbstractConstructibleBsonElement<SearchConstructibleBsonElement> implements
         MustCompoundSearchOperator, MustNotCompoundSearchOperator, ShouldCompoundSearchOperator, FilterCompoundSearchOperator,
         ExistsSearchOperator, TextSearchOperator, AutocompleteSearchOperator,
-<<<<<<< HEAD
-        NumberNearSearchOperator, DateNearSearchOperator, GeoNearSearchOperator, QueryStringSearchOperator,
-=======
-        NumberNearSearchOperator, DateNearSearchOperator, GeoNearSearchOperator, RegexSearchOperator,
->>>>>>> e022dbd7
+        NumberNearSearchOperator, DateNearSearchOperator, GeoNearSearchOperator, RegexSearchOperator, QueryStringSearchOperator,
         ValueBoostSearchScore, PathBoostSearchScore, ConstantSearchScore, FunctionSearchScore,
         GaussSearchScoreExpression, PathSearchScoreExpression,
         FacetSearchCollector,
