--- conflicted
+++ resolved
@@ -113,7 +113,7 @@
         sizeMaintenanceTimer = createMaintenanceTimer();
         connectionPoolCreated(connectionPoolListener, serverId, settings);
         openConcurrencyLimiter = new OpenConcurrencyLimiter(MAX_CONNECTING);
-<<<<<<< HEAD
+        workers = new Workers();
         connectionGenerationSupplier = new ConnectionGenerationSupplier() {
             @Override
             public int getGeneration() {
@@ -125,9 +125,6 @@
                 return serviceStateManager.getGeneration(serviceId);
             }
         };
-=======
-        workers = new Workers();
->>>>>>> d0f51c84
     }
 
     @Override
@@ -1071,7 +1068,6 @@
         }
     }
 
-<<<<<<< HEAD
     static final class ServiceStateManager {
         private final ConcurrentHashMap<ObjectId, ServiceState> stateByServiceId = new ConcurrentHashMap<>();
 
@@ -1173,7 +1169,8 @@
         int getNumPinnedToTransaction() {
             return numPinnedToTransaction.intValue();
         }
-=======
+    }
+
     @ThreadSafe
     private static class Workers implements AutoCloseable {
         private volatile ExecutorService getter;
@@ -1224,6 +1221,5 @@
                 }
             }
         }
->>>>>>> d0f51c84
     }
 }