--- conflicted
+++ resolved
@@ -37,18 +37,12 @@
 
     private final BsonOutput bsonOutput;
     private final Stack<Integer> maxDocumentSizeStack = new Stack<>();
-<<<<<<< HEAD
-    private static final int ARRAY_INDEXES_CACHE_SIZE = 1 << 8;
+    private static final int ARRAY_INDEXES_CACHE_SIZE = 256;
     private static final byte[][] ARRAY_INDEXES_CACHE = new byte[ARRAY_INDEXES_CACHE_SIZE][];
-=======
-    private static final int ARRAY_INDEXES_CACHE_SIZE = 256;
-    private static final String[] ARRAY_INDEXES_CACHE = new String[ARRAY_INDEXES_CACHE_SIZE];
->>>>>>> 4000d447
     private Mark mark;
 
     static {
         for (int i = 0; i < ARRAY_INDEXES_CACHE_SIZE; i++) {
-<<<<<<< HEAD
             String string = Integer.toString(i);
             byte[] bytes = new byte[string.length() + 1];
             for (int j = 0; j < string.length(); j++) {
@@ -56,9 +50,6 @@
             }
             bytes[string.length()] = 0;
             ARRAY_INDEXES_CACHE[i] = bytes;
-=======
-            ARRAY_INDEXES_CACHE[i] = Integer.toString(i);
->>>>>>> 4000d447
         }
     }
 
@@ -424,11 +415,7 @@
             if (index >= ARRAY_INDEXES_CACHE_SIZE) {
                 bsonOutput.writeCString(Integer.toString(index));
             } else {
-<<<<<<< HEAD
                 bsonOutput.writeBytes(ARRAY_INDEXES_CACHE[index]);
-=======
-                bsonOutput.writeCString(ARRAY_INDEXES_CACHE[index]);
->>>>>>> 4000d447
             }
         } else {
             bsonOutput.writeCString(getName());
