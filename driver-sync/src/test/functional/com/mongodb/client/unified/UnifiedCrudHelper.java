/*
 * Copyright 2008-present MongoDB, Inc.
 *
 * Licensed under the Apache License, Version 2.0 (the "License");
 * you may not use this file except in compliance with the License.
 * You may obtain a copy of the License at
 *
 *    http://www.apache.org/licenses/LICENSE-2.0
 *
 * Unless required by applicable law or agreed to in writing, software
 * distributed under the License is distributed on an "AS IS" BASIS,
 * WITHOUT WARRANTIES OR CONDITIONS OF ANY KIND, either express or implied.
 * See the License for the specific language governing permissions and
 * limitations under the License.
 */

package com.mongodb.client.unified;

import com.mongodb.CursorType;
import com.mongodb.MongoNamespace;
import com.mongodb.ReadConcern;
import com.mongodb.ReadConcernLevel;
import com.mongodb.ReadPreference;
import com.mongodb.ServerAddress;
import com.mongodb.ServerCursor;
import com.mongodb.Tag;
import com.mongodb.TagSet;
import com.mongodb.TransactionOptions;
import com.mongodb.WriteConcern;
import com.mongodb.bulk.BulkWriteResult;
import com.mongodb.client.AggregateIterable;
import com.mongodb.client.ChangeStreamIterable;
import com.mongodb.client.ClientSession;
import com.mongodb.client.DistinctIterable;
import com.mongodb.client.FindIterable;
import com.mongodb.client.ListCollectionsIterable;
import com.mongodb.client.ListDatabasesIterable;
import com.mongodb.client.ListIndexesIterable;
import com.mongodb.client.ListSearchIndexesIterable;
import com.mongodb.client.MongoChangeStreamCursor;
import com.mongodb.client.MongoClient;
import com.mongodb.client.MongoCollection;
import com.mongodb.client.MongoCursor;
import com.mongodb.client.MongoDatabase;
import com.mongodb.client.MongoIterable;
import com.mongodb.client.cursor.TimeoutMode;
import com.mongodb.client.model.BulkWriteOptions;
import com.mongodb.client.model.ChangeStreamPreAndPostImagesOptions;
import com.mongodb.client.model.ClusteredIndexOptions;
import com.mongodb.client.model.CountOptions;
import com.mongodb.client.model.CreateCollectionOptions;
import com.mongodb.client.model.DeleteManyModel;
import com.mongodb.client.model.DeleteOneModel;
import com.mongodb.client.model.DeleteOptions;
import com.mongodb.client.model.EstimatedDocumentCountOptions;
import com.mongodb.client.model.FindOneAndDeleteOptions;
import com.mongodb.client.model.FindOneAndReplaceOptions;
import com.mongodb.client.model.FindOneAndUpdateOptions;
import com.mongodb.client.model.IndexOptions;
import com.mongodb.client.model.InsertManyOptions;
import com.mongodb.client.model.InsertOneModel;
import com.mongodb.client.model.InsertOneOptions;
import com.mongodb.client.model.RenameCollectionOptions;
import com.mongodb.client.model.ReplaceOneModel;
import com.mongodb.client.model.ReplaceOptions;
import com.mongodb.client.model.ReturnDocument;
import com.mongodb.client.model.SearchIndexModel;
import com.mongodb.client.model.TimeSeriesGranularity;
import com.mongodb.client.model.TimeSeriesOptions;
import com.mongodb.client.model.UpdateManyModel;
import com.mongodb.client.model.UpdateOneModel;
import com.mongodb.client.model.UpdateOptions;
import com.mongodb.client.model.WriteModel;
import com.mongodb.client.model.changestream.ChangeStreamDocument;
import com.mongodb.client.model.changestream.FullDocument;
import com.mongodb.client.model.changestream.FullDocumentBeforeChange;
import com.mongodb.client.result.DeleteResult;
import com.mongodb.client.result.InsertManyResult;
import com.mongodb.client.result.InsertOneResult;
import com.mongodb.client.result.UpdateResult;
import com.mongodb.lang.NonNull;
import com.mongodb.lang.Nullable;
import org.bson.BsonArray;
import org.bson.BsonDocument;
import org.bson.BsonDocumentWriter;
import org.bson.BsonElement;
import org.bson.BsonInt32;
import org.bson.BsonInt64;
import org.bson.BsonString;
import org.bson.BsonValue;
import org.bson.codecs.BsonCodecProvider;
import org.bson.codecs.Codec;
import org.bson.codecs.EncoderContext;
import org.bson.codecs.ValueCodecProvider;
import org.bson.codecs.configuration.CodecRegistries;

import java.lang.reflect.InvocationTargetException;
import java.lang.reflect.Method;
import java.util.ArrayList;
import java.util.List;
import java.util.Map;
import java.util.Objects;
import java.util.Optional;
import java.util.concurrent.TimeUnit;
import java.util.concurrent.atomic.AtomicInteger;
import java.util.function.Supplier;

import static java.util.Arrays.asList;
import static java.util.Objects.requireNonNull;
import static java.util.stream.Collectors.toList;

final class UnifiedCrudHelper {
    private final Entities entities;
    private final String testDescription;
    private final AtomicInteger uniqueIdGenerator = new AtomicInteger();

    private final Codec<ChangeStreamDocument<BsonDocument>> changeStreamDocumentCodec = ChangeStreamDocument.createCodec(
            BsonDocument.class,
            CodecRegistries.fromProviders(asList(new BsonCodecProvider(), new ValueCodecProvider())));

    UnifiedCrudHelper(final Entities entities, final String testDescription) {
        this.entities = entities;
        this.testDescription = testDescription;
    }

    static ReadConcern asReadConcern(final BsonDocument readConcernDocument) {
        if (readConcernDocument.size() > 1) {
            throw new UnsupportedOperationException("Unsupported read concern properties");
        }
        return new ReadConcern(ReadConcernLevel.fromString(readConcernDocument.getString("level").getValue()));
    }

    static WriteConcern asWriteConcern(final BsonDocument writeConcernDocument) {
        if (writeConcernDocument.size() > 1) {
            throw new UnsupportedOperationException("Unsupported write concern properties");
        }
        if (writeConcernDocument.isString("w")) {
            return new WriteConcern(writeConcernDocument.getString("w").getValue());
        } else {
            return new WriteConcern(writeConcernDocument.getInt32("w").intValue());
        }
    }

    public static ReadPreference asReadPreference(final BsonDocument readPreferenceDocument) {
        List<String> supportedKeys = asList("mode", "tagSets", "maxStalenessSeconds");
        List<String> unsupportedKeys = readPreferenceDocument.keySet().stream().filter(key -> !supportedKeys.contains(key)).collect(toList());
        if (!unsupportedKeys.isEmpty()) {
            throw new UnsupportedOperationException("Unsupported read preference keys: " + unsupportedKeys + " in " + readPreferenceDocument);
        }
        String mode = readPreferenceDocument.getString("mode").getValue();
        if (readPreferenceDocument.size() == 1) {
            return ReadPreference.valueOf(mode);
        }
        List<TagSet> tagSets = tagSets(readPreferenceDocument.getArray("tagSets", new BsonArray()));
        BsonValue maxStalenessSecondsBson = readPreferenceDocument.get("maxStalenessSeconds");
        Integer maxStalenessSeconds = maxStalenessSecondsBson == null ? null : maxStalenessSecondsBson.asInt32().intValue();
        if (maxStalenessSecondsBson == null) {
            return ReadPreference.valueOf(mode, tagSets);
        }
        return ReadPreference.valueOf(mode, tagSets, maxStalenessSeconds, TimeUnit.SECONDS);
    }

    private static List<TagSet> tagSets(final BsonArray tagSetsBson) {
        return tagSetsBson.stream()
                .map(tagSetBson -> new TagSet(tagSetBson.asDocument()
                        .entrySet()
                        .stream()
                        .map(entry -> new Tag(entry.getKey(), entry.getValue().asString().getValue()))
                        .collect(toList())))
                .collect(toList());
    }

    private OperationResult resultOf(final Supplier<BsonValue> operationResult) {
        try {
            return OperationResult.of(operationResult.get());
        } catch (Exception e) {
            return OperationResult.of(e);
        }
    }

    private ClientSession getSession(final BsonDocument arguments) {
        if (arguments.containsKey("session")) {
            return entities.getSession(arguments.getString("session").asString().getValue());
        } else {
            return null;
        }
    }


    OperationResult executeListDatabases(final BsonDocument operation) {
        MongoClient client = entities.getClient(operation.getString("object").getValue());

        BsonDocument arguments = operation.getDocument("arguments", new BsonDocument());
        ClientSession session = getSession(arguments);
        ListDatabasesIterable<BsonDocument> iterable = session == null
                ? client.listDatabases(BsonDocument.class)
                : client.listDatabases(session, BsonDocument.class);

        for (Map.Entry<String, BsonValue> cur : arguments.entrySet()) {
            switch (cur.getKey()) {
                case "session":
                    break;
                case "filter":
                    iterable.filter(cur.getValue().asDocument());
                    break;
                default:
                    throw new UnsupportedOperationException("Unsupported argument: " + cur.getKey());
            }
        }

        return resultOf(() ->
                new BsonArray(iterable.into(new ArrayList<>())));
    }

    OperationResult executeListDatabaseNames(final BsonDocument operation) {
        MongoClient client = entities.getClient(operation.getString("object").getValue());

        BsonDocument arguments = operation.getDocument("arguments", new BsonDocument());
        ClientSession session = getSession(arguments);
        MongoIterable<String> iterable = session == null
                ? client.listDatabaseNames()
                : client.listDatabaseNames(session);

        for (Map.Entry<String, BsonValue> cur : arguments.entrySet()) {
            //noinspection SwitchStatementWithTooFewBranches
            switch (cur.getKey()) {
                case "session":
                    break;
                default:
                    throw new UnsupportedOperationException("Unsupported argument: " + cur.getKey());
            }
        }

        return resultOf(() ->
                new BsonArray(iterable.into(new ArrayList<>()).stream().map(BsonString::new).collect(toList())));
    }

    OperationResult executeListCollections(final BsonDocument operation) {
        MongoDatabase database = getMongoDatabase(operation);
        BsonDocument arguments = operation.getDocument("arguments");
        ClientSession session = getSession(arguments);
        ListCollectionsIterable<BsonDocument> iterable = session == null
                ? database.listCollections(BsonDocument.class)
                : database.listCollections(session, BsonDocument.class);
        for (Map.Entry<String, BsonValue> cur : arguments.entrySet()) {
            switch (cur.getKey()) {
                case "session":
                    break;
                case "filter":
                    iterable.filter(cur.getValue().asDocument());
                    break;
                case "batchSize":
                    iterable.batchSize(cur.getValue().asNumber().intValue());
                    break;
                case "timeoutMode":
                    setTimeoutMode(iterable, cur);
                    break;
                case "maxTimeMS":
                    iterable.maxTime(cur.getValue().asNumber().longValue(), TimeUnit.MILLISECONDS);
                    break;
                default:
                    throw new UnsupportedOperationException("Unsupported argument: " + cur.getKey());
            }
        }

        return resultOf(() ->
                new BsonArray(iterable.into(new ArrayList<>())));
    }

    OperationResult executeListCollectionNames(final BsonDocument operation) {
        MongoDatabase database = getMongoDatabase(operation);

        BsonDocument arguments = operation.getDocument("arguments");
        ClientSession session = getSession(arguments);
        MongoIterable<String> iterable = session == null
                ? database.listCollectionNames()
                : database.listCollectionNames(session);
        for (Map.Entry<String, BsonValue> cur : arguments.entrySet()) {
            switch (cur.getKey()) {
                case "session":
                    break;
                case "filter":
                    BsonDocument filter = cur.getValue().asDocument();
                    if (!filter.isEmpty()) {
                       throw new UnsupportedOperationException("The driver does not support filtering of collection names");
                    }
                    break;
                case "batchSize":
                    iterable.batchSize(cur.getValue().asNumber().intValue());
                    break;
                default:
                    throw new UnsupportedOperationException("Unsupported argument: " + cur.getKey());
            }
        }

        return resultOf(() ->
                new BsonArray(iterable.into(new ArrayList<>()).stream().map(BsonString::new).collect(toList())));
    }

    OperationResult executeListIndexes(final BsonDocument operation) {
        ListIndexesIterable<BsonDocument> iterable = createListIndexesIterable(operation);

        return resultOf(() ->
                new BsonArray(iterable.into(new ArrayList<>())));
    }

    OperationResult executeListIndexNames(final BsonDocument operation) {
        ListIndexesIterable<BsonDocument> iterable = createListIndexesIterable(operation);

        return resultOf(() ->
                new BsonArray(iterable.into(new ArrayList<>()).stream().map(document -> document.getString("name")).collect(toList())));
    }

    private ListIndexesIterable<BsonDocument> createListIndexesIterable(final BsonDocument operation) {
        MongoCollection<BsonDocument> collection = getMongoCollection(operation);
        BsonDocument arguments = operation.getDocument("arguments", new BsonDocument());
        ClientSession session = getSession(arguments);
        ListIndexesIterable<BsonDocument> iterable = session == null
                ? collection.listIndexes(BsonDocument.class)
                : collection.listIndexes(session, BsonDocument.class);
        for (Map.Entry<String, BsonValue> cur : arguments.entrySet()) {
            switch (cur.getKey()) {
                case "session":
                    break;
                case "batchSize":
                    iterable.batchSize(cur.getValue().asNumber().intValue());
                    break;
                case "timeoutMode":
                    setTimeoutMode(iterable, cur);
                    break;
                case "maxTimeMS":
                    iterable.maxTime(cur.getValue().asNumber().longValue(), TimeUnit.MILLISECONDS);
                    break;
                default:
                    throw new UnsupportedOperationException("Unsupported argument: " + cur.getKey());
            }
        }
        return iterable;
    }

    OperationResult executeFind(final BsonDocument operation) {
        FindIterable<BsonDocument> iterable = createFindIterable(operation);
        return resultOf(() ->
                new BsonArray(iterable.into(new ArrayList<>())));
    }

    OperationResult executeFindOne(final BsonDocument operation) {
        FindIterable<BsonDocument> iterable = createFindIterable(operation);
        return resultOf(iterable::first);
    }

    OperationResult createFindCursor(final BsonDocument operation) {
        FindIterable<BsonDocument> iterable = createFindIterable(operation);
        return resultOf(() -> {
            entities.addCursor(operation.getString("saveResultAsEntity", new BsonString(createRandomEntityId())).getValue(),
                    iterable.cursor());
            return null;
        });
    }

    @NonNull
    private FindIterable<BsonDocument> createFindIterable(final BsonDocument operation) {
        MongoCollection<BsonDocument> collection = getMongoCollection(operation);
        BsonDocument arguments = operation.getDocument("arguments");
        ClientSession session = getSession(arguments);
        BsonDocument filter = arguments.getDocument("filter");
        FindIterable<BsonDocument> iterable = session == null ? collection.find(filter) : collection.find(session, filter);
        for (Map.Entry<String, BsonValue> cur : arguments.entrySet()) {
            switch (cur.getKey()) {
                case "session":
                case "filter":
                    break;
                case "projection":
                    iterable.projection(cur.getValue().asDocument());
                    break;
                case "sort":
                    iterable.sort(cur.getValue().asDocument());
                    break;
                case "batchSize":
                    iterable.batchSize(cur.getValue().asInt32().intValue());
                    break;
                case "maxTimeMS":
                    iterable.maxTime(cur.getValue().asInt32().longValue(), TimeUnit.MILLISECONDS);
                    break;
                case "maxAwaitTimeMS":
                    iterable.maxAwaitTime(cur.getValue().asInt32().longValue(), TimeUnit.MILLISECONDS);
                    break;
                case "skip":
                    iterable.skip(cur.getValue().asInt32().intValue());
                    break;
                case "limit":
                    iterable.limit(cur.getValue().asInt32().intValue());
                    break;
                case "allowDiskUse":
                    iterable.allowDiskUse(cur.getValue().asBoolean().getValue());
                    break;
                case "hint":
                    if (cur.getValue().isString()) {
                        iterable.hintString(cur.getValue().asString().getValue());
                    } else {
                        iterable.hint(cur.getValue().asDocument());
                    }
                    break;
                case "comment":
                    iterable.comment(cur.getValue());
                    break;
                case "let":
                    iterable.let(cur.getValue().asDocument());
                    break;
                case "min":
                    iterable.min(cur.getValue().asDocument());
                    break;
                case "max":
                    iterable.max(cur.getValue().asDocument());
                    break;
                case "returnKey":
                    iterable.returnKey(cur.getValue().asBoolean().getValue());
                    break;
                case "showRecordId":
                    iterable.showRecordId(cur.getValue().asBoolean().getValue());
                    break;
                case "cursorType":
                    setCursorType(iterable, cur);
                    break;
                case "timeoutMode":
                    setTimeoutMode(iterable, cur);
                    break;
                default:
                    throw new UnsupportedOperationException("Unsupported argument: " + cur.getKey());
            }
        }
        return iterable;
    }

    OperationResult executeDistinct(final BsonDocument operation) {
        MongoCollection<BsonDocument> collection = getMongoCollection(operation);
        BsonDocument arguments = operation.getDocument("arguments");
        ClientSession session = getSession(arguments);

        BsonString fieldName = arguments.getString("fieldName");
        DistinctIterable<BsonValue> iterable = session == null
                ? collection.distinct(fieldName.getValue(), BsonValue.class)
                : collection.distinct(session, fieldName.getValue(), BsonValue.class);

        for (Map.Entry<String, BsonValue> cur : arguments.entrySet()) {
            switch (cur.getKey()) {
                case "fieldName":
                case "session":
                    break;
                case "comment":
                    iterable.comment(cur.getValue());
                    break;
                case "filter":
                    iterable.filter(cur.getValue().asDocument());
                    break;
                default:
                    throw new UnsupportedOperationException("Unsupported argument: " + cur.getKey());
            }
        }

        return resultOf(() ->
                new BsonArray(iterable.into(new ArrayList<>())));
    }

    OperationResult executeFindOneAndUpdate(final BsonDocument operation) {
        MongoCollection<BsonDocument> collection = getMongoCollection(operation);
        BsonDocument arguments = operation.getDocument("arguments");

        BsonDocument filter = arguments.getDocument("filter").asDocument();
        BsonValue update = arguments.get("update");
        ClientSession session = getSession(arguments);
        FindOneAndUpdateOptions options = new FindOneAndUpdateOptions();

        for (Map.Entry<String, BsonValue> cur : arguments.entrySet()) {
            switch (cur.getKey()) {
                case "filter":
                case "update":
                case "session":
                    break;
                case "upsert":
                    options.upsert(cur.getValue().asBoolean().getValue());
                    break;
                case "returnDocument":
                    switch (cur.getValue().asString().getValue()) {
                        case "Before":
                            options.returnDocument(ReturnDocument.BEFORE);
                            break;
                        case "After":
                            options.returnDocument(ReturnDocument.AFTER);
                            break;
                        default:
                            throw new UnsupportedOperationException("Can't happen");
                    }
                    break;
                case "hint":
                    if (cur.getValue().isString()) {
                        options.hintString(cur.getValue().asString().getValue());
                    } else {
                        options.hint(cur.getValue().asDocument());
                    }
                    break;
                case "comment":
                    options.comment(cur.getValue());
                    break;
                case "let":
                    options.let(cur.getValue().asDocument());
                    break;
                default:
                    throw new UnsupportedOperationException("Unsupported argument: " + cur.getKey());
            }
        }

        return resultOf(() -> {
            if (session == null) {
                return update.isArray()
                        ? collection.findOneAndUpdate(filter, update.asArray().stream().map(BsonValue::asDocument).collect(toList()),
                        options)
                        : collection.findOneAndUpdate(filter, update.asDocument(), options);
            } else {
                return update.isArray()
                        ? collection.findOneAndUpdate(session, filter,
                        update.asArray().stream().map(BsonValue::asDocument).collect(toList()), options)
                        : collection.findOneAndUpdate(session, filter, update.asDocument(), options);

            }
        });
    }

    OperationResult executeFindOneAndReplace(final BsonDocument operation) {
        MongoCollection<BsonDocument> collection = getMongoCollection(operation);
        BsonDocument arguments = operation.getDocument("arguments");

        BsonDocument filter = arguments.getDocument("filter").asDocument();
        BsonDocument replacement = arguments.getDocument("replacement").asDocument();
        FindOneAndReplaceOptions options = new FindOneAndReplaceOptions();

        for (Map.Entry<String, BsonValue> cur : arguments.entrySet()) {
            switch (cur.getKey()) {
                case "filter":
                case "replacement":
                    break;
                case "returnDocument":
                    switch (cur.getValue().asString().getValue()) {
                        case "Before":
                            options.returnDocument(ReturnDocument.BEFORE);
                            break;
                        case "After":
                            options.returnDocument(ReturnDocument.AFTER);
                            break;
                        default:
                            throw new UnsupportedOperationException("Can't happen");
                    }
                    break;
                case "hint":
                    if (cur.getValue().isString()) {
                        options.hintString(cur.getValue().asString().getValue());
                    } else {
                        options.hint(cur.getValue().asDocument());
                    }
                    break;
                case "comment":
                    options.comment(cur.getValue());
                    break;
                case "let":
                    options.let(cur.getValue().asDocument());
                    break;
                default:
                    throw new UnsupportedOperationException("Unsupported argument: " + cur.getKey());
            }
        }

        return resultOf(() ->
                collection.findOneAndReplace(filter, replacement, options));
    }

    OperationResult executeFindOneAndDelete(final BsonDocument operation) {
        MongoCollection<BsonDocument> collection = getMongoCollection(operation);
        BsonDocument arguments = operation.getDocument("arguments");

        BsonDocument filter = arguments.getDocument("filter").asDocument();
        FindOneAndDeleteOptions options = new FindOneAndDeleteOptions();

        for (Map.Entry<String, BsonValue> cur : arguments.entrySet()) {
            switch (cur.getKey()) {
                case "filter":
                    break;
                case "hint":
                    if (cur.getValue().isString()) {
                        options.hintString(cur.getValue().asString().getValue());
                    } else {
                        options.hint(cur.getValue().asDocument());
                    }
                    break;
                case "comment":
                    options.comment(cur.getValue());
                    break;
                case "let":
                    options.let(cur.getValue().asDocument());
                    break;
                default:
                    throw new UnsupportedOperationException("Unsupported argument: " + cur.getKey());
            }
        }

        return resultOf(() ->
                collection.findOneAndDelete(filter, options));
    }

    OperationResult executeAggregate(final BsonDocument operation) {
        String entityName = operation.getString("object").getValue();

        BsonDocument arguments = operation.getDocument("arguments");

        ClientSession session = getSession(arguments);
        List<BsonDocument> pipeline = arguments.getArray("pipeline").stream().map(BsonValue::asDocument).collect(toList());
        AggregateIterable<BsonDocument> iterable;
        if (entities.hasDatabase(entityName)) {
            MongoDatabase database = entities.getDatabase(entityName);
            Long timeoutMS = getAndRemoveTimeoutMS(operation.getDocument("arguments"));
            if (timeoutMS != null) {
                database = database.withTimeout(timeoutMS, TimeUnit.MILLISECONDS);
            }
            iterable = session == null
                    ? database.aggregate(requireNonNull(pipeline), BsonDocument.class)
                    : database.aggregate(session, requireNonNull(pipeline), BsonDocument.class);
        } else if (entities.hasCollection(entityName)) {
            MongoCollection<BsonDocument> collection = entities.getCollection(entityName);
            Long timeoutMS = getAndRemoveTimeoutMS(operation.getDocument("arguments"));
            if (timeoutMS != null) {
                collection = collection.withTimeout(timeoutMS, TimeUnit.MILLISECONDS);
            }
            iterable = session == null
                    ? collection.aggregate(requireNonNull(pipeline))
                    : collection.aggregate(session, requireNonNull(pipeline));
        } else {
            throw new UnsupportedOperationException("Unsupported entity type with name: " + entityName);
        }
        for (Map.Entry<String, BsonValue> cur : arguments.entrySet()) {
            switch (cur.getKey()) {
                case "pipeline":
                case "session":
                    break;
                case "batchSize":
                    iterable.batchSize(cur.getValue().asNumber().intValue());
                    break;
                case "allowDiskUse":
                    iterable.allowDiskUse(cur.getValue().asBoolean().getValue());
                    break;
                case "let":
                    iterable.let(cur.getValue().asDocument());
                    break;
                case "comment":
                    iterable.comment(cur.getValue());
                    break;
                case "timeoutMode":
                    setTimeoutMode(iterable, cur);
                    break;
                case "maxTimeMS":
                    iterable.maxTime(cur.getValue().asNumber().longValue(), TimeUnit.MILLISECONDS);
                    break;
                case "maxAwaitTimeMS":
                    iterable.maxAwaitTime(cur.getValue().asNumber().longValue(), TimeUnit.MILLISECONDS);
                    break;
                default:
                    throw new UnsupportedOperationException("Unsupported argument: " + cur.getKey());
            }
        }
        String lastStageName = pipeline.isEmpty() ? null : pipeline.get(pipeline.size() - 1).getFirstKey();
        boolean useToCollection = Objects.equals(lastStageName, "$out") || Objects.equals(lastStageName, "$merge");

        return resultOf(() -> {
            if (!pipeline.isEmpty() && useToCollection) {
                iterable.toCollection();
                return null;
            } else {
                return new BsonArray(iterable.into(new ArrayList<>()));
            }
        });
    }

    OperationResult executeDeleteOne(final BsonDocument operation) {
        MongoCollection<BsonDocument> collection = getMongoCollection(operation);
        BsonDocument arguments = operation.getDocument("arguments");
        BsonDocument filter = arguments.getDocument("filter");
        ClientSession session = getSession(arguments);
        DeleteOptions options = getDeleteOptions(arguments);

        return resultOf(() -> {
            if (session == null) {
                return toExpected(collection.deleteOne(filter, options));
            } else {
                return toExpected(collection.deleteOne(session, filter, options));
            }
        });
    }

    OperationResult executeDeleteMany(final BsonDocument operation) {
        MongoCollection<BsonDocument> collection = getMongoCollection(operation);
        BsonDocument arguments = operation.getDocument("arguments");
        BsonDocument filter = arguments.getDocument("filter");
        ClientSession session = getSession(arguments);
        DeleteOptions options = getDeleteOptions(arguments);

        return resultOf(() -> {
            if (session == null) {
                return toExpected(collection.deleteMany(filter, options));
            } else {
                return toExpected(collection.deleteMany(session, filter, options));
            }
        });
    }

    private BsonDocument toExpected(final DeleteResult result) {
        if (result.wasAcknowledged()) {
            return new BsonDocument("deletedCount", new BsonInt32((int) result.getDeletedCount()));
        } else {
            return new BsonDocument();
        }
    }

    OperationResult executeUpdateOne(final BsonDocument operation) {
        MongoCollection<BsonDocument> collection = getMongoCollection(operation);
        BsonDocument arguments = operation.getDocument("arguments");
        ClientSession session = getSession(arguments);
        BsonDocument filter = arguments.getDocument("filter");
        BsonValue update = arguments.get("update");
        UpdateOptions options = getUpdateOptions(arguments);

        return resultOf(() -> {
            UpdateResult updateResult;
            if (session == null) {
                updateResult = update.isArray()
                        ? collection.updateOne(filter, update.asArray().stream().map(BsonValue::asDocument).collect(toList()), options)
                        : collection.updateOne(filter, update.asDocument(), options);
            } else {
                updateResult = update.isArray()
                        ? collection.updateOne(session, filter, update.asArray().stream().map(BsonValue::asDocument).collect(toList()),
                        options)
                        : collection.updateOne(session, filter, update.asDocument(), options);
            }
            return toExpected(updateResult);
        });
    }

    OperationResult executeUpdateMany(final BsonDocument operation) {
        MongoCollection<BsonDocument> collection = getMongoCollection(operation);
        BsonDocument arguments = operation.getDocument("arguments");
        BsonDocument filter = arguments.getDocument("filter");
        BsonValue update = arguments.get("update");
        ClientSession session = getSession(arguments);
        UpdateOptions options = getUpdateOptions(arguments);

        return resultOf(() -> {
            if (session == null) {
                return update.isArray()
                        ? toExpected(collection.updateMany(filter, update.asArray().stream().map(BsonValue::asDocument).collect(toList()),
                        options))
                        : toExpected(collection.updateMany(filter, update.asDocument(), options));
            } else {
                return update.isArray()
                        ? toExpected(collection.updateMany(session, filter,
                        update.asArray().stream().map(BsonValue::asDocument).collect(toList()), options))
                        : toExpected(collection.updateMany(session, filter, update.asDocument(), options));
            }
        });
    }

    OperationResult executeReplaceOne(final BsonDocument operation) {
        MongoCollection<BsonDocument> collection = getMongoCollection(operation);
        BsonDocument arguments = operation.getDocument("arguments");
        BsonDocument filter = arguments.getDocument("filter");
        BsonDocument replacement = arguments.getDocument("replacement");
        ReplaceOptions options = getReplaceOptions(arguments);

        return resultOf(() ->
                toExpected(collection.replaceOne(filter, replacement, options)));
    }

    private BsonDocument toExpected(final UpdateResult result) {
        if (result.wasAcknowledged()) {
            BsonDocument expectedDocument = new BsonDocument()
                    .append("matchedCount", new BsonInt32((int) result.getMatchedCount()))
                    .append("modifiedCount", new BsonInt32((int) result.getModifiedCount()))
                    .append("upsertedCount", new BsonInt32(result.getUpsertedId() == null ? 0 : 1));
            if (result.getUpsertedId() != null) {
                expectedDocument.append("upsertedId", result.getUpsertedId());
            }
            return expectedDocument;
        } else {
            return new BsonDocument();
        }
    }


    OperationResult executeInsertOne(final BsonDocument operation) {
        MongoCollection<BsonDocument> collection = getMongoCollection(operation);
        BsonDocument arguments = operation.getDocument("arguments");
        ClientSession session = getSession(arguments);
        BsonDocument document = arguments.getDocument("document").asDocument();
        InsertOneOptions options = new InsertOneOptions();

        for (Map.Entry<String, BsonValue> cur : arguments.entrySet()) {
            switch (cur.getKey()) {
                case "session":
                case "document":
                    break;
                case "comment":
                    options.comment(cur.getValue());
                    break;
                default:
                    throw new UnsupportedOperationException("Unsupported argument: " + cur.getKey());
            }
        }

        return resultOf(() ->
                toExpected(session == null
                        ? collection.insertOne(document, options)
                        : collection.insertOne(session, document, options)));
    }

    private BsonDocument toExpected(final InsertOneResult result) {
        if (result.wasAcknowledged()) {
            return new BsonDocument("insertedId", result.getInsertedId());
        } else {
            return new BsonDocument();
        }
    }

    OperationResult executeInsertMany(final BsonDocument operation) {
        MongoCollection<BsonDocument> collection = getMongoCollection(operation);
        BsonDocument arguments = operation.getDocument("arguments");
        List<BsonDocument> documents = arguments.getArray("documents").stream().map(BsonValue::asDocument).collect(toList());
        ClientSession session = getSession(arguments);
        InsertManyOptions options = new InsertManyOptions();

        for (Map.Entry<String, BsonValue> cur : arguments.entrySet()) {
            switch (cur.getKey()) {
                case "documents":
                case "session":
                    break;
                case "ordered":
                    options.ordered(cur.getValue().asBoolean().getValue());
                    break;
                case "comment":
                    options.comment(cur.getValue());
                    break;
                default:
                    throw new UnsupportedOperationException("Unsupported argument: " + cur.getKey());
            }
        }

        return resultOf(() -> {
            if (session == null) {
                return toExpected(collection.insertMany(documents, options));
            } else {
                return toExpected(collection.insertMany(session, documents, options));
            }
        });
    }

    private BsonDocument toExpected(final InsertManyResult result) {
        if (result.wasAcknowledged()) {
            return new BsonDocument("insertedIds", new BsonDocument(result.getInsertedIds().entrySet().stream()
                    .map(value -> new BsonElement(value.getKey().toString(), value.getValue())).collect(toList())));
        } else {
            return new BsonDocument();
        }
    }

    OperationResult executeBulkWrite(final BsonDocument operation) {
        MongoCollection<BsonDocument> collection = getMongoCollection(operation);
        BsonDocument arguments = operation.getDocument("arguments");
        List<WriteModel<BsonDocument>> requests = arguments.getArray("requests").stream()
                .map(value -> toWriteModel(value.asDocument())).collect(toList());
        BulkWriteOptions options = new BulkWriteOptions();
        for (Map.Entry<String, BsonValue> cur : arguments.entrySet()) {
            switch (cur.getKey()) {
                case "requests":
                    break;
                case "ordered":
                    options.ordered(cur.getValue().asBoolean().getValue());
                    break;
                case "comment":
                    options.comment(cur.getValue());
                    break;
                case "let":
                    options.let(cur.getValue().asDocument());
                    break;
                default:
                    throw new UnsupportedOperationException("Unsupported argument: " + cur.getKey());
            }
        }

        return resultOf(() ->
                toExpected(collection.bulkWrite(requests, options)));
    }

    private BsonDocument toExpected(final BulkWriteResult result) {
        if (result.wasAcknowledged()) {
            return new BsonDocument()
                    .append("deletedCount", new BsonInt32(result.getDeletedCount()))
                    .append("insertedCount", new BsonInt32(result.getInsertedCount()))
                    .append("matchedCount", new BsonInt32(result.getMatchedCount()))
                    .append("modifiedCount", new BsonInt32(result.getModifiedCount()))
                    .append("upsertedCount", new BsonInt32(result.getUpserts().size()))
                    .append("insertedIds", new BsonDocument(result.getInserts().stream()
                            .map(value -> new BsonElement(Integer.toString(value.getIndex()), value.getId())).collect(toList())))
                    .append("upsertedIds", new BsonDocument(result.getUpserts().stream()
                            .map(value -> new BsonElement(Integer.toString(value.getIndex()), value.getId())).collect(toList())));
        } else {
            return new BsonDocument();
        }
    }

    private WriteModel<BsonDocument> toWriteModel(final BsonDocument document) {

        String requestType = document.getFirstKey();
        BsonDocument arguments = document.getDocument(requestType);
        switch (requestType) {
            case "insertOne":
                return new InsertOneModel<>(arguments.getDocument("document"));
            case "updateOne":
                return arguments.isArray("update")
                        ? new UpdateOneModel<>(arguments.getDocument("filter"),
                        arguments.getArray("update").stream().map(BsonValue::asDocument).collect(toList()),
                        getUpdateOptions(arguments))
                        : new UpdateOneModel<>(arguments.getDocument("filter"), arguments.getDocument("update"),
                        getUpdateOptions(arguments));
            case "updateMany":
                return arguments.isArray("update")
                        ? new UpdateManyModel<>(arguments.getDocument("filter"),
                        arguments.getArray("update").stream().map(BsonValue::asDocument).collect(toList()),
                        getUpdateOptions(arguments))
                        : new UpdateManyModel<>(arguments.getDocument("filter"), arguments.getDocument("update"),
                        getUpdateOptions(arguments));
            case "deleteOne":
                return new DeleteOneModel<>(arguments.getDocument("filter"), getDeleteOptions(arguments));
            case "deleteMany":
                return new DeleteManyModel<>(arguments.getDocument("filter"), getDeleteOptions(arguments));
            case "replaceOne":
                return new ReplaceOneModel<>(arguments.getDocument("filter"), arguments.getDocument("replacement"),
                        getReplaceOptions(arguments));
            default:
                throw new UnsupportedOperationException("Unsupported write model type: " + requestType);
        }
    }

    @NonNull
    private DeleteOptions getDeleteOptions(final BsonDocument arguments) {
        DeleteOptions options = new DeleteOptions();

        for (Map.Entry<String, BsonValue> cur : arguments.entrySet()) {
            switch (cur.getKey()) {
                case "session":
                case "filter":
                    break;
                case "hint":
                    if (cur.getValue().isString()) {
                        options.hintString(cur.getValue().asString().getValue());
                    } else {
                        options.hint(cur.getValue().asDocument());
                    }
                    break;
                case "comment":
                    options.comment(cur.getValue());
                    break;
                case "let":
                    options.let(cur.getValue().asDocument());
                    break;
                default:
                    throw new UnsupportedOperationException("Unsupported argument: " + cur.getKey());
            }
        }
        return options;
    }

    private UpdateOptions getUpdateOptions(final BsonDocument arguments) {
        UpdateOptions options = new UpdateOptions();

        for (Map.Entry<String, BsonValue> cur : arguments.entrySet()) {
            switch (cur.getKey()) {
                case "session":
                case "filter":
                case "update":
                    break;
                case "upsert":
                    options.upsert(cur.getValue().asBoolean().getValue());
                    break;
                case "arrayFilters":
                    options.arrayFilters(cur.getValue().asArray().stream().map(BsonValue::asDocument).collect(toList()));
                    break;
                case "hint":
                    if (cur.getValue().isString()) {
                        options.hintString(cur.getValue().asString().getValue());
                    } else {
                        options.hint(cur.getValue().asDocument());
                    }
                    break;
                case "comment":
                    options.comment(cur.getValue());
                    break;
                case "let":
                    options.let(cur.getValue().asDocument());
                    break;
                default:
                    throw new UnsupportedOperationException("Unsupported argument: " + cur.getKey());
            }
        }
        return options;
    }

    private ReplaceOptions getReplaceOptions(final BsonDocument arguments) {
        ReplaceOptions options = new ReplaceOptions();
        for (Map.Entry<String, BsonValue> cur : arguments.entrySet()) {
            switch (cur.getKey()) {
                case "filter":
                case "replacement":
                    break;
                case "upsert":
                    options.upsert(cur.getValue().asBoolean().getValue());
                    break;
                case "hint":
                    if (cur.getValue().isString()) {
                        options.hintString(cur.getValue().asString().getValue());
                    } else {
                        options.hint(cur.getValue().asDocument());
                    }
                    break;
                case "comment":
                    options.comment(cur.getValue());
                    break;
                case "let":
                    options.let(cur.getValue().asDocument());
                    break;
                default:
                    throw new UnsupportedOperationException("Unsupported argument: " + cur.getKey());
            }
        }
        return options;
    }

    OperationResult executeStartTransaction(final BsonDocument operation) {
        ClientSession session = entities.getSession(operation.getString("object").getValue());

        if (operation.containsKey("arguments")) {
            throw new UnsupportedOperationException("Unexpected arguments " + operation.get("arguments"));
        }

        return resultOf(() -> {
            session.startTransaction();
            return null;
        });
    }

    OperationResult executeCommitTransaction(final BsonDocument operation) {
        ClientSession session = entities.getSession(operation.getString("object").getValue());

        if (operation.containsKey("arguments")) {
            throw new UnsupportedOperationException("Unexpected arguments " + operation.get("arguments"));
        }

        return resultOf(() -> {
            session.commitTransaction();
            return null;
        });
    }

    OperationResult executeAbortTransaction(final BsonDocument operation) {
        ClientSession session = entities.getSession(operation.getString("object").getValue());

        if (operation.containsKey("arguments")) {
            throw new UnsupportedOperationException("Unexpected arguments: " + operation.get("arguments"));
        }

        return resultOf(() -> {
            session.abortTransaction();
            return null;
        });
    }

    OperationResult executeWithTransaction(final BsonDocument operation, final OperationAsserter operationAsserter) {
        ClientSession session = entities.getSession(operation.getString("object").getValue());
        BsonArray callback = operation.getDocument("arguments").getArray("callback");
        TransactionOptions.Builder optionsBuilder = TransactionOptions.builder();
        for (Map.Entry<String, BsonValue> entry : operation.getDocument("arguments").entrySet()) {
            switch (entry.getKey()) {
                case "callback":
                    break;
                case "readConcern":
                    optionsBuilder.readConcern(asReadConcern(entry.getValue().asDocument()));
                    break;
                case "writeConcern":
                    optionsBuilder.writeConcern(asWriteConcern(entry.getValue().asDocument()));
                    break;
                default:
                    throw new UnsupportedOperationException("Unsupported transaction option: " + entry.getKey());
            }
        }

        return resultOf(() -> {
            session.withTransaction(() -> {
                for (int i = 0; i < callback.size(); i++) {
                    BsonValue cur = callback.get(i);
                    operationAsserter.assertOperation(cur.asDocument(), i);
                }
                //noinspection ConstantConditions
                return null;
            }, optionsBuilder.build());
            return null;
        });
    }

    public OperationResult executeDropCollection(final BsonDocument operation) {
        MongoDatabase database = getMongoDatabase(operation);
        BsonDocument arguments = operation.getDocument("arguments");
        String collectionName = arguments.getString("collection").getValue();

        if (operation.getDocument("arguments").size() > 1) {
            throw new UnsupportedOperationException("Unexpected arguments " + operation.get("arguments"));
        }

        return resultOf(() -> {
            database.getCollection(collectionName).drop();
            return null;
        });
    }

    public OperationResult executeCreateCollection(final BsonDocument operation) {
        MongoDatabase database = getMongoDatabase(operation);
        BsonDocument arguments = operation.getDocument("arguments");
        String collectionName = arguments.getString("collection").getValue();
        ClientSession session = getSession(arguments);

        // In Java driver there is a separate method for creating a view, but in the unified test CRUD format
        // views and collections are both created with the createCollection operation. We use the createView
        // method if the requisite arguments are present.
        if (arguments.containsKey("viewOn") && arguments.containsKey("pipeline")) {
            String viewOn = arguments.getString("viewOn").getValue();
            List<BsonDocument> pipeline =
                    arguments.getArray("pipeline").stream().map(BsonValue::asDocument).collect(toList());

            for (Map.Entry<String, BsonValue> cur : arguments.entrySet()) {
                switch (cur.getKey()) {
                    case "collection":
                    case "session":
                    case "viewOn":
                    case "pipeline":
                        break;
                    default:
                        throw new UnsupportedOperationException("Unsupported argument: " + cur.getKey());
                }
            }

            return resultOf(() -> {
                if (session == null) {
                    database.createView(collectionName, viewOn, pipeline);
                } else {
                    database.createView(session, collectionName, viewOn, pipeline);
                }
                return null;
            });
        } else {
            CreateCollectionOptions options = new CreateCollectionOptions();

            for (Map.Entry<String, BsonValue> cur : arguments.entrySet()) {
                switch (cur.getKey()) {
                    case "collection":
                    case "session":
                    case "viewOn":
                        break;
                    case "expireAfterSeconds":
                        options.expireAfter(cur.getValue().asNumber().longValue(), TimeUnit.SECONDS);
                        break;
                    case "timeseries":
                        options.timeSeriesOptions(createTimeSeriesOptions(cur.getValue().asDocument()));
                        break;
                    case "changeStreamPreAndPostImages":
                        options.changeStreamPreAndPostImagesOptions(createChangeStreamPreAndPostImagesOptions(cur.getValue().asDocument()));
                        break;
                    case "clusteredIndex":
                        options.clusteredIndexOptions(createClusteredIndexOptions(cur.getValue().asDocument()));
                        break;
                    default:
                        throw new UnsupportedOperationException("Unsupported argument: " + cur.getKey());
                }
            }
            return resultOf(() -> {
                if (session == null) {
                    database.createCollection(collectionName, options);
                } else {
                    database.createCollection(session, collectionName, options);
                }
                return null;
            });
        }
    }

    public OperationResult executeModifyCollection(final BsonDocument operation) {
        MongoDatabase database = getMongoDatabase(operation);
        BsonDocument arguments = operation.getDocument("arguments");
        String collectionName = arguments.getString("collection").getValue();
        ClientSession session = getSession(arguments);

        BsonDocument collModCommandDocument = new BsonDocument("collMod", new BsonString(collectionName));

        for (Map.Entry<String, BsonValue> cur : arguments.entrySet()) {
            switch (cur.getKey()) {
                case "collection":
                case "session":
                    break;
                case "validator":
                    collModCommandDocument.append("validator", cur.getValue());
                    break;
                case "index":
                    collModCommandDocument.append("index", cur.getValue());
                    break;
                default:
                    throw new UnsupportedOperationException("Unsupported argument: " + cur.getKey());
            }
        }
        return resultOf(() -> {
            if (session == null) {
                database.runCommand(collModCommandDocument);
            } else {
                database.runCommand(session, collModCommandDocument);
            }
            return null;
        });
        }

    public OperationResult executeRenameCollection(final BsonDocument operation) {
        MongoCollection<BsonDocument> collection = getMongoCollection(operation);
        BsonDocument arguments = operation.getDocument("arguments");
        String newCollectionName = arguments.getString("to").getValue();
        ClientSession session = getSession(arguments);
        RenameCollectionOptions options = new RenameCollectionOptions();

        for (Map.Entry<String, BsonValue> cur : arguments.entrySet()) {
            switch (cur.getKey()) {
                case "to":
                case "session":
                    break;
                case "dropTarget":
                    options.dropTarget(cur.getValue().asBoolean().getValue());
                    break;
                default:
                    throw new UnsupportedOperationException("Unsupported argument: " + cur.getKey());
            }
        }

        return resultOf(() -> {
            MongoNamespace newCollectionNamespace = new MongoNamespace(collection.getNamespace().getDatabaseName(), newCollectionName);
            if (session == null) {
                collection.renameCollection(newCollectionNamespace, options);
            } else {
                collection.renameCollection(session, newCollectionNamespace, options);
            }
            return null;
        });
    }

    private TimeSeriesOptions createTimeSeriesOptions(final BsonDocument timeSeriesDocument) {
        TimeSeriesOptions options = new TimeSeriesOptions(timeSeriesDocument.getString("timeField").getValue());

        for (Map.Entry<String, BsonValue> cur : timeSeriesDocument.entrySet()) {
            switch (cur.getKey()) {
                case "timeField":
                    break;
                case "metaField":
                    options.metaField(cur.getValue().asString().getValue());
                    break;
                case "bucketMaxSpanSeconds":
                    options.bucketMaxSpan(cur.getValue().asInt32().longValue(), TimeUnit.SECONDS);
                    break;
                case "bucketRoundingSeconds":
                    options.bucketRounding(cur.getValue().asInt32().longValue(), TimeUnit.SECONDS);
                    break;
                case "granularity":
                    options.granularity(createTimeSeriesGranularity(cur.getValue().asString().getValue()));
                    break;
                default:
                    throw new UnsupportedOperationException("Unsupported argument: " + cur.getKey());
            }
        }
        return options;
    }

    private ClusteredIndexOptions createClusteredIndexOptions(final BsonDocument clusteredIndexDocument) {
        ClusteredIndexOptions options = new ClusteredIndexOptions(clusteredIndexDocument.getDocument("key"),
                clusteredIndexDocument.getBoolean("unique").getValue());

        for (Map.Entry<String, BsonValue> cur : clusteredIndexDocument.entrySet()) {
            switch (cur.getKey()) {
                case "key":
                case "unique":
                    break;
                case "name":
                    options.name(cur.getValue().asString().getValue());
                    break;
                default:
                    throw new UnsupportedOperationException("Unsupported argument: " + cur.getKey());
            }
        }
        return options;
    }

    private ChangeStreamPreAndPostImagesOptions createChangeStreamPreAndPostImagesOptions(
            final BsonDocument changeStreamPreAndPostImagesDocument) {
        ChangeStreamPreAndPostImagesOptions changeStreamPreAndPostImagesOptions =
                new ChangeStreamPreAndPostImagesOptions(changeStreamPreAndPostImagesDocument.getBoolean("enabled").getValue());

        return changeStreamPreAndPostImagesOptions;
    }

    private TimeSeriesGranularity createTimeSeriesGranularity(final String value) {
        switch (value) {
            case "seconds":
                return TimeSeriesGranularity.SECONDS;
            case "minutes":
                return TimeSeriesGranularity.MINUTES;
            case "hours":
                return TimeSeriesGranularity.HOURS;
            default:
                throw new UnsupportedOperationException("Unsupported time series granularity: " + value);
        }
    }


    OperationResult executeCreateSearchIndex(final BsonDocument operation) {
        MongoCollection<BsonDocument> collection = getMongoCollection(operation);
        BsonDocument arguments = operation.getDocument("arguments");
        BsonDocument model = arguments.getDocument("model");
        BsonDocument definition = model.getDocument("definition");

        return resultOf(() -> {
            if (model.containsKey("name")) {
                String name = model.getString("name").getValue();
                collection.createSearchIndex(name, definition);
            } else {
                collection.createSearchIndex(definition);
            }
            return null;
        });
    }

    OperationResult executeCreateSearchIndexes(final BsonDocument operation) {
        MongoCollection<BsonDocument> collection = getMongoCollection(operation);
        BsonDocument arguments = operation.getDocument("arguments");
        BsonArray models = arguments.getArray("models");

        List<SearchIndexModel> searchIndexModels = models.stream()
                .map(UnifiedCrudHelper::toIndexSearchModel).collect(toList());

        return resultOf(() -> {
            collection.createSearchIndexes(searchIndexModels);
            return null;
        });
    }


    OperationResult executeUpdateSearchIndex(final BsonDocument operation) {
        MongoCollection<BsonDocument> collection = getMongoCollection(operation);
        BsonDocument arguments = operation.getDocument("arguments");
        BsonDocument definition = arguments.getDocument("definition");
        String name = arguments.getString("name").getValue();

        return resultOf(() -> {
            collection.updateSearchIndex(name, definition);
            return null;
        });
    }

    OperationResult executeDropSearchIndex(final BsonDocument operation) {
        MongoCollection<BsonDocument> collection = getMongoCollection(operation);
        BsonDocument arguments = operation.getDocument("arguments");
        String name = arguments.getString("name").getValue();

        return resultOf(() -> {
            collection.dropSearchIndex(name);
            return null;
        });
    }

    private static SearchIndexModel toIndexSearchModel(final BsonValue bsonValue) {
        BsonDocument model = bsonValue.asDocument();
        String name;
        BsonDocument definition = model.getDocument("definition");
        if (model.containsKey("name")) {
            name = model.getString("name").getValue();
            return new SearchIndexModel(name, definition);
        } else {
            return new SearchIndexModel(definition);
        }
    }


    OperationResult executeListSearchIndexes(final BsonDocument operation) {
        MongoCollection<BsonDocument> collection = getMongoCollection(operation);
        Optional<BsonDocument> arguments = Optional.ofNullable(operation.getOrDefault("arguments", null)).map(BsonValue::asDocument);

        if (arguments.isPresent()) {
            ListSearchIndexesIterable<BsonDocument> iterable = createListSearchIndexesIterable(collection, arguments.get());
            return resultOf(() -> {
                iterable.into(new ArrayList<>());
                return null;
            });
        }

        return resultOf(() -> {
            collection.listSearchIndexes().into(new ArrayList<>());
            return null;
        });
    }

    private ListSearchIndexesIterable<BsonDocument> createListSearchIndexesIterable(final MongoCollection<BsonDocument> collection,
                                                                                    final BsonDocument arguments) {
        Optional<String> name = Optional.ofNullable(arguments.getOrDefault("name", null))
                .map(BsonValue::asString).map(BsonString::getValue);

        ListSearchIndexesIterable<BsonDocument> iterable = collection.listSearchIndexes(BsonDocument.class);

        if (arguments.containsKey("aggregationOptions")) {
            for (Map.Entry<String, BsonValue> option : arguments.getDocument("aggregationOptions").entrySet()) {
                switch (option.getKey()) {
                    case "batchSize":
                        iterable.batchSize(option.getValue().asNumber().intValue());
                        break;
                    default:
                        throw new UnsupportedOperationException("Unsupported argument: " + option.getKey());
                }
            }
        }
        return iterable.name(name.get());
    }

    public OperationResult executeCreateIndex(final BsonDocument operation) {
        MongoCollection<BsonDocument> collection = getMongoCollection(operation);
        BsonDocument arguments = operation.getDocument("arguments");
        BsonDocument keys = arguments.getDocument("keys").asDocument();
        ClientSession session = getSession(arguments);
        IndexOptions options = new IndexOptions();

        for (Map.Entry<String, BsonValue> cur : arguments.entrySet()) {
            switch (cur.getKey()) {
                case "keys":
                case "session":
                    break;
                case "name":
                    options.name(cur.getValue().asString().getValue());
                    break;
                case "unique":
                    options.unique(cur.getValue().asBoolean().getValue());
                    break;
                default:
                    throw new UnsupportedOperationException("Unsupported argument: " + cur.getKey());
            }
        }

        return resultOf(() -> {
            if (session == null) {
                collection.createIndex(keys, options);
            } else {
                collection.createIndex(session, keys, options);
            }
            return null;
        });
    }

    public OperationResult executeDropIndex(final BsonDocument operation) {
        MongoCollection<BsonDocument> collection = getMongoCollection(operation);
        BsonDocument arguments = operation.getDocument("arguments");
        ClientSession session = getSession(arguments);
        String indexName = arguments.get("name").asString().getValue();
        for (Map.Entry<String, BsonValue> cur : arguments.entrySet()) {
            switch (cur.getKey()) {
                case "session":
                case "name":
                    break;
                default:
                    throw new UnsupportedOperationException("Unsupported argument: " + cur.getKey());
            }
        }
        return resultOf(() -> {
            if (session == null) {
                collection.dropIndex(indexName);
            } else {
                collection.dropIndex(session, indexName);
            }
            return null;
        });
    }

    public OperationResult createChangeStreamCursor(final BsonDocument operation) {
        String entityName = operation.getString("object").getValue();
        BsonDocument arguments = operation.getDocument("arguments", new BsonDocument());
        List<BsonDocument> pipeline = arguments.getArray("pipeline").stream().map(BsonValue::asDocument).collect(toList());
        ChangeStreamIterable<BsonDocument> iterable;

        Long timeoutMS = arguments.containsKey("timeoutMS") ? arguments.remove("timeoutMS").asNumber().longValue() : null;
        if (entities.hasCollection(entityName)) {
<<<<<<< HEAD
            iterable = getMongoCollection(operation).watch(pipeline);
        } else if (entities.hasDatabase(entityName)) {
            iterable = getMongoDatabase(operation).watch(pipeline, BsonDocument.class);
=======
            iterable = entities.getCollectionWithTimeoutMS(entityName, timeoutMS).watch(pipeline);
        } else if (entities.hasDatabase(entityName)) {
            iterable = entities.getDatabaseWithTimeoutMS(entityName, timeoutMS).watch(pipeline, BsonDocument.class);
>>>>>>> f6cc958f
        } else if (entities.hasClient(entityName)) {
            iterable = entities.getClientWithTimeoutMS(entityName, timeoutMS).watch(pipeline, BsonDocument.class);
        } else {
            throw new UnsupportedOperationException("No entity found for id: " + entityName);
        }

        for (Map.Entry<String, BsonValue> cur : arguments.entrySet()) {
            switch (cur.getKey()) {
                case "batchSize":
                    iterable.batchSize(cur.getValue().asNumber().intValue());
                    break;
                case "pipeline":
                    break;
                case "comment":
                    iterable.comment(cur.getValue());
                    break;
                case "fullDocument":
                    iterable.fullDocument(FullDocument.fromString(cur.getValue().asString().getValue()));
                    break;
                case "fullDocumentBeforeChange":
                    iterable.fullDocumentBeforeChange(FullDocumentBeforeChange.fromString(cur.getValue().asString().getValue()));
                    break;
                case "maxAwaitTimeMS":
                    iterable.maxAwaitTime(cur.getValue().asNumber().longValue(), TimeUnit.MILLISECONDS);
                    break;
                case "showExpandedEvents":
                    iterable.showExpandedEvents(cur.getValue().asBoolean().getValue());
                    break;
                default:
                    throw new UnsupportedOperationException("Unsupported argument: " + cur.getKey());
            }
        }

        return resultOf(() -> {
            MongoCursor<BsonDocument> changeStreamWrappingCursor = createChangeStreamWrappingCursor(iterable);
            entities.addCursor(operation.getString("saveResultAsEntity",
                    new BsonString(createRandomEntityId())).getValue(), changeStreamWrappingCursor);
            return null;
        });
    }

    public OperationResult executeIterateUntilDocumentOrError(final BsonDocument operation) {
        String id = operation.getString("object").getValue();
        MongoCursor<BsonDocument> cursor = entities.getCursor(id);

        if (operation.containsKey("arguments")) {
            throw new UnsupportedOperationException("Unexpected arguments " + operation.get("arguments"));
        }

        return resultOf(cursor::next);
    }

    public OperationResult close(final BsonDocument operation) {
        String id = operation.getString("object").getValue();

        if (entities.hasClient(id)) {
            entities.getClient(id).close();
        } else {
            MongoCursor<BsonDocument> cursor = entities.getCursor(id);
            cursor.close();
        }

        return OperationResult.NONE;
    }

    public OperationResult executeRunCommand(final BsonDocument operation) {
        MongoDatabase database = getMongoDatabase(operation);
        BsonDocument arguments = operation.getDocument("arguments", new BsonDocument());
        ClientSession session = getSession(arguments);
        BsonDocument command = arguments.getDocument("command");
        ReadPreference readPreference = arguments.containsKey("readPreference")
                ? asReadPreference(arguments.getDocument("readPreference")) : null;
        for (Map.Entry<String, BsonValue> cur : arguments.entrySet()) {
            switch (cur.getKey()) {
                case "command":
                case "commandName":
                case "session":
                case "readPreference":
                    break;
                default:
                    throw new UnsupportedOperationException("Unsupported argument: " + cur.getKey());
            }
        }

        return resultOf(() -> {
            if (session == null) {
                if (readPreference == null) {
                    return database.runCommand(command, BsonDocument.class);
                } else {
                    return database.runCommand(command, readPreference, BsonDocument.class);
                }
            } else {
                if (readPreference == null) {
                    return database.runCommand(session, command, BsonDocument.class);
                } else {
                    return database.runCommand(session, command, readPreference, BsonDocument.class);
                }
            }
        });
    }

    public OperationResult executeCountDocuments(final BsonDocument operation) {
        MongoCollection<BsonDocument> collection = getMongoCollection(operation);
        BsonDocument arguments = operation.getDocument("arguments");
        BsonDocument filter = arguments.getDocument("filter");
        ClientSession session = getSession(arguments);
        CountOptions options = new CountOptions();

        for (Map.Entry<String, BsonValue> cur : arguments.entrySet()) {
            switch (cur.getKey()) {
                case "filter":
                case "session":
                    break;
                case "comment":
                    options.comment(cur.getValue());
                    break;
                default:
                    throw new UnsupportedOperationException("Unsupported argument: " + cur.getKey());
            }
        }

        return resultOf(() -> {
            if (session == null) {
                return new BsonInt64(collection.countDocuments(filter, options));
            } else {
                return new BsonInt64(collection.countDocuments(session, filter, options));
            }
        });
    }

    public OperationResult executeEstimatedDocumentCount(final BsonDocument operation) {
        MongoCollection<BsonDocument> collection = getMongoCollection(operation);
        BsonDocument arguments = operation.getDocument("arguments", new BsonDocument());

        EstimatedDocumentCountOptions options = new EstimatedDocumentCountOptions();
        for (Map.Entry<String, BsonValue> cur : arguments.entrySet()) {
            switch (cur.getKey()) {
                case "maxTimeMS":
                    options.maxTime(cur.getValue().asNumber().intValue(), TimeUnit.MILLISECONDS);
                    break;
                case "comment":
                    options.comment(cur.getValue());
                    break;
                default:
                    throw new UnsupportedOperationException("Unsupported argument: " + cur.getKey());
            }
        }

        return resultOf(() ->
                new BsonInt64(collection.estimatedDocumentCount(options)));
    }

    @NonNull
    private String createRandomEntityId() {
        return "random-entity-id" + uniqueIdGenerator.getAndIncrement();
    }

    /**
     * The tests in this list can not currently pass when using {@link ChangeStreamDocument} because there is information loss when
     * decoding into an instance of that class.  So for these tests, we just decode directly into {@link BsonDocument}.  For all
     * others, we decode into {@link ChangeStreamDocument} and from there to {@link BsonDocument} so that there is some integration test
     * coverage of {@link ChangeStreamDocument}.
     */
    private static final List<String> BSON_DOCUMENT_CHANGE_STREAM_TESTS = asList(
            "Test newField added in response MUST NOT err",
            "Test projection in change stream returns expected fields",
            "fullDocument:whenAvailable with changeStreamPreAndPostImages disabled",
            "fullDocumentBeforeChange:whenAvailable with changeStreamPreAndPostImages disabled");

    @NonNull
    private MongoCursor<BsonDocument> createChangeStreamWrappingCursor(final ChangeStreamIterable<BsonDocument> iterable) {
        if (BSON_DOCUMENT_CHANGE_STREAM_TESTS.contains(testDescription)) {
            return iterable.withDocumentClass(BsonDocument.class).cursor();
        } else {
            MongoChangeStreamCursor<ChangeStreamDocument<BsonDocument>> wrappedCursor = iterable.cursor();
            return new MongoCursor<BsonDocument>() {
                @Override
                public void close() {
                    wrappedCursor.close();
                }

                @Override
                public boolean hasNext() {
                    return wrappedCursor.hasNext();
                }

                @NonNull
                @Override
                public BsonDocument next() {
                    return encodeChangeStreamDocumentToBsonDocument(wrappedCursor.next());
                }

                @Override
                public int available() {
                    return wrappedCursor.available();
                }

                @Override
                public BsonDocument tryNext() {
                    ChangeStreamDocument<BsonDocument> next = wrappedCursor.tryNext();
                    if (next == null) {
                        return null;
                    } else {
                        return encodeChangeStreamDocumentToBsonDocument(next);
                    }
                }

                @Override
                public ServerCursor getServerCursor() {
                    return wrappedCursor.getServerCursor();
                }

                @NonNull
                @Override
                public ServerAddress getServerAddress() {
                    return wrappedCursor.getServerAddress();
                }

                private BsonDocument encodeChangeStreamDocumentToBsonDocument(final ChangeStreamDocument<BsonDocument> next) {
                    BsonDocumentWriter writer = new BsonDocumentWriter(new BsonDocument());
                    changeStreamDocumentCodec.encode(writer, next, EncoderContext.builder().build());
                    return writer.getDocument();
                }
            };
        }
    }

<<<<<<< HEAD

    private MongoDatabase getMongoDatabase(final BsonDocument operation) {
        MongoDatabase database = entities.getDatabase(operation.getString("object").getValue());
        if (operation.containsKey("arguments")) {
            BsonDocument arguments = operation.getDocument("arguments");
            Long timeoutMS = getAndRemoveTimeoutMS(arguments);
            if (timeoutMS != null) {
                database = database.withTimeout(timeoutMS, TimeUnit.MILLISECONDS);
                arguments.remove("timeoutMS");
            }
        }
        return database;
    }


    private MongoCollection<BsonDocument> getMongoCollection(final BsonDocument operation) {
        MongoCollection<BsonDocument> collection = entities.getCollection(operation.getString("object").getValue());
        if (operation.containsKey("arguments")) {
            BsonDocument arguments = operation.getDocument("arguments");
            Long timeoutMS = getAndRemoveTimeoutMS(arguments);
            if (timeoutMS != null) {
                collection = collection.withTimeout(timeoutMS, TimeUnit.MILLISECONDS);
                arguments.remove("timeoutMS");
            }
=======
    private MongoCollection<BsonDocument> getMongoCollection(final BsonDocument operation) {
        MongoCollection<BsonDocument> collection = entities.getCollection(operation.getString("object").getValue());
        Long timeoutMS = getAndRemoveTimeoutMS(operation.getDocument("arguments", new BsonDocument()));
        if (timeoutMS != null) {
            collection = collection.withTimeout(timeoutMS, TimeUnit.MILLISECONDS);
>>>>>>> f6cc958f
        }
        return collection;
    }

    @Nullable
    private Long getAndRemoveTimeoutMS(final BsonDocument arguments) {
        Long timeoutMS = null;
        if (arguments.containsKey("timeoutMS")) {
            timeoutMS = arguments.getNumber("timeoutMS").longValue();
            arguments.remove("timeoutMS");
        }
        return timeoutMS;
    }
<<<<<<< HEAD
=======

    private static void setCursorType(final FindIterable<BsonDocument> iterable, final Map.Entry<String, BsonValue> cur) {
        switch (cur.getValue().asString().getValue()) {
            case "tailable":
                iterable.cursorType(CursorType.Tailable);
                break;
            case "nonTailable":
                iterable.cursorType(CursorType.NonTailable);
                break;
            case "tailableAwait":
                iterable.cursorType(CursorType.TailableAwait);
                break;
            default:
                throw new UnsupportedOperationException("Unsupported cursorType: " + cur.getValue());
        }
    }

    private static void setTimeoutMode(final MongoIterable<BsonDocument> iterable, final Map.Entry<String, BsonValue> cur) {
         switch (cur.getValue().asString().getValue()) {
            case "cursorLifetime":
                invokeTimeoutMode(iterable, TimeoutMode.CURSOR_LIFETIME);
                break;
            case "iteration":
                invokeTimeoutMode(iterable, TimeoutMode.ITERATION);
                break;
            default:
                throw new UnsupportedOperationException("Unsupported timeoutMode: " + cur.getValue());
        }
    }

    private static void invokeTimeoutMode(final MongoIterable<BsonDocument> iterable, final TimeoutMode timeoutMode) {
        try {
            Method timeoutModeMethod = iterable.getClass().getDeclaredMethod("timeoutMode", TimeoutMode.class);
            timeoutModeMethod.setAccessible(true);
            timeoutModeMethod.invoke(iterable, timeoutMode);
        } catch (NoSuchMethodException e) {
            throw new UnsupportedOperationException("Unsupported timeoutMode method for class: " + iterable.getClass(), e);
        } catch (InvocationTargetException | IllegalAccessException e) {
            throw new UnsupportedOperationException("Unable to set timeoutMode method for class: " + iterable.getClass(), e);
        }
    }
>>>>>>> f6cc958f
}<|MERGE_RESOLUTION|>--- conflicted
+++ resolved
@@ -419,12 +419,6 @@
                 case "showRecordId":
                     iterable.showRecordId(cur.getValue().asBoolean().getValue());
                     break;
-                case "cursorType":
-                    setCursorType(iterable, cur);
-                    break;
-                case "timeoutMode":
-                    setTimeoutMode(iterable, cur);
-                    break;
                 default:
                     throw new UnsupportedOperationException("Unsupported argument: " + cur.getKey());
             }
@@ -615,20 +609,14 @@
         List<BsonDocument> pipeline = arguments.getArray("pipeline").stream().map(BsonValue::asDocument).collect(toList());
         AggregateIterable<BsonDocument> iterable;
         if (entities.hasDatabase(entityName)) {
-            MongoDatabase database = entities.getDatabase(entityName);
             Long timeoutMS = getAndRemoveTimeoutMS(operation.getDocument("arguments"));
-            if (timeoutMS != null) {
-                database = database.withTimeout(timeoutMS, TimeUnit.MILLISECONDS);
-            }
+            MongoDatabase database = entities.getDatabaseWithTimeoutMS(entityName, timeoutMS);
             iterable = session == null
                     ? database.aggregate(requireNonNull(pipeline), BsonDocument.class)
                     : database.aggregate(session, requireNonNull(pipeline), BsonDocument.class);
         } else if (entities.hasCollection(entityName)) {
-            MongoCollection<BsonDocument> collection = entities.getCollection(entityName);
             Long timeoutMS = getAndRemoveTimeoutMS(operation.getDocument("arguments"));
-            if (timeoutMS != null) {
-                collection = collection.withTimeout(timeoutMS, TimeUnit.MILLISECONDS);
-            }
+            MongoCollection<BsonDocument> collection = entities.getCollectionWithTimeoutMS(entityName, timeoutMS);
             iterable = session == null
                     ? collection.aggregate(requireNonNull(pipeline))
                     : collection.aggregate(session, requireNonNull(pipeline));
@@ -1498,15 +1486,9 @@
 
         Long timeoutMS = arguments.containsKey("timeoutMS") ? arguments.remove("timeoutMS").asNumber().longValue() : null;
         if (entities.hasCollection(entityName)) {
-<<<<<<< HEAD
-            iterable = getMongoCollection(operation).watch(pipeline);
-        } else if (entities.hasDatabase(entityName)) {
-            iterable = getMongoDatabase(operation).watch(pipeline, BsonDocument.class);
-=======
             iterable = entities.getCollectionWithTimeoutMS(entityName, timeoutMS).watch(pipeline);
         } else if (entities.hasDatabase(entityName)) {
             iterable = entities.getDatabaseWithTimeoutMS(entityName, timeoutMS).watch(pipeline, BsonDocument.class);
->>>>>>> f6cc958f
         } else if (entities.hasClient(entityName)) {
             iterable = entities.getClientWithTimeoutMS(entityName, timeoutMS).watch(pipeline, BsonDocument.class);
         } else {
@@ -1734,7 +1716,14 @@
         }
     }
 
-<<<<<<< HEAD
+    private MongoCollection<BsonDocument> getMongoCollection(final BsonDocument operation) {
+        MongoCollection<BsonDocument> collection = entities.getCollection(operation.getString("object").getValue());
+        Long timeoutMS = getAndRemoveTimeoutMS(operation.getDocument("arguments", new BsonDocument()));
+        if (timeoutMS != null) {
+            collection = collection.withTimeout(timeoutMS, TimeUnit.MILLISECONDS);
+        }
+        return collection;
+    }
 
     private MongoDatabase getMongoDatabase(final BsonDocument operation) {
         MongoDatabase database = entities.getDatabase(operation.getString("object").getValue());
@@ -1749,27 +1738,6 @@
         return database;
     }
 
-
-    private MongoCollection<BsonDocument> getMongoCollection(final BsonDocument operation) {
-        MongoCollection<BsonDocument> collection = entities.getCollection(operation.getString("object").getValue());
-        if (operation.containsKey("arguments")) {
-            BsonDocument arguments = operation.getDocument("arguments");
-            Long timeoutMS = getAndRemoveTimeoutMS(arguments);
-            if (timeoutMS != null) {
-                collection = collection.withTimeout(timeoutMS, TimeUnit.MILLISECONDS);
-                arguments.remove("timeoutMS");
-            }
-=======
-    private MongoCollection<BsonDocument> getMongoCollection(final BsonDocument operation) {
-        MongoCollection<BsonDocument> collection = entities.getCollection(operation.getString("object").getValue());
-        Long timeoutMS = getAndRemoveTimeoutMS(operation.getDocument("arguments", new BsonDocument()));
-        if (timeoutMS != null) {
-            collection = collection.withTimeout(timeoutMS, TimeUnit.MILLISECONDS);
->>>>>>> f6cc958f
-        }
-        return collection;
-    }
-
     @Nullable
     private Long getAndRemoveTimeoutMS(final BsonDocument arguments) {
         Long timeoutMS = null;
@@ -1779,8 +1747,6 @@
         }
         return timeoutMS;
     }
-<<<<<<< HEAD
-=======
 
     private static void setCursorType(final FindIterable<BsonDocument> iterable, final Map.Entry<String, BsonValue> cur) {
         switch (cur.getValue().asString().getValue()) {
@@ -1822,5 +1788,4 @@
             throw new UnsupportedOperationException("Unable to set timeoutMode method for class: " + iterable.getClass(), e);
         }
     }
->>>>>>> f6cc958f
 }