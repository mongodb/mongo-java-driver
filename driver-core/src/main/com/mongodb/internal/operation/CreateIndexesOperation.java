--- conflicted
+++ resolved
@@ -102,16 +102,12 @@
     }
 
     @Override
-<<<<<<< HEAD
-    public Void execute(final WriteBinding binding, final OperationContext operationContext) {
-=======
     public String getCommandName() {
         return COMMAND_NAME;
     }
 
     @Override
-    public Void execute(final WriteBinding binding) {
->>>>>>> 5e61b7a2
+    public Void execute(final WriteBinding binding, final OperationContext operationContext) {
         try {
             return executeCommand(binding, operationContext,  namespace.getDatabaseName(), getCommandCreator(), writeConcernErrorTransformer(
                     operationContext.getTimeoutContext()));
