/*
 * Copyright 2008-present MongoDB, Inc.
 *
 * Licensed under the Apache License, Version 2.0 (the "License");
 * you may not use this file except in compliance with the License.
 * You may obtain a copy of the License at
 *
 *   http://www.apache.org/licenses/LICENSE-2.0
 *
 * Unless required by applicable law or agreed to in writing, software
 * distributed under the License is distributed on an "AS IS" BASIS,
 * WITHOUT WARRANTIES OR CONDITIONS OF ANY KIND, either express or implied.
 * See the License for the specific language governing permissions and
 * limitations under the License.
 */

package com.mongodb.client.internal;

import com.mongodb.AutoEncryptionSettings;
import com.mongodb.ClientBulkWriteException;
import com.mongodb.ClientSessionOptions;
import com.mongodb.MongoClientException;
import com.mongodb.MongoException;
import com.mongodb.MongoInternalException;
import com.mongodb.MongoQueryException;
import com.mongodb.MongoSocketException;
import com.mongodb.MongoTimeoutException;
import com.mongodb.ReadConcern;
import com.mongodb.ReadPreference;
import com.mongodb.RequestContext;
import com.mongodb.ServerApi;
import com.mongodb.TransactionOptions;
import com.mongodb.WriteConcern;
import com.mongodb.client.ChangeStreamIterable;
import com.mongodb.client.ClientSession;
import com.mongodb.client.ListDatabasesIterable;
import com.mongodb.client.MongoCluster;
import com.mongodb.client.MongoDatabase;
import com.mongodb.client.MongoIterable;
import com.mongodb.client.SynchronousContextProvider;
import com.mongodb.client.model.bulk.ClientBulkWriteOptions;
import com.mongodb.client.model.bulk.ClientBulkWriteResult;
import com.mongodb.client.model.bulk.ClientNamespacedWriteModel;
import com.mongodb.internal.IgnorableRequestContext;
import com.mongodb.internal.TimeoutSettings;
import com.mongodb.internal.binding.ClusterAwareReadWriteBinding;
import com.mongodb.internal.binding.ClusterBinding;
import com.mongodb.internal.binding.ReadBinding;
import com.mongodb.internal.binding.ReadWriteBinding;
import com.mongodb.internal.binding.WriteBinding;
import com.mongodb.internal.client.model.changestream.ChangeStreamLevel;
import com.mongodb.internal.connection.Cluster;
import com.mongodb.internal.connection.OperationContext;
import com.mongodb.internal.connection.ReadConcernAwareNoOpSessionContext;
import com.mongodb.internal.operation.OperationHelper;
import com.mongodb.internal.operation.Operations;
import com.mongodb.internal.operation.ReadOperation;
import com.mongodb.internal.operation.WriteOperation;
import com.mongodb.internal.session.ServerSessionPool;
import com.mongodb.lang.Nullable;
import org.bson.BsonDocument;
import org.bson.Document;
import org.bson.UuidRepresentation;
import org.bson.codecs.configuration.CodecRegistry;
import org.bson.conversions.Bson;

import java.util.Collections;
import java.util.List;
import java.util.Objects;
import java.util.concurrent.TimeUnit;

import static com.mongodb.MongoException.TRANSIENT_TRANSACTION_ERROR_LABEL;
import static com.mongodb.MongoException.UNKNOWN_TRANSACTION_COMMIT_RESULT_LABEL;
import static com.mongodb.ReadPreference.primary;
import static com.mongodb.assertions.Assertions.isTrue;
import static com.mongodb.assertions.Assertions.isTrueArgument;
import static com.mongodb.assertions.Assertions.notNull;
import static com.mongodb.internal.TimeoutContext.createTimeoutContext;

final class MongoClusterImpl implements MongoCluster {
    @Nullable
    private final AutoEncryptionSettings autoEncryptionSettings;
    private final Cluster cluster;
    private final CodecRegistry codecRegistry;
    @Nullable
    private final SynchronousContextProvider contextProvider;
    @Nullable
    private final Crypt crypt;
    private final Object originator;
    private final OperationExecutor operationExecutor;
    private final ReadConcern readConcern;
    private final ReadPreference readPreference;
    private final boolean retryReads;
    private final boolean retryWrites;
    @Nullable
    private final ServerApi serverApi;
    private final ServerSessionPool serverSessionPool;
    private final TimeoutSettings timeoutSettings;
    private final UuidRepresentation uuidRepresentation;
    private final WriteConcern writeConcern;
    private final Operations<BsonDocument> operations;

    MongoClusterImpl(
            @Nullable final AutoEncryptionSettings autoEncryptionSettings, final Cluster cluster, final CodecRegistry codecRegistry,
            @Nullable final SynchronousContextProvider contextProvider, @Nullable final Crypt crypt, final Object originator,
            @Nullable final OperationExecutor operationExecutor, final ReadConcern readConcern, final ReadPreference readPreference,
            final boolean retryReads, final boolean retryWrites, @Nullable final ServerApi serverApi,
            final ServerSessionPool serverSessionPool, final TimeoutSettings timeoutSettings, final UuidRepresentation uuidRepresentation,
            final WriteConcern writeConcern) {
        this.autoEncryptionSettings = autoEncryptionSettings;
        this.cluster = cluster;
        this.codecRegistry = codecRegistry;
        this.contextProvider = contextProvider;
        this.crypt = crypt;
        this.originator = originator;
        this.operationExecutor = operationExecutor != null ? operationExecutor : new OperationExecutorImpl(timeoutSettings);
        this.readConcern = readConcern;
        this.readPreference = readPreference;
        this.retryReads = retryReads;
        this.retryWrites = retryWrites;
        this.serverApi = serverApi;
        this.serverSessionPool = serverSessionPool;
        this.timeoutSettings = timeoutSettings;
        this.uuidRepresentation = uuidRepresentation;
        this.writeConcern = writeConcern;
        operations = new Operations<>(
                null,
                BsonDocument.class,
                readPreference,
                codecRegistry,
                readConcern,
                writeConcern,
                retryWrites,
                retryReads,
                timeoutSettings);
    }

    @Override
    public CodecRegistry getCodecRegistry() {
        return codecRegistry;
    }

    @Override
    public ReadPreference getReadPreference() {
        return readPreference;
    }

    @Override
    public WriteConcern getWriteConcern() {
        return writeConcern;
    }

    @Override
    public ReadConcern getReadConcern() {
        return readConcern;
    }

    @Override
    @Nullable
    public Long getTimeout(final TimeUnit timeUnit) {
        Long timeoutMS = timeoutSettings.getTimeoutMS();
        return timeoutMS == null ? null : timeUnit.convert(timeoutMS, TimeUnit.MILLISECONDS);
    }

    @Override
    public MongoCluster withCodecRegistry(final CodecRegistry codecRegistry) {
        return new MongoClusterImpl(autoEncryptionSettings, cluster, codecRegistry, contextProvider, crypt, originator,
                operationExecutor, readConcern, readPreference, retryReads, retryWrites, serverApi, serverSessionPool, timeoutSettings,
                uuidRepresentation, writeConcern);
    }

    @Override
    public MongoCluster withReadPreference(final ReadPreference readPreference) {
        return new MongoClusterImpl(autoEncryptionSettings, cluster, codecRegistry, contextProvider, crypt, originator,
                operationExecutor, readConcern, readPreference, retryReads, retryWrites, serverApi, serverSessionPool, timeoutSettings,
                uuidRepresentation, writeConcern);
    }

    @Override
    public MongoCluster withWriteConcern(final WriteConcern writeConcern) {
        return new MongoClusterImpl(autoEncryptionSettings, cluster, codecRegistry, contextProvider, crypt, originator,
                operationExecutor, readConcern, readPreference, retryReads, retryWrites, serverApi, serverSessionPool, timeoutSettings,
                uuidRepresentation, writeConcern);
    }

    @Override
    public MongoCluster withReadConcern(final ReadConcern readConcern) {
        return new MongoClusterImpl(autoEncryptionSettings, cluster, codecRegistry, contextProvider, crypt, originator,
                operationExecutor, readConcern, readPreference, retryReads, retryWrites, serverApi, serverSessionPool, timeoutSettings,
                uuidRepresentation, writeConcern);
    }

    @Override
    public MongoCluster withTimeout(final long timeout, final TimeUnit timeUnit) {
        return new MongoClusterImpl(autoEncryptionSettings, cluster, codecRegistry, contextProvider, crypt, originator,
                operationExecutor, readConcern, readPreference, retryReads, retryWrites, serverApi, serverSessionPool,
                timeoutSettings.withTimeout(timeout, timeUnit), uuidRepresentation, writeConcern);
    }

    @Override
    public MongoDatabase getDatabase(final String databaseName) {
        return new MongoDatabaseImpl(databaseName, codecRegistry, readPreference, writeConcern, retryWrites, retryReads, readConcern,
                uuidRepresentation, autoEncryptionSettings, timeoutSettings, operationExecutor);
    }

    public Cluster getCluster() {
        return cluster;
    }

    @Nullable
    public Crypt getCrypt() {
        return crypt;
    }

    public OperationExecutor getOperationExecutor() {
        return operationExecutor;
    }

    public ServerSessionPool getServerSessionPool() {
        return serverSessionPool;
    }

    public TimeoutSettings getTimeoutSettings() {
        return timeoutSettings;
    }

    @Override
    public ClientSession startSession() {
        return startSession(ClientSessionOptions
                .builder()
                .defaultTransactionOptions(TransactionOptions.builder()
                        .readConcern(readConcern)
                        .writeConcern(writeConcern)
                        .build())
                .build());
    }

    @Override
    public ClientSession startSession(final ClientSessionOptions options) {
            notNull("options", options);

            ClientSessionOptions mergedOptions = ClientSessionOptions.builder(options)
                    .defaultTransactionOptions(
                            TransactionOptions.merge(
                                    options.getDefaultTransactionOptions(),
                                    TransactionOptions.builder()
                                            .readConcern(readConcern)
                                            .writeConcern(writeConcern)
                                            .readPreference(readPreference)
                                            .build()))
                    .build();
            return new ClientSessionImpl(serverSessionPool, originator, mergedOptions, operationExecutor);
    }

    @Override
    public MongoIterable<String> listDatabaseNames() {
        return createListDatabaseNamesIterable(null);
    }

    @Override
    public MongoIterable<String> listDatabaseNames(final ClientSession clientSession) {
        notNull("clientSession", clientSession);
        return createListDatabaseNamesIterable(clientSession);
    }

    @Override
    public ListDatabasesIterable<Document> listDatabases() {
        return listDatabases(Document.class);
    }

    @Override
    public ListDatabasesIterable<Document> listDatabases(final ClientSession clientSession) {
        return listDatabases(clientSession, Document.class);
    }

    @Override
    public <TResult> ListDatabasesIterable<TResult> listDatabases(final Class<TResult> clazz) {
        return createListDatabasesIterable(null, clazz);
    }

    @Override
    public <TResult> ListDatabasesIterable<TResult> listDatabases(final ClientSession clientSession, final Class<TResult> clazz) {
        notNull("clientSession", clientSession);
        return createListDatabasesIterable(clientSession, clazz);
    }

    @Override
    public ChangeStreamIterable<Document> watch() {
        return watch(Collections.emptyList());
    }

    @Override
    public <TResult> ChangeStreamIterable<TResult> watch(final Class<TResult> clazz) {
        return watch(Collections.emptyList(), clazz);
    }

    @Override
    public ChangeStreamIterable<Document> watch(final List<? extends Bson> pipeline) {
        return watch(pipeline, Document.class);
    }

    @Override
    public <TResult> ChangeStreamIterable<TResult> watch(final List<? extends Bson> pipeline, final Class<TResult> clazz) {
        return createChangeStreamIterable(null, pipeline, clazz);
    }

    @Override
    public ChangeStreamIterable<Document> watch(final ClientSession clientSession) {
        return watch(clientSession, Collections.emptyList());
    }

    @Override
    public <TResult> ChangeStreamIterable<TResult> watch(final ClientSession clientSession, final Class<TResult> clazz) {
        return watch(clientSession, Collections.emptyList(), clazz);
    }

    @Override
    public ChangeStreamIterable<Document> watch(final ClientSession clientSession, final List<? extends Bson> pipeline) {
        return watch(clientSession, pipeline, Document.class);
    }

    @Override
    public <TResult> ChangeStreamIterable<TResult> watch(final ClientSession clientSession, final List<? extends Bson> pipeline,
            final Class<TResult> clazz) {
        notNull("clientSession", clientSession);
        return createChangeStreamIterable(clientSession, pipeline, clazz);
    }

    @Override
    public ClientBulkWriteResult bulkWrite(
            final List<? extends ClientNamespacedWriteModel> clientWriteModels) throws ClientBulkWriteException {
        notNull("clientWriteModels", clientWriteModels);
        isTrueArgument("`clientWriteModels` must not be empty", !clientWriteModels.isEmpty());
        return executeBulkWrite(null, clientWriteModels, null);
    }

    @Override
    public ClientBulkWriteResult bulkWrite(
            final List<? extends ClientNamespacedWriteModel> clientWriteModels,
            final ClientBulkWriteOptions options) throws ClientBulkWriteException {
        notNull("clientWriteModels", clientWriteModels);
        isTrueArgument("`clientWriteModels` must not be empty", !clientWriteModels.isEmpty());
        notNull("options", options);
        return executeBulkWrite(null, clientWriteModels, options);
    }

    @Override
    public ClientBulkWriteResult bulkWrite(
            final ClientSession clientSession,
            final List<? extends ClientNamespacedWriteModel> clientWriteModels) throws ClientBulkWriteException {
        notNull("clientSession", clientSession);
        notNull("clientWriteModels", clientWriteModels);
        isTrueArgument("`clientWriteModels` must not be empty", !clientWriteModels.isEmpty());
        return executeBulkWrite(clientSession, clientWriteModels, null);
    }

    @Override
    public ClientBulkWriteResult bulkWrite(
            final ClientSession clientSession,
            final List<? extends ClientNamespacedWriteModel> clientWriteModels,
            final ClientBulkWriteOptions options) throws ClientBulkWriteException {
        notNull("clientSession", clientSession);
        notNull("clientWriteModels", clientWriteModels);
        isTrueArgument("`clientWriteModels` must not be empty", !clientWriteModels.isEmpty());
        notNull("options", options);
        return executeBulkWrite(clientSession, clientWriteModels, options);
    }

    private <T> ListDatabasesIterable<T> createListDatabasesIterable(@Nullable final ClientSession clientSession, final Class<T> clazz) {
        return new ListDatabasesIterableImpl<>(clientSession, clazz, codecRegistry, ReadPreference.primary(), operationExecutor, retryReads, timeoutSettings);
    }

    private MongoIterable<String> createListDatabaseNamesIterable(@Nullable final ClientSession clientSession) {
        return createListDatabasesIterable(clientSession, BsonDocument.class)
                .nameOnly(true)
                .map(result -> result.getString("name").getValue());
    }

    private <TResult> ChangeStreamIterable<TResult> createChangeStreamIterable(@Nullable final ClientSession clientSession,
            final List<? extends Bson> pipeline, final Class<TResult> resultClass) {
        return new ChangeStreamIterableImpl<>(clientSession, "admin", codecRegistry, readPreference,
                readConcern, operationExecutor, pipeline, resultClass, ChangeStreamLevel.CLIENT,
                retryReads, timeoutSettings);
    }

    private ClientBulkWriteResult executeBulkWrite(
            @Nullable final ClientSession clientSession,
            final List<? extends ClientNamespacedWriteModel> clientWriteModels,
            @Nullable final ClientBulkWriteOptions options) {
        isTrue("`autoEncryptionSettings` is null, as bulkWrite does not currently support automatic encryption", autoEncryptionSettings == null);
        return operationExecutor.execute(operations.clientBulkWriteOperation(clientWriteModels, options), readConcern, clientSession);
    }

    final class OperationExecutorImpl implements OperationExecutor {
        private final TimeoutSettings executorTimeoutSettings;

        OperationExecutorImpl(final TimeoutSettings executorTimeoutSettings) {
            this.executorTimeoutSettings = executorTimeoutSettings;
        }

        @Override
        public <T> T execute(final ReadOperation<T, ?> operation, final ReadPreference readPreference, final ReadConcern readConcern) {
            return execute(operation, readPreference, readConcern, null);
        }

        @Override
        public <T> T execute(final WriteOperation<T> operation, final ReadConcern readConcern) {
            return execute(operation, readConcern, null);
        }

        @Override
        public <T> T execute(final ReadOperation<T, ?> operation, final ReadPreference readPreference, final ReadConcern readConcern,
                @Nullable final ClientSession session) {
            if (session != null) {
                session.notifyOperationInitiated(operation);
            }

            ClientSession actualClientSession = getClientSession(session);
<<<<<<< HEAD
            OperationContext operationContext = getOperationContext(actualClientSession, readConcern)
                    .withSessionContext(new ClientSessionBinding.SyncClientSessionContext(actualClientSession, readConcern, isImplicitSession(session)));
            ReadBinding binding = getReadBinding(readPreference, actualClientSession, isImplicitSession(session));
=======
            ReadBinding binding = getReadBinding(readPreference, readConcern, actualClientSession, session == null,
                    operation.getCommandName());
>>>>>>> 5e61b7a2

            try {
                if (actualClientSession.hasActiveTransaction() && !binding.getReadPreference().equals(primary())) {
                    throw new MongoClientException("Read preference in a transaction must be primary");
                }
                return operation.execute(binding, operationContext);
            } catch (MongoException e) {
                MongoException exceptionToHandle = OperationHelper.unwrap(e);
                labelException(actualClientSession, exceptionToHandle);
                clearTransactionContextOnTransientTransactionError(session, exceptionToHandle);
                throw e;
            } finally {
                binding.release();
            }
        }

        @Override
        public <T> T execute(final WriteOperation<T> operation, final ReadConcern readConcern,
                @Nullable final ClientSession session) {
            if (session != null) {
                session.notifyOperationInitiated(operation);
            }

            ClientSession actualClientSession = getClientSession(session);
<<<<<<< HEAD
            OperationContext operationContext = getOperationContext(actualClientSession, readConcern)
                    .withSessionContext(new ClientSessionBinding.SyncClientSessionContext(actualClientSession, readConcern, isImplicitSession(session)));
            WriteBinding binding = getWriteBinding(actualClientSession, isImplicitSession(session));
=======
            WriteBinding binding = getWriteBinding(readConcern, actualClientSession, session == null, operation.getCommandName());
>>>>>>> 5e61b7a2

            try {
                return operation.execute(binding, operationContext);
            } catch (MongoException e) {
                MongoException exceptionToHandle = OperationHelper.unwrap(e);
                labelException(actualClientSession, exceptionToHandle);
                clearTransactionContextOnTransientTransactionError(session, exceptionToHandle);
                throw e;
            } finally {
                binding.release();
            }
        }

        @Override
        public OperationExecutor withTimeoutSettings(final TimeoutSettings newTimeoutSettings) {
            if (Objects.equals(executorTimeoutSettings, newTimeoutSettings)) {
                return this;
            }
            return new OperationExecutorImpl(newTimeoutSettings);
        }

        @Override
        public TimeoutSettings getTimeoutSettings() {
            return executorTimeoutSettings;
        }

<<<<<<< HEAD
        WriteBinding getWriteBinding(final ClientSession session, final boolean ownsSession) {
            return getReadWriteBinding(primary(), session, ownsSession);
        }

        ReadBinding getReadBinding(final ReadPreference readPreference, final ClientSession session,
                final boolean ownsSession) {
            return getReadWriteBinding(readPreference, session, ownsSession);
        }

        ReadWriteBinding getReadWriteBinding(final ReadPreference readPreference, final ClientSession session, final boolean ownsSession) {

            ClusterAwareReadWriteBinding readWriteBinding = new ClusterBinding(cluster,
                    getReadPreferenceForBinding(readPreference, session));
=======
        WriteBinding getWriteBinding(final ReadConcern readConcern, final ClientSession session, final boolean ownsSession,
                final String commandName) {
            return getReadWriteBinding(primary(), readConcern, session, ownsSession, commandName);
        }

        ReadBinding getReadBinding(final ReadPreference readPreference, final ReadConcern readConcern, final ClientSession session,
                final boolean ownsSession, final String commandName) {
            return getReadWriteBinding(readPreference, readConcern, session, ownsSession, commandName);
        }

        ReadWriteBinding getReadWriteBinding(final ReadPreference readPreference,
                final ReadConcern readConcern, final ClientSession session, final boolean ownsSession,
                final String commandName) {

            ClusterAwareReadWriteBinding readWriteBinding = new ClusterBinding(cluster,
                    getReadPreferenceForBinding(readPreference, session), readConcern,
                    getOperationContext(session, readConcern, commandName));
>>>>>>> 5e61b7a2

            if (crypt != null) {
                readWriteBinding = new CryptBinding(readWriteBinding, crypt);
            }

            return new ClientSessionBinding(session, ownsSession, readWriteBinding);
        }

        private OperationContext getOperationContext(final ClientSession session, final ReadConcern readConcern, final String commandName) {
            return new OperationContext(
                    getRequestContext(),
                    new ReadConcernAwareNoOpSessionContext(readConcern),
                    createTimeoutContext(session, executorTimeoutSettings),
                    serverApi,
                    commandName);
        }

        private RequestContext getRequestContext() {
            RequestContext context = null;
            if (contextProvider != null) {
                context = contextProvider.getContext();
            }
            return context == null ? IgnorableRequestContext.INSTANCE : context;
        }

        private void labelException(final ClientSession session, final MongoException e) {
            if (session.hasActiveTransaction() && (e instanceof MongoSocketException || e instanceof MongoTimeoutException
                    || e instanceof MongoQueryException && e.getCode() == 91)
                    && !e.hasErrorLabel(UNKNOWN_TRANSACTION_COMMIT_RESULT_LABEL)) {
                e.addLabel(TRANSIENT_TRANSACTION_ERROR_LABEL);
            }
        }

        private void clearTransactionContextOnTransientTransactionError(@Nullable final ClientSession session, final MongoException e) {
            if (session != null && e.hasErrorLabel(TRANSIENT_TRANSACTION_ERROR_LABEL)) {
                session.clearTransactionContext();
            }
        }

        private ReadPreference getReadPreferenceForBinding(final ReadPreference readPreference, @Nullable final ClientSession session) {
            if (isImplicitSession(session)) {
                return readPreference;
            }
            if (session.hasActiveTransaction()) {
                ReadPreference readPreferenceForBinding = session.getTransactionOptions().getReadPreference();
                if (readPreferenceForBinding == null) {
                    throw new MongoInternalException("Invariant violated.  Transaction options read preference can not be null");
                }
                return readPreferenceForBinding;
            }
            return readPreference;
        }

        ClientSession getClientSession(@Nullable final ClientSession clientSessionFromOperation) {
            ClientSession session;
            if (clientSessionFromOperation != null) {
                isTrue("ClientSession from same MongoClient", clientSessionFromOperation.getOriginator() == originator);
                session = clientSessionFromOperation;
            } else {
                session = startSession(ClientSessionOptions.builder().
                        causallyConsistent(false)
                        .defaultTransactionOptions(
                                TransactionOptions.builder()
                                        .readConcern(ReadConcern.DEFAULT)
                                        .readPreference(ReadPreference.primary())
                                        .writeConcern(WriteConcern.ACKNOWLEDGED).build())
                        .build());
            }
            return session;
        }
    }

    private boolean isImplicitSession(@Nullable final ClientSession session) {
        return session == null;
    }
}<|MERGE_RESOLUTION|>--- conflicted
+++ resolved
@@ -416,14 +416,9 @@
             }
 
             ClientSession actualClientSession = getClientSession(session);
-<<<<<<< HEAD
-            OperationContext operationContext = getOperationContext(actualClientSession, readConcern)
+            OperationContext operationContext = getOperationContext(actualClientSession, readConcern, operation.getCommandName())
                     .withSessionContext(new ClientSessionBinding.SyncClientSessionContext(actualClientSession, readConcern, isImplicitSession(session)));
             ReadBinding binding = getReadBinding(readPreference, actualClientSession, isImplicitSession(session));
-=======
-            ReadBinding binding = getReadBinding(readPreference, readConcern, actualClientSession, session == null,
-                    operation.getCommandName());
->>>>>>> 5e61b7a2
 
             try {
                 if (actualClientSession.hasActiveTransaction() && !binding.getReadPreference().equals(primary())) {
@@ -448,13 +443,9 @@
             }
 
             ClientSession actualClientSession = getClientSession(session);
-<<<<<<< HEAD
-            OperationContext operationContext = getOperationContext(actualClientSession, readConcern)
+            OperationContext operationContext = getOperationContext(actualClientSession, readConcern, operation.getCommandName())
                     .withSessionContext(new ClientSessionBinding.SyncClientSessionContext(actualClientSession, readConcern, isImplicitSession(session)));
             WriteBinding binding = getWriteBinding(actualClientSession, isImplicitSession(session));
-=======
-            WriteBinding binding = getWriteBinding(readConcern, actualClientSession, session == null, operation.getCommandName());
->>>>>>> 5e61b7a2
 
             try {
                 return operation.execute(binding, operationContext);
@@ -481,7 +472,6 @@
             return executorTimeoutSettings;
         }
 
-<<<<<<< HEAD
         WriteBinding getWriteBinding(final ClientSession session, final boolean ownsSession) {
             return getReadWriteBinding(primary(), session, ownsSession);
         }
@@ -495,25 +485,6 @@
 
             ClusterAwareReadWriteBinding readWriteBinding = new ClusterBinding(cluster,
                     getReadPreferenceForBinding(readPreference, session));
-=======
-        WriteBinding getWriteBinding(final ReadConcern readConcern, final ClientSession session, final boolean ownsSession,
-                final String commandName) {
-            return getReadWriteBinding(primary(), readConcern, session, ownsSession, commandName);
-        }
-
-        ReadBinding getReadBinding(final ReadPreference readPreference, final ReadConcern readConcern, final ClientSession session,
-                final boolean ownsSession, final String commandName) {
-            return getReadWriteBinding(readPreference, readConcern, session, ownsSession, commandName);
-        }
-
-        ReadWriteBinding getReadWriteBinding(final ReadPreference readPreference,
-                final ReadConcern readConcern, final ClientSession session, final boolean ownsSession,
-                final String commandName) {
-
-            ClusterAwareReadWriteBinding readWriteBinding = new ClusterBinding(cluster,
-                    getReadPreferenceForBinding(readPreference, session), readConcern,
-                    getOperationContext(session, readConcern, commandName));
->>>>>>> 5e61b7a2
 
             if (crypt != null) {
                 readWriteBinding = new CryptBinding(readWriteBinding, crypt);
