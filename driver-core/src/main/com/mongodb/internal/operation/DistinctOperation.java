/*
 * Copyright 2008-present MongoDB, Inc.
 *
 * Licensed under the Apache License, Version 2.0 (the "License");
 * you may not use this file except in compliance with the License.
 * You may obtain a copy of the License at
 *
 *   http://www.apache.org/licenses/LICENSE-2.0
 *
 * Unless required by applicable law or agreed to in writing, software
 * distributed under the License is distributed on an "AS IS" BASIS,
 * WITHOUT WARRANTIES OR CONDITIONS OF ANY KIND, either express or implied.
 * See the License for the specific language governing permissions and
 * limitations under the License.
 */

package com.mongodb.internal.operation;

import com.mongodb.MongoNamespace;
import com.mongodb.client.model.Collation;
import com.mongodb.internal.async.AsyncBatchCursor;
import com.mongodb.internal.async.SingleResultCallback;
import com.mongodb.internal.binding.AsyncReadBinding;
import com.mongodb.internal.binding.ReadBinding;
import com.mongodb.internal.connection.OperationContext;
import com.mongodb.lang.Nullable;
import org.bson.BsonDocument;
import org.bson.BsonString;
import org.bson.BsonValue;
import org.bson.codecs.Codec;
import org.bson.codecs.Decoder;

import static com.mongodb.assertions.Assertions.notNull;
import static com.mongodb.internal.async.ErrorHandlingResultCallback.errorHandlingCallback;
import static com.mongodb.internal.operation.AsyncOperationHelper.asyncSingleBatchCursorTransformer;
import static com.mongodb.internal.operation.AsyncOperationHelper.executeRetryableReadAsync;
import static com.mongodb.internal.operation.CommandOperationHelper.CommandCreator;
import static com.mongodb.internal.operation.DocumentHelper.putIfNotNull;
import static com.mongodb.internal.operation.OperationHelper.LOGGER;
import static com.mongodb.internal.operation.OperationReadConcernHelper.appendReadConcernToCommand;
import static com.mongodb.internal.operation.SyncOperationHelper.executeRetryableRead;
import static com.mongodb.internal.operation.SyncOperationHelper.singleBatchCursorTransformer;

/**
 * Finds the distinct values for a specified field across a single collection.
 *
 * <p>This class is not part of the public API and may be removed or changed at any time</p>
 */
public class DistinctOperation<T> implements ReadOperationCursor<T> {
    private static final String COMMAND_NAME = "distinct";
    private static final String VALUES = "values";
    private final MongoNamespace namespace;
    private final String fieldName;
    private final Decoder<T> decoder;
    private boolean retryReads;
    private BsonDocument filter;
    private Collation collation;
    private BsonValue comment;
    private BsonValue hint;

    public DistinctOperation(final MongoNamespace namespace, final String fieldName, final Decoder<T> decoder) {
        this.namespace = notNull("namespace", namespace);
        this.fieldName = notNull("fieldName", fieldName);
        this.decoder = notNull("decoder", decoder);
    }

    public BsonDocument getFilter() {
        return filter;
    }

    public DistinctOperation<T> filter(@Nullable final BsonDocument filter) {
        this.filter = filter;
        return this;
    }

    public DistinctOperation<T> retryReads(final boolean retryReads) {
        this.retryReads = retryReads;
        return this;
    }

    public boolean getRetryReads() {
        return retryReads;
    }

    public Collation getCollation() {
        return collation;
    }

    public DistinctOperation<T> collation(@Nullable final Collation collation) {
        this.collation = collation;
        return this;
    }

    public BsonValue getComment() {
        return comment;
    }

    public DistinctOperation<T> comment(final BsonValue comment) {
        this.comment = comment;
        return this;
    }

    public BsonValue getHint() {
        return hint;
    }

    public DistinctOperation<T> hint(@Nullable final BsonValue hint) {
        this.hint = hint;
        return this;
    }

    @Override
<<<<<<< HEAD
    public BatchCursor<T> execute(final ReadBinding binding, final OperationContext operationContext) {
        return executeRetryableRead(binding, operationContext, namespace.getDatabaseName(), getCommandCreator(), createCommandDecoder(),
=======
    public String getCommandName() {
        return COMMAND_NAME;
    }

    @Override
    public BatchCursor<T> execute(final ReadBinding binding) {
        return executeRetryableRead(binding, namespace.getDatabaseName(), getCommandCreator(), createCommandDecoder(),
>>>>>>> 5e61b7a2
                singleBatchCursorTransformer(VALUES), retryReads);
    }

    @Override
    public void executeAsync(final AsyncReadBinding binding, final OperationContext operationContext, final SingleResultCallback<AsyncBatchCursor<T>> callback) {
        executeRetryableReadAsync(binding, operationContext,  namespace.getDatabaseName(),
                                  getCommandCreator(), createCommandDecoder(), asyncSingleBatchCursorTransformer(VALUES), retryReads,
                                  errorHandlingCallback(callback, LOGGER));
    }

    private Codec<BsonDocument> createCommandDecoder() {
        return CommandResultDocumentCodec.create(decoder, VALUES);
    }

    private CommandCreator getCommandCreator() {
        return (operationContext, serverDescription, connectionDescription) -> {
            BsonDocument commandDocument = new BsonDocument(getCommandName(), new BsonString(namespace.getCollectionName()));
            appendReadConcernToCommand(operationContext.getSessionContext(), connectionDescription.getMaxWireVersion(), commandDocument);
            commandDocument.put("key", new BsonString(fieldName));
            putIfNotNull(commandDocument, "query", filter);
            if (collation != null) {
                commandDocument.put("collation", collation.asDocument());
            }
            putIfNotNull(commandDocument, "comment", comment);
            putIfNotNull(commandDocument, "hint", hint);
            return commandDocument;
        };
    }
}<|MERGE_RESOLUTION|>--- conflicted
+++ resolved
@@ -110,18 +110,13 @@
     }
 
     @Override
-<<<<<<< HEAD
-    public BatchCursor<T> execute(final ReadBinding binding, final OperationContext operationContext) {
-        return executeRetryableRead(binding, operationContext, namespace.getDatabaseName(), getCommandCreator(), createCommandDecoder(),
-=======
     public String getCommandName() {
         return COMMAND_NAME;
     }
 
     @Override
-    public BatchCursor<T> execute(final ReadBinding binding) {
-        return executeRetryableRead(binding, namespace.getDatabaseName(), getCommandCreator(), createCommandDecoder(),
->>>>>>> 5e61b7a2
+    public BatchCursor<T> execute(final ReadBinding binding, final OperationContext operationContext) {
+        return executeRetryableRead(binding, operationContext, namespace.getDatabaseName(), getCommandCreator(), createCommandDecoder(),
                 singleBatchCursorTransformer(VALUES), retryReads);
     }
 
