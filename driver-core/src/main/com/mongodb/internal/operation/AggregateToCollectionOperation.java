--- conflicted
+++ resolved
@@ -161,23 +161,11 @@
     }
 
     @Override
-<<<<<<< HEAD
     public MongoNamespace getNamespace() {
         return namespace;
     }
 
     @Override
-    public Void execute(final ReadBinding binding) {
-        return executeRetryableRead(binding,
-                                    () -> binding.getReadConnectionSource(FIVE_DOT_ZERO_WIRE_VERSION, ReadPreference.primary()),
-                                    namespace.getDatabaseName(),
-                                    getCommandCreator(),
-                                    new BsonDocumentCodec(), (result, source, connection) -> {
-                    throwOnWriteConcernError(result, connection.getDescription().getServerAddress(),
-                            connection.getDescription().getMaxWireVersion(), binding.getOperationContext().getTimeoutContext());
-                    return null;
-                }, false);
-=======
     public Void execute(final ReadBinding binding, final OperationContext operationContext) {
         return executeRetryableRead(
                 operationContext,
@@ -191,7 +179,6 @@
                 new BsonDocumentCodec(),
                 transformer(),
                 false);
->>>>>>> c483fb34
     }
 
     @Override
