--- conflicted
+++ resolved
@@ -699,18 +699,13 @@
     }
 
     @SuppressWarnings("overloads")
-<<<<<<< HEAD
-    public static <T> T executeSync(final ReadOperation<T> op, final ReadWriteBinding binding) {
+    public static <T> T executeSync(final ReadOperation<T, ?> op, final ReadWriteBinding binding) {
         return op.execute(binding, OPERATION_CONTEXT);
     }
 
     @SuppressWarnings("overloads")
-    public static <T> T executeSync(final ReadOperation<T> op, final ReadWriteBinding binding, final OperationContext operationContext) {
+    public static <T> T executeSync(final ReadOperation<T, ?> op, final ReadWriteBinding binding, final OperationContext operationContext) {
         return op.execute(binding, operationContext);
-=======
-    public static <T> T executeSync(final ReadOperation<T, ?> op, final ReadWriteBinding binding) {
-        return op.execute(binding);
->>>>>>> 5e61b7a2
     }
 
     @SuppressWarnings("overloads")
@@ -719,11 +714,7 @@
     }
 
     @SuppressWarnings("overloads")
-<<<<<<< HEAD
-    public static <T> T executeAsync(final AsyncWriteOperation<T> op, final AsyncReadWriteBinding binding) throws Throwable {
-=======
-    public static <T> T executeAsync(final WriteOperation<T> op, final AsyncWriteBinding binding) throws Throwable {
->>>>>>> 5e61b7a2
+    public static <T> T executeAsync(final WriteOperation<T> op, final AsyncReadWriteBinding binding) throws Throwable {
         FutureResultCallback<T> futureResultCallback = new FutureResultCallback<>();
         op.executeAsync(binding, applySessionContext(OPERATION_CONTEXT, binding.getReadPreference()), futureResultCallback);
         return futureResultCallback.get(TIMEOUT, SECONDS);
@@ -741,7 +732,7 @@
         return futureResultCallback.get(TIMEOUT, SECONDS);
     }
 
-    public static <T> T executeAsync(final AsyncReadOperation<T> op, final AsyncReadBinding binding, final OperationContext operationContext) throws Throwable {
+    public static <T> T executeAsync(final ReadOperation<?, T> op, final AsyncReadBinding binding, final OperationContext operationContext) throws Throwable {
         FutureResultCallback<T> futureResultCallback = new FutureResultCallback<>();
         op.executeAsync(binding, operationContext, futureResultCallback);
         return futureResultCallback.get(TIMEOUT, SECONDS);
