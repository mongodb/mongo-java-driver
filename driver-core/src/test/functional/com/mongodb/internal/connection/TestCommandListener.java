/*
 * Copyright 2008-present MongoDB, Inc.
 *
 * Licensed under the Apache License, Version 2.0 (the "License");
 * you may not use this file except in compliance with the License.
 * You may obtain a copy of the License at
 *
 *   http://www.apache.org/licenses/LICENSE-2.0
 *
 * Unless required by applicable law or agreed to in writing, software
 * distributed under the License is distributed on an "AS IS" BASIS,
 * WITHOUT WARRANTIES OR CONDITIONS OF ANY KIND, either express or implied.
 * See the License for the specific language governing permissions and
 * limitations under the License.
 */

package com.mongodb.internal.connection;

import com.mongodb.MongoTimeoutException;
import com.mongodb.event.CommandEvent;
import com.mongodb.event.CommandFailedEvent;
import com.mongodb.event.CommandListener;
import com.mongodb.event.CommandStartedEvent;
import com.mongodb.event.CommandSucceededEvent;
import org.bson.BsonDocument;
import org.bson.BsonDocumentWriter;
import org.bson.BsonDouble;
import org.bson.BsonInt32;
import org.bson.codecs.BsonDocumentCodec;
import org.bson.codecs.BsonValueCodecProvider;
import org.bson.codecs.Codec;
import org.bson.codecs.EncoderContext;
import org.bson.codecs.configuration.CodecProvider;
import org.bson.codecs.configuration.CodecRegistries;
import org.bson.codecs.configuration.CodecRegistry;

import java.util.ArrayList;
import java.util.Arrays;
import java.util.List;
import java.util.concurrent.TimeUnit;
import java.util.concurrent.locks.Condition;
import java.util.concurrent.locks.Lock;
import java.util.concurrent.locks.ReentrantLock;
import java.util.stream.Collectors;

import static com.mongodb.ClusterFixture.TIMEOUT;
import static com.mongodb.internal.connection.InternalStreamConnection.getSecuritySensitiveCommands;
import static com.mongodb.internal.connection.InternalStreamConnection.getSecuritySensitiveHelloCommands;
import static com.mongodb.internal.thread.InterruptionUtil.interruptAndCreateMongoInterruptedException;
import static java.util.Collections.emptyList;
import static org.junit.Assert.assertEquals;
import static org.junit.Assert.assertNull;
import static org.junit.Assert.assertTrue;

public class TestCommandListener implements CommandListener {
    private final List<String> eventTypes;
    private final List<String> ignoredCommandMonitoringEvents;
    private final List<CommandEvent> events = new ArrayList<>();
    private final Lock lock = new ReentrantLock();
    private final Condition commandCompletedCondition = lock.newCondition();
    private final boolean observeSensitiveCommands;
    private boolean ignoreNextSucceededOrFailedEvent;
    private static final CodecRegistry CODEC_REGISTRY_HACK;

    static {
        CODEC_REGISTRY_HACK = CodecRegistries.fromProviders(new BsonValueCodecProvider(),
                new CodecProvider() {
                    @Override
                    @SuppressWarnings("unchecked")
                    public <T> Codec<T> get(final Class<T> clazz, final CodecRegistry registry) {
                        // Use BsonDocumentCodec even for a private sub-class of BsonDocument
                        if (BsonDocument.class.isAssignableFrom(clazz)) {
                            return (Codec<T>) new BsonDocumentCodec(registry);
                        }
                        return null;
                    }
                });
    }

    public TestCommandListener() {
        this(Arrays.asList("commandStartedEvent", "commandSucceededEvent", "commandFailedEvent"), emptyList());
    }

    public TestCommandListener(final List<String> eventTypes, final List<String> ignoredCommandMonitoringEvents) {
        this(eventTypes, ignoredCommandMonitoringEvents, true);
    }

    public TestCommandListener(final List<String> eventTypes, final List<String> ignoredCommandMonitoringEvents,
            final boolean observeSensitiveCommands) {
        this.eventTypes = eventTypes;
        this.ignoredCommandMonitoringEvents = ignoredCommandMonitoringEvents;
        this.observeSensitiveCommands = observeSensitiveCommands;
    }

    public void reset() {
        lock.lock();
        try {
            events.clear();
        } finally {
            lock.unlock();
        }
    }

    public List<CommandEvent> getEvents() {
        lock.lock();
        try {
            return new ArrayList<>(events);
        } finally {
            lock.unlock();
        }
    }

    public CommandStartedEvent getCommandStartedEvent(final String commandName) {
        for (CommandEvent event : getCommandStartedEvents()) {
            if (event instanceof CommandStartedEvent) {
                CommandStartedEvent startedEvent = (CommandStartedEvent) event;
                if (startedEvent.getCommandName().equals(commandName)) {
                    return startedEvent;
                }
            }
        }
        throw new IllegalArgumentException(commandName + " not found in command started event list");
    }

    public CommandSucceededEvent getCommandSucceededEvent(final String commandName) {
        for (CommandEvent event : getEvents()) {
            if (event instanceof CommandSucceededEvent) {
                CommandSucceededEvent succeededEvent = (CommandSucceededEvent) event;
                if (succeededEvent.getCommandName().equals(commandName)) {
                    return succeededEvent;
                }
            }
        }
        throw new IllegalArgumentException(commandName + " not found in command succeeded event list");
    }

    public CommandFailedEvent getCommandFailedEvent(final String commandName) {
        return getEvents()
                .stream()
                .filter(e -> e instanceof CommandFailedEvent)
                .filter(e -> e.getCommandName().equals(commandName))
                .map(e -> (CommandFailedEvent) e)
                .findFirst()
                .orElseThrow(() -> new IllegalArgumentException(commandName + " not found in command failed event list"));
    }

<<<<<<< HEAD
    public List<CommandStartedEvent> getCommandStartedEvents() {
        return getCommandStartedEvents(Integer.MAX_VALUE);
    }

    private List<CommandStartedEvent> getCommandStartedEvents(final int maxEvents) {
        lock.lock();
        try {
            List<CommandStartedEvent> commandStartedEvents = new ArrayList<>();
            for (CommandEvent cur : getEvents()) {
                if (cur instanceof CommandStartedEvent) {
                    commandStartedEvents.add((CommandStartedEvent) cur);
                }
                if (commandStartedEvents.size() == maxEvents) {
                    break;
                }
            }
            return commandStartedEvents;
=======
    public List<CommandEvent> getCommandStartedEvents() {
        return getEvents(CommandStartedEvent.class, Integer.MAX_VALUE);
    }

    public List<CommandEvent> getCommandSucceededEvents() {
        return getEvents(CommandSucceededEvent.class, Integer.MAX_VALUE);
    }

    private List<CommandEvent> getEvents(final Class<? extends CommandEvent> type, final int maxEvents) {
        lock.lock();
        try {
            return getEvents().stream().filter(e -> e.getClass() == type).limit(maxEvents).collect(Collectors.toList());
>>>>>>> 5efcc847
        } finally {
            lock.unlock();
        }
    }

    public List<CommandStartedEvent> waitForStartedEvents(final int numEvents) {
        lock.lock();
        try {
            while (!hasCompletedEvents(numEvents)) {
                try {
                    if (!commandCompletedCondition.await(TIMEOUT, TimeUnit.SECONDS)) {
                        throw new MongoTimeoutException("Timeout waiting for event");
                    }
                } catch (InterruptedException e) {
                    throw interruptAndCreateMongoInterruptedException("Interrupted waiting for event", e);
                }
            }
            return getEvents(CommandStartedEvent.class, numEvents);
        } finally {
            lock.unlock();
        }
    }

    public void waitForFirstCommandCompletion() {
        lock.lock();
        try {
            while (!hasCompletedEvents(1)) {
                try {
                    if (!commandCompletedCondition.await(TIMEOUT, TimeUnit.SECONDS)) {
                        throw new MongoTimeoutException("Timeout waiting for event");
                    }
                } catch (InterruptedException e) {
                    throw interruptAndCreateMongoInterruptedException("Interrupted waiting for event", e);
                }
            }
        } finally {
            lock.unlock();
        }
    }

    private boolean hasCompletedEvents(final int numEventsCompleted) {
        int count = 0;
        for (CommandEvent event : events) {
            if (event instanceof CommandSucceededEvent || event instanceof CommandFailedEvent) {
                count++;
            }
        }
        return count >= numEventsCompleted;
    }


    @Override
    public void commandStarted(final CommandStartedEvent event) {
        if (!eventTypes.contains("commandStartedEvent") || ignoredCommandMonitoringEvents.contains(event.getCommandName())) {
            return;
        }
        else if (!observeSensitiveCommands) {
            if (getSecuritySensitiveCommands().contains(event.getCommandName())) {
                return;
            } else if (getSecuritySensitiveHelloCommands().contains(event.getCommandName()) && event.getCommand().isEmpty()) {
                ignoreNextSucceededOrFailedEvent = true;
                return;
            }
        }
        lock.lock();
        try {
            events.add(new CommandStartedEvent(event.getRequestContext(), event.getOperationId(), event.getRequestId(),
                    event.getConnectionDescription(), event.getDatabaseName(), event.getCommandName(),
                    event.getCommand() == null ? null : getWritableClone(event.getCommand())));
        } finally {
            lock.unlock();
        }
    }

    @Override
    public void commandSucceeded(final CommandSucceededEvent event) {
        if (!eventTypes.contains("commandSucceededEvent") || ignoredCommandMonitoringEvents.contains(event.getCommandName())) {
            return;
        }
        else if (!observeSensitiveCommands) {
            if (getSecuritySensitiveCommands().contains(event.getCommandName())) {
                return;
            } else if (getSecuritySensitiveHelloCommands().contains(event.getCommandName()) && ignoreNextSucceededOrFailedEvent) {
                ignoreNextSucceededOrFailedEvent = false;
                return;
            }
        }
        lock.lock();
        try {
            events.add(new CommandSucceededEvent(event.getRequestContext(), event.getOperationId(), event.getRequestId(),
                    event.getConnectionDescription(), event.getDatabaseName(), event.getCommandName(),
                    event.getResponse() == null ? null : event.getResponse().clone(),
                    event.getElapsedTime(TimeUnit.NANOSECONDS)));
            commandCompletedCondition.signal();
        } finally {
            lock.unlock();
        }
    }

    @Override
    public void commandFailed(final CommandFailedEvent event) {
        if (!eventTypes.contains("commandFailedEvent") || ignoredCommandMonitoringEvents.contains(event.getCommandName())) {
            return;
        }
        else if (!observeSensitiveCommands) {
            if (getSecuritySensitiveCommands().contains(event.getCommandName())) {
                return;
            } else if (getSecuritySensitiveHelloCommands().contains(event.getCommandName()) && ignoreNextSucceededOrFailedEvent) {
                ignoreNextSucceededOrFailedEvent = false;
                return;
            }
        }
        lock.lock();
        try {
            events.add(event);
            commandCompletedCondition.signal();
        } finally {
            lock.unlock();
        }
    }

    public void eventsWereDelivered(final List<CommandEvent> expectedEvents) {
        lock.lock();
        try {
            assertEquals(expectedEvents.size(), events.size());

            int currentlyExpectedRequestId = 0;
            for (int i = 0; i < events.size(); i++) {
                CommandEvent actual = events.get(i);
                CommandEvent expected = expectedEvents.get(i);

                if (actual instanceof CommandStartedEvent) {
                    currentlyExpectedRequestId = actual.getRequestId();
                } else {
                    assertEquals(currentlyExpectedRequestId, actual.getRequestId());
                }

                assertEventEquivalence(actual, expected);
            }
        } finally {
            lock.unlock();
        }
    }

    public void eventWasDelivered(final CommandEvent expectedEvent, final int index) {
        lock.lock();
        try {
            assertTrue(events.size() > index);
            assertEventEquivalence(events.get(index), expectedEvent);
        } finally {
            lock.unlock();
        }
    }

    private BsonDocument getWritableClone(final BsonDocument original) {
        BsonDocument clone = new BsonDocument();
        BsonDocumentWriter writer = new BsonDocumentWriter(clone);
        new BsonDocumentCodec(CODEC_REGISTRY_HACK).encode(writer, original, EncoderContext.builder().build());
        return clone;
    }

    private void assertEventEquivalence(final CommandEvent actual, final CommandEvent expected) {
        assertEquals(expected.getClass(), actual.getClass());

        assertEquals(expected.getConnectionDescription(), actual.getConnectionDescription());

        assertEquals(expected.getCommandName(), actual.getCommandName());

        if (actual.getClass().equals(CommandStartedEvent.class)) {
            assertEquivalence((CommandStartedEvent) actual, (CommandStartedEvent) expected);
        } else if (actual.getClass().equals(CommandSucceededEvent.class)) {
            assertEquivalence((CommandSucceededEvent) actual, (CommandSucceededEvent) expected);
        } else if (actual.getClass().equals(CommandFailedEvent.class)) {
            assertEquivalence((CommandFailedEvent) actual, (CommandFailedEvent) expected);
        } else {
            throw new UnsupportedOperationException("Unsupported event type: " + actual.getClass());
        }
    }

    private void assertEquivalence(final CommandFailedEvent actual, final CommandFailedEvent expected) {
        assertEquals(expected.getThrowable(), actual.getThrowable());
    }

    private void assertEquivalence(final CommandSucceededEvent actual, final CommandSucceededEvent expected) {
        if (actual.getResponse() == null) {
            assertNull(expected.getResponse());
        } else {
            // ignore extra elements in the actual response
            assertTrue("Expected response contains elements not in the actual response",
                    massageResponse(actual.getResponse()).entrySet()
                            .containsAll(massageResponse(expected.getResponse()).entrySet()));
        }
    }

    private BsonDocument massageResponse(final BsonDocument response) {
        BsonDocument massagedResponse = getWritableClone(response);
        // massage numbers to the same BSON type
        if (massagedResponse.containsKey("ok")) {
            massagedResponse.put("ok", new BsonDouble(response.getNumber("ok").doubleValue()));
        }
        if (massagedResponse.containsKey("n")) {
            massagedResponse.put("n", new BsonInt32(response.getNumber("n").intValue()));
        }
        return massagedResponse;
    }

    private void assertEquivalence(final CommandStartedEvent actual, final CommandStartedEvent expected) {
        assertEquals(expected.getDatabaseName(), actual.getDatabaseName());
        assertEquals(expected.getCommand(), actual.getCommand());
    }
}<|MERGE_RESOLUTION|>--- conflicted
+++ resolved
@@ -144,38 +144,21 @@
                 .orElseThrow(() -> new IllegalArgumentException(commandName + " not found in command failed event list"));
     }
 
-<<<<<<< HEAD
     public List<CommandStartedEvent> getCommandStartedEvents() {
-        return getCommandStartedEvents(Integer.MAX_VALUE);
-    }
-
-    private List<CommandStartedEvent> getCommandStartedEvents(final int maxEvents) {
-        lock.lock();
-        try {
-            List<CommandStartedEvent> commandStartedEvents = new ArrayList<>();
-            for (CommandEvent cur : getEvents()) {
-                if (cur instanceof CommandStartedEvent) {
-                    commandStartedEvents.add((CommandStartedEvent) cur);
-                }
-                if (commandStartedEvents.size() == maxEvents) {
-                    break;
-                }
-            }
-            return commandStartedEvents;
-=======
-    public List<CommandEvent> getCommandStartedEvents() {
         return getEvents(CommandStartedEvent.class, Integer.MAX_VALUE);
     }
 
-    public List<CommandEvent> getCommandSucceededEvents() {
+    public List<CommandSucceededEvent> getCommandSucceededEvents() {
         return getEvents(CommandSucceededEvent.class, Integer.MAX_VALUE);
     }
 
-    private List<CommandEvent> getEvents(final Class<? extends CommandEvent> type, final int maxEvents) {
-        lock.lock();
-        try {
-            return getEvents().stream().filter(e -> e.getClass() == type).limit(maxEvents).collect(Collectors.toList());
->>>>>>> 5efcc847
+    private <T extends CommandEvent> List<T> getEvents(final Class<T> type, final int maxEvents) {
+        lock.lock();
+        try {
+            return getEvents().stream()
+                    .filter(e -> e.getClass() == type)
+                    .map(type::cast)
+                    .limit(maxEvents).collect(Collectors.toList());
         } finally {
             lock.unlock();
         }
@@ -193,7 +176,7 @@
                     throw interruptAndCreateMongoInterruptedException("Interrupted waiting for event", e);
                 }
             }
-            return getEvents(CommandStartedEvent.class, numEvents);
+            return getCommandStartedEvents(numEvents);
         } finally {
             lock.unlock();
         }
