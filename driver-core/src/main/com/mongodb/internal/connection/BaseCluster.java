/*
 * Copyright 2008-present MongoDB, Inc.
 *
 * Licensed under the Apache License, Version 2.0 (the "License");
 * you may not use this file except in compliance with the License.
 * You may obtain a copy of the License at
 *
 *   http://www.apache.org/licenses/LICENSE-2.0
 *
 * Unless required by applicable law or agreed to in writing, software
 * distributed under the License is distributed on an "AS IS" BASIS,
 * WITHOUT WARRANTIES OR CONDITIONS OF ANY KIND, either express or implied.
 * See the License for the specific language governing permissions and
 * limitations under the License.
 */

package com.mongodb.internal.connection;

import com.mongodb.MongoClientException;
import com.mongodb.MongoException;
import com.mongodb.MongoIncompatibleDriverException;
import com.mongodb.MongoInterruptedException;
import com.mongodb.MongoOperationTimeoutException;
import com.mongodb.MongoTimeoutException;
import com.mongodb.ServerAddress;
import com.mongodb.UnixServerAddress;
import com.mongodb.connection.ClusterDescription;
import com.mongodb.connection.ClusterId;
import com.mongodb.connection.ClusterSettings;
import com.mongodb.connection.ClusterType;
import com.mongodb.connection.ServerDescription;
import com.mongodb.event.ClusterClosedEvent;
import com.mongodb.event.ClusterDescriptionChangedEvent;
import com.mongodb.event.ClusterListener;
import com.mongodb.event.ClusterOpeningEvent;
import com.mongodb.internal.TimeoutContext;
import com.mongodb.internal.VisibleForTesting;
import com.mongodb.internal.async.SingleResultCallback;
import com.mongodb.internal.connection.OperationContext.ServerDeprioritization;
import com.mongodb.internal.diagnostics.logging.Logger;
import com.mongodb.internal.diagnostics.logging.Loggers;
import com.mongodb.internal.logging.LogMessage;
import com.mongodb.internal.logging.LogMessage.Entry;
import com.mongodb.internal.logging.StructuredLogger;
import com.mongodb.internal.selector.AtMostTwoRandomServerSelector;
import com.mongodb.internal.selector.LatencyMinimizingServerSelector;
<<<<<<< HEAD
import com.mongodb.internal.time.Timeout;
=======
import com.mongodb.internal.selector.MinimumOperationCountServerSelector;
>>>>>>> 339bd2ca
import com.mongodb.lang.Nullable;
import com.mongodb.selector.CompositeServerSelector;
import com.mongodb.selector.ServerSelector;

import java.util.Collections;
import java.util.Deque;
import java.util.Iterator;
import java.util.List;
import java.util.Objects;
import java.util.stream.Stream;
import java.util.concurrent.ConcurrentLinkedDeque;
import java.util.concurrent.CountDownLatch;
import java.util.concurrent.atomic.AtomicReference;
import java.util.concurrent.locks.ReentrantLock;

import static com.mongodb.assertions.Assertions.assertNotNull;
import static com.mongodb.assertions.Assertions.isTrue;
import static com.mongodb.assertions.Assertions.notNull;
import static com.mongodb.connection.ServerDescription.MAX_DRIVER_WIRE_VERSION;
import static com.mongodb.connection.ServerDescription.MIN_DRIVER_SERVER_VERSION;
import static com.mongodb.connection.ServerDescription.MIN_DRIVER_WIRE_VERSION;
import static com.mongodb.internal.Locks.withInterruptibleLock;
import static com.mongodb.internal.VisibleForTesting.AccessModifier.PRIVATE;
import static com.mongodb.internal.connection.EventHelper.wouldDescriptionsGenerateEquivalentEvents;
import static com.mongodb.internal.event.EventListenerHelper.singleClusterListener;
import static com.mongodb.internal.logging.LogMessage.Component.SERVER_SELECTION;
import static com.mongodb.internal.logging.LogMessage.Entry.Name.FAILURE;
import static com.mongodb.internal.logging.LogMessage.Entry.Name.OPERATION;
import static com.mongodb.internal.logging.LogMessage.Entry.Name.OPERATION_ID;
import static com.mongodb.internal.logging.LogMessage.Entry.Name.REMAINING_TIME_MS;
import static com.mongodb.internal.logging.LogMessage.Entry.Name.SELECTOR;
import static com.mongodb.internal.logging.LogMessage.Entry.Name.SERVER_HOST;
import static com.mongodb.internal.logging.LogMessage.Entry.Name.SERVER_PORT;
import static com.mongodb.internal.logging.LogMessage.Entry.Name.TOPOLOGY_DESCRIPTION;
import static com.mongodb.internal.logging.LogMessage.Level.DEBUG;
import static com.mongodb.internal.logging.LogMessage.Level.INFO;
import static com.mongodb.internal.time.Timeout.ZeroSemantics.ZERO_DURATION_MEANS_EXPIRED;
import static java.lang.String.format;
import static java.util.Arrays.asList;
import static java.util.concurrent.TimeUnit.MILLISECONDS;
import static java.util.concurrent.TimeUnit.NANOSECONDS;
import static java.util.stream.Collectors.toList;

abstract class BaseCluster implements Cluster {

    private static final Logger LOGGER = Loggers.getLogger("cluster");
    private static final StructuredLogger STRUCTURED_LOGGER = new StructuredLogger("cluster");

    private final ReentrantLock lock = new ReentrantLock();
    private final AtomicReference<CountDownLatch> phase = new AtomicReference<>(new CountDownLatch(1));
    private final ClusterableServerFactory serverFactory;
    private final ClusterId clusterId;
    private final ClusterSettings settings;
    private final ClusterListener clusterListener;
    private final Deque<ServerSelectionRequest> waitQueue = new ConcurrentLinkedDeque<>();
    private final ClusterClock clusterClock = new ClusterClock();
    private Thread waitQueueHandler;

    private volatile boolean isClosed;
    private volatile ClusterDescription description;

    BaseCluster(final ClusterId clusterId, final ClusterSettings settings, final ClusterableServerFactory serverFactory) {
        this.clusterId = notNull("clusterId", clusterId);
        this.settings = notNull("settings", settings);
        this.serverFactory = notNull("serverFactory", serverFactory);
        this.clusterListener = singleClusterListener(settings);
        clusterListener.clusterOpening(new ClusterOpeningEvent(clusterId));
        description = new ClusterDescription(settings.getMode(), ClusterType.UNKNOWN, Collections.emptyList(),
                settings, serverFactory.getSettings());
    }

    @Override
    public ClusterClock getClock() {
        return clusterClock;
    }

    @Override
    public ServerTuple selectServer(final ServerSelector serverSelector, final OperationContext operationContext) {
        isTrue("open", !isClosed());

<<<<<<< HEAD
        ServerSelector compositeServerSelector = getCompositeServerSelector(serverSelector);
        boolean selectionWaitingLogged = false;
        Timeout computedServerSelectionTimeout = operationContext.getTimeoutContext().computeServerSelectionTimeout();
        logServerSelectionStarted(clusterId, operationContext.getId(), serverSelector, description);

        while (true) {
            CountDownLatch currentPhaseLatch = phase.get();
            ClusterDescription currentDescription = description;
            ServerTuple serverTuple = selectServer(compositeServerSelector, currentDescription, computedServerSelectionTimeout,
                    operationContext.getTimeoutContext());

            if (!currentDescription.isCompatibleWithDriver()) {
                logAndThrowIncompatibleException(operationContext.getId(), serverSelector, currentDescription);
=======
        try {
            CountDownLatch currentPhase = phase.get();
            ClusterDescription curDescription = description;
            logServerSelectionStarted(clusterId, operationContext, serverSelector, curDescription);
            ServerDeprioritization serverDeprioritization = operationContext.getServerDeprioritization();
            ServerTuple serverTuple = createCompleteSelectorAndSelectServer(serverSelector, curDescription, serverDeprioritization);

            boolean selectionWaitingLogged = false;

            long startTimeNanos = System.nanoTime();
            long curTimeNanos = startTimeNanos;
            Long maxWaitTimeNanos = getMaxWaitTimeNanos();

            while (true) {
                if (!curDescription.isCompatibleWithDriver()) {
                    throw createAndLogIncompatibleException(operationContext, serverSelector, curDescription);
                }

                if (serverTuple != null) {
                    ServerAddress serverAddress = serverTuple.getServerDescription().getAddress();
                    logServerSelectionSucceeded(
                            clusterId, operationContext, serverAddress, serverSelector, curDescription);
                    serverDeprioritization.updateCandidate(serverAddress);
                    return serverTuple;
                }

                Long remainingTimeNanos = maxWaitTimeNanos == null ? null : maxWaitTimeNanos - (curTimeNanos - startTimeNanos);

                if (remainingTimeNanos != null && remainingTimeNanos <= 0) {
                    throw createAndLogTimeoutException(operationContext, serverSelector, curDescription);
                }

                if (!selectionWaitingLogged) {
                    logServerSelectionWaiting(clusterId, operationContext, remainingTimeNanos, serverSelector, curDescription);
                    selectionWaitingLogged = true;
                }

                connect();

                currentPhase.await(
                        remainingTimeNanos == null ? getMinWaitTimeNanos() : Math.min(remainingTimeNanos, getMinWaitTimeNanos()),
                        NANOSECONDS);

                curTimeNanos = System.nanoTime();

                currentPhase = phase.get();
                curDescription = description;
                serverTuple = createCompleteSelectorAndSelectServer(serverSelector, curDescription, serverDeprioritization);
>>>>>>> 339bd2ca
            }
            if (serverTuple != null) {
                logServerSelectionSucceeded(clusterId, operationContext.getId(), serverTuple.getServerDescription().getAddress(),
                        serverSelector, currentDescription);
                return serverTuple;
            }
            computedServerSelectionTimeout.onExpired(() ->
                    logAndThrowTimeoutException(operationContext, serverSelector, currentDescription));

            if (!selectionWaitingLogged) {
                logServerSelectionWaiting(clusterId, operationContext.getId(), computedServerSelectionTimeout, serverSelector, currentDescription);
                selectionWaitingLogged = true;
            }
            connect();
            Timeout heartbeatLimitedTimeout = Timeout.earliest(
                    computedServerSelectionTimeout,
                    startMinWaitHeartbeatTimeout());
            heartbeatLimitedTimeout.awaitOn(currentPhaseLatch,
                    () -> format("waiting for a server that matches %s", serverSelector));
        }
    }

    @Override
    public void selectServerAsync(final ServerSelector serverSelector, final OperationContext operationContext,
            final SingleResultCallback<ServerTuple> callback) {
        isTrue("open", !isClosed());
        Timeout computedServerSelectionTimeout = operationContext.getTimeoutContext().computeServerSelectionTimeout();
        ServerSelectionRequest request = new ServerSelectionRequest(
                serverSelector, getCompositeServerSelector(serverSelector), operationContext, computedServerSelectionTimeout,
                callback);

        CountDownLatch currentPhase = phase.get();
        ClusterDescription currentDescription = description;

<<<<<<< HEAD
        logServerSelectionStarted(clusterId, operationContext.getId(), serverSelector, currentDescription);
=======
        logServerSelectionStarted(clusterId, operationContext, serverSelector, currentDescription);
        ServerSelectionRequest request = new ServerSelectionRequest(operationContext, serverSelector, getMaxWaitTimeNanos(), callback);

>>>>>>> 339bd2ca
        if (!handleServerSelectionRequest(request, currentPhase, currentDescription)) {
            notifyWaitQueueHandler(request);
        }
    }

    public ClusterId getClusterId() {
        return clusterId;
    }

    public ClusterSettings getSettings() {
        return settings;
    }

    public ClusterableServerFactory getServerFactory() {
        return serverFactory;
    }

    protected abstract void connect();

    @Override
    public void close() {
        if (!isClosed()) {
            isClosed = true;
            phase.get().countDown();
            clusterListener.clusterClosed(new ClusterClosedEvent(clusterId));
            stopWaitQueueHandler();
        }
    }

    @Override
    public boolean isClosed() {
        return isClosed;
    }

    protected void updateDescription(final ClusterDescription newDescription) {
        withLock(() -> {
            if (LOGGER.isDebugEnabled()) {
                LOGGER.debug(format("Updating cluster description to  %s", newDescription.getShortDescription()));
            }

            description = newDescription;
            updatePhase();
        });
    }

    /**
     * Subclasses must ensure that this method is called in a way that events are delivered in a predictable order.
     * Typically, this means calling it while holding a lock that includes both updates to the cluster state and firing the event.
     */
    protected void fireChangeEvent(final ClusterDescription newDescription, final ClusterDescription previousDescription) {
        if (!wouldDescriptionsGenerateEquivalentEvents(newDescription, previousDescription)) {
             clusterListener.clusterDescriptionChanged(
                     new ClusterDescriptionChangedEvent(getClusterId(), newDescription, previousDescription));
        }
    }

    @Override
    public ClusterDescription getCurrentDescription() {
        return description;
    }

    @Override
    public void withLock(final Runnable action) {
        withInterruptibleLock(lock, action);
    }

    private void updatePhase() {
        withLock(() -> phase.getAndSet(new CountDownLatch(1)).countDown());
    }

    private Timeout startMinWaitHeartbeatTimeout() {
        long minHeartbeatFrequency = serverFactory.getSettings().getMinHeartbeatFrequency(NANOSECONDS);
        minHeartbeatFrequency = Math.max(0, minHeartbeatFrequency);
        return Timeout.expiresIn(minHeartbeatFrequency, NANOSECONDS, ZERO_DURATION_MEANS_EXPIRED);
    }

    private boolean handleServerSelectionRequest(
            final ServerSelectionRequest request, final CountDownLatch currentPhase,
            final ClusterDescription description) {

        try {
            OperationContext operationContext = request.getOperationContext();
            long operationId = operationContext.getId();
            if (currentPhase != request.phase) {
                CountDownLatch prevPhase = request.phase;
                request.phase = currentPhase;
                if (!description.isCompatibleWithDriver()) {
                    logAndThrowIncompatibleException(operationId, request.originalSelector, description);
                }

<<<<<<< HEAD
                ServerTuple serverTuple = selectServer(request.compositeSelector, description, request.getTimeout(),
                        operationContext.getTimeoutContext());
                if (serverTuple != null) {
                    logServerSelectionSucceeded(clusterId, operationId, serverTuple.getServerDescription().getAddress(),
=======
                ServerDeprioritization serverDeprioritization = request.operationContext.getServerDeprioritization();
                ServerTuple serverTuple = createCompleteSelectorAndSelectServer(request.originalSelector, description, serverDeprioritization);
                if (serverTuple != null) {
                    ServerAddress serverAddress = serverTuple.getServerDescription().getAddress();
                    logServerSelectionSucceeded(clusterId, request.operationContext, serverAddress,
>>>>>>> 339bd2ca
                            request.originalSelector, description);
                    serverDeprioritization.updateCandidate(serverAddress);
                    request.onResult(serverTuple, null);
                    return true;
                }
                if (prevPhase == null) {
                    logServerSelectionWaiting(clusterId, operationId, request.getTimeout(), request.originalSelector,
                            description);
                }
            }

            Timeout.onExistsAndExpired(request.getTimeout(), () -> {
                logAndThrowTimeoutException(operationContext, request.originalSelector, description);
            });
            return false;
        } catch (Exception e) {
            request.onResult(null, e);
            return true;
        }
    }

    @Nullable
<<<<<<< HEAD
    private ServerTuple selectServer(final ServerSelector serverSelector,
            final ClusterDescription clusterDescription, final Timeout serverSelectionTimeout, final TimeoutContext timeoutContext) {
        return selectServer(
                serverSelector,
                clusterDescription,
                serverAddress -> getServer(serverAddress, serverSelectionTimeout, timeoutContext));
=======
    private ServerTuple createCompleteSelectorAndSelectServer(
            final ServerSelector serverSelector,
            final ClusterDescription clusterDescription,
            final ServerDeprioritization serverDeprioritization) {
        return createCompleteSelectorAndSelectServer(
                serverSelector, clusterDescription, getServersSnapshot(), serverDeprioritization, settings);
>>>>>>> 339bd2ca
    }

    @Nullable
    @VisibleForTesting(otherwise = PRIVATE)
    static ServerTuple createCompleteSelectorAndSelectServer(
            final ServerSelector serverSelector,
            final ClusterDescription clusterDescription,
            final ServersSnapshot serversSnapshot,
            final ServerDeprioritization serverDeprioritization,
            final ClusterSettings settings) {
        ServerSelector completeServerSelector = getCompleteServerSelector(serverSelector, serverDeprioritization, serversSnapshot, settings);
        return completeServerSelector.select(clusterDescription)
                .stream()
                .map(serverDescription -> new ServerTuple(
                        assertNotNull(serversSnapshot.getServer(serverDescription.getAddress())),
                        serverDescription))
                .findAny()
                .orElse(null);
    }

    private static ServerSelector getCompleteServerSelector(
            final ServerSelector serverSelector,
            final ServerDeprioritization serverDeprioritization,
            final ServersSnapshot serversSnapshot,
            final ClusterSettings settings) {
        List<ServerSelector> selectors = Stream.of(
                getRaceConditionPreFilteringSelector(serversSnapshot),
                serverSelector,
                serverDeprioritization.getServerSelector(),
                settings.getServerSelector(), // may be null
                new LatencyMinimizingServerSelector(settings.getLocalThreshold(MILLISECONDS), MILLISECONDS),
                AtMostTwoRandomServerSelector.instance(),
                new MinimumOperationCountServerSelector(serversSnapshot)
        ).filter(Objects::nonNull).collect(toList());
        return new CompositeServerSelector(selectors);
    }

    private static ServerSelector getRaceConditionPreFilteringSelector(final ServersSnapshot serversSnapshot) {
        // The set of `Server`s maintained by the `Cluster` is updated concurrently with `clusterDescription` being read.
        // Additionally, that set of servers continues to be concurrently updated while `serverSelector` selects.
        // This race condition means that we are not guaranteed to observe all the servers from `clusterDescription`
        // among the `Server`s maintained by the `Cluster`.
        // To deal with this race condition, we take `serversSnapshot` of that set of `Server`s
        // (the snapshot itself does not have to be atomic) non-atomically with reading `clusterDescription`
        // (this means, `serversSnapshot` and `clusterDescription` are not guaranteed to be consistent with each other),
        // and do pre-filtering to make sure that the only `ServerDescription`s we may select,
        // are of those `Server`s that are known to both `clusterDescription` and `serversSnapshot`.
        return clusterDescription -> clusterDescription.getServerDescriptions()
                .stream()
                .filter(serverDescription -> serversSnapshot.containsServer(serverDescription.getAddress()))
                .collect(toList());
    }

    protected ClusterableServer createServer(final ServerAddress serverAddress) {
        return serverFactory.create(this, serverAddress);
    }

    private void logAndThrowIncompatibleException(
            final long operationId,
            final ServerSelector serverSelector,
            final ClusterDescription clusterDescription) {
        MongoIncompatibleDriverException exception = createIncompatibleException(clusterDescription);
        logServerSelectionFailed(clusterId, operationId, exception, serverSelector, clusterDescription);
        throw exception;
    }

    private MongoIncompatibleDriverException createIncompatibleException(final ClusterDescription curDescription) {
        String message;
        ServerDescription incompatibleServer = curDescription.findServerIncompatiblyOlderThanDriver();
        if (incompatibleServer != null) {
            message = format("Server at %s reports wire version %d, but this version of the driver requires at least %d (MongoDB %s).",
                    incompatibleServer.getAddress(), incompatibleServer.getMaxWireVersion(),
                    MIN_DRIVER_WIRE_VERSION, MIN_DRIVER_SERVER_VERSION);
        } else {
            incompatibleServer = curDescription.findServerIncompatiblyNewerThanDriver();
            if (incompatibleServer != null) {
                message = format("Server at %s requires wire version %d, but this version of the driver only supports up to %d.",
                        incompatibleServer.getAddress(), incompatibleServer.getMinWireVersion(), MAX_DRIVER_WIRE_VERSION);
            } else {
                throw new IllegalStateException("Server can't be both older than the driver and newer.");
            }
        }
        return new MongoIncompatibleDriverException(message, curDescription);
    }

    private void logAndThrowTimeoutException(
            final OperationContext operationContext,
            final ServerSelector serverSelector,
            final ClusterDescription clusterDescription) {
        String message = format(
                "Timed out while waiting for a server that matches %s. Client view of cluster state is %s",
                serverSelector, clusterDescription.getShortDescription());

        MongoTimeoutException exception = operationContext.getTimeoutContext().hasTimeoutMS()
                ? new MongoOperationTimeoutException(message) : new MongoTimeoutException(message);

        logServerSelectionFailed(clusterId, operationContext.getId(), exception, serverSelector, clusterDescription);
        throw exception;
    }

    private static final class ServerSelectionRequest {
        private final ServerSelector originalSelector;
<<<<<<< HEAD
        private final ServerSelector compositeSelector;
=======
        @Nullable
        private final Long maxWaitTimeNanos;
>>>>>>> 339bd2ca
        private final SingleResultCallback<ServerTuple> callback;
        private final OperationContext operationContext;
        private final Timeout timeout;
        private CountDownLatch phase;

<<<<<<< HEAD
        ServerSelectionRequest(final ServerSelector serverSelector, final ServerSelector compositeSelector,
                final OperationContext operationContext, final Timeout timeout, final SingleResultCallback<ServerTuple> callback) {
            this.originalSelector = serverSelector;
            this.compositeSelector = compositeSelector;
            this.operationContext = operationContext;
            this.timeout = timeout;
=======
        ServerSelectionRequest(final OperationContext operationContext,
                               final ServerSelector serverSelector,
                               @Nullable
                               final Long maxWaitTimeNanos,
                               final SingleResultCallback<ServerTuple> callback) {
            this.operationContext = operationContext;
            this.originalSelector = serverSelector;
            this.maxWaitTimeNanos = maxWaitTimeNanos;
>>>>>>> 339bd2ca
            this.callback = callback;
        }

        void onResult(@Nullable final ServerTuple serverTuple, @Nullable final Throwable t) {
            try {
                callback.onResult(serverTuple, t);
            } catch (Throwable tr) {
                // ignore
            }
        }

        Timeout getTimeout() {
            return timeout;
        }

        public OperationContext getOperationContext() {
            return operationContext;
        }
    }

    private void notifyWaitQueueHandler(final ServerSelectionRequest request) {
        withLock(() -> {
            if (isClosed) {
                return;
            }

            waitQueue.add(request);

            if (waitQueueHandler == null) {
                waitQueueHandler = new Thread(new WaitQueueHandler(), "cluster-" + clusterId.getValue());
                waitQueueHandler.setDaemon(true);
                waitQueueHandler.start();
            } else {
                updatePhase();
            }
        });
    }

    private void stopWaitQueueHandler() {
        withLock(() -> {
            if (waitQueueHandler != null) {
                waitQueueHandler.interrupt();
            }
        });
    }

    private final class WaitQueueHandler implements Runnable {

        WaitQueueHandler() {
        }

        public void run() {
            while (!isClosed) {
                CountDownLatch currentPhase = phase.get();
                ClusterDescription curDescription = description;

                Timeout timeout = Timeout.infinite();
                boolean someWaitersNotSatisfied = false;
                for (Iterator<ServerSelectionRequest> iter = waitQueue.iterator(); iter.hasNext();) {
                    ServerSelectionRequest currentRequest = iter.next();
                    if (handleServerSelectionRequest(currentRequest, currentPhase, curDescription)) {
                        iter.remove();
                    } else {
                        someWaitersNotSatisfied = true;
                        timeout = Timeout.earliest(
                                timeout,
                                currentRequest.getTimeout(),
                                startMinWaitHeartbeatTimeout());
                    }
                }

                if (someWaitersNotSatisfied) {
                    connect();
                }

                try {
                    timeout.awaitOn(currentPhase, () -> "ignored");
                } catch (MongoInterruptedException closed) {
                    // The cluster has been closed and the while loop will exit.
                }
            }
            // Notify all remaining waiters that a shutdown is in progress
            for (Iterator<ServerSelectionRequest> iter = waitQueue.iterator(); iter.hasNext();) {
                iter.next().onResult(null, new MongoClientException("Shutdown in progress"));
                iter.remove();
            }
        }
    }

    static void logServerSelectionStarted(
            final ClusterId clusterId,
            final long operationId,
            final ServerSelector serverSelector,
            final ClusterDescription clusterDescription) {
        if (STRUCTURED_LOGGER.isRequired(DEBUG, clusterId)) {
            STRUCTURED_LOGGER.log(new LogMessage(
                    SERVER_SELECTION, DEBUG, "Server selection started", clusterId,
                    asList(
                            new Entry(OPERATION, null),
                            new Entry(OPERATION_ID, operationId),
                            new Entry(SELECTOR, serverSelector.toString()),
                            new Entry(TOPOLOGY_DESCRIPTION, clusterDescription.getShortDescription())),
                    "Server selection started for operation[ {}] with ID {}. Selector: {}, topology description: {}"));
        }
    }

    private static void logServerSelectionWaiting(
            final ClusterId clusterId,
            final long operationId,
            final Timeout timeout,
            final ServerSelector serverSelector,
            final ClusterDescription clusterDescription) {
        if (STRUCTURED_LOGGER.isRequired(INFO, clusterId)) {
            STRUCTURED_LOGGER.log(new LogMessage(
                    SERVER_SELECTION, INFO, "Waiting for suitable server to become available", clusterId,
                    asList(
                            new Entry(OPERATION, null),
                            new Entry(OPERATION_ID, operationId),
                            timeout.call(MILLISECONDS,
                                    () -> new Entry(REMAINING_TIME_MS, "infinite"),
                                    (ms) -> new Entry(REMAINING_TIME_MS, ms),
                                    () -> new Entry(REMAINING_TIME_MS, 0L)),
                            new Entry(SELECTOR, serverSelector.toString()),
                            new Entry(TOPOLOGY_DESCRIPTION, clusterDescription.getShortDescription())),
                    "Waiting for server to become available for operation[ {}] with ID {}.[ Remaining time: {} ms.]"
                            + " Selector: {}, topology description: {}."));
        }
    }

    private static void logServerSelectionFailed(
            final ClusterId clusterId,
            final long operationId,
            final MongoException failure,
            final ServerSelector serverSelector,
            final ClusterDescription clusterDescription) {
        if (STRUCTURED_LOGGER.isRequired(DEBUG, clusterId)) {
            String failureDescription = failure instanceof MongoTimeoutException
                    // This hardcoded message guarantees that the `FAILURE` entry for `MongoTimeoutException` does not include
                    // any information that is specified via other entries, e.g., `SELECTOR` and `TOPOLOGY_DESCRIPTION`.
                    // The logging spec requires us to avoid such duplication of information.
                    ? MongoTimeoutException.class.getName() + ": Timed out while waiting for a suitable server"
                    : failure.toString();
            STRUCTURED_LOGGER.log(new LogMessage(
                    SERVER_SELECTION, DEBUG, "Server selection failed", clusterId,
                    asList(
                            new Entry(OPERATION, null),
                            new Entry(OPERATION_ID, operationId),
                            new Entry(FAILURE, failureDescription),
                            new Entry(SELECTOR, serverSelector.toString()),
                            new Entry(TOPOLOGY_DESCRIPTION, clusterDescription.getShortDescription())),
                    "Server selection failed for operation[ {}] with ID {}. Failure: {}. Selector: {}, topology description: {}"));
        }
    }

    static void logServerSelectionSucceeded(
            final ClusterId clusterId,
            final long operationId,
            final ServerAddress serverAddress,
            final ServerSelector serverSelector,
            final ClusterDescription clusterDescription) {
        if (STRUCTURED_LOGGER.isRequired(DEBUG, clusterId)) {
            STRUCTURED_LOGGER.log(new LogMessage(
                    SERVER_SELECTION, DEBUG, "Server selection succeeded", clusterId,
                    asList(
                            new Entry(OPERATION, null),
                            new Entry(OPERATION_ID, operationId),
                            new Entry(SERVER_HOST, serverAddress.getHost()),
                            new Entry(SERVER_PORT, serverAddress instanceof UnixServerAddress ? null : serverAddress.getPort()),
                            new Entry(SELECTOR, serverSelector.toString()),
                            new Entry(TOPOLOGY_DESCRIPTION, clusterDescription.getShortDescription())),
                    "Server selection succeeded for operation[ {}] with ID {}. Selected server: {}[:{}]."
                            + " Selector: {}, topology description: {}"));
        }
    }
}<|MERGE_RESOLUTION|>--- conflicted
+++ resolved
@@ -44,11 +44,8 @@
 import com.mongodb.internal.logging.StructuredLogger;
 import com.mongodb.internal.selector.AtMostTwoRandomServerSelector;
 import com.mongodb.internal.selector.LatencyMinimizingServerSelector;
-<<<<<<< HEAD
+import com.mongodb.internal.selector.MinimumOperationCountServerSelector;
 import com.mongodb.internal.time.Timeout;
-=======
-import com.mongodb.internal.selector.MinimumOperationCountServerSelector;
->>>>>>> 339bd2ca
 import com.mongodb.lang.Nullable;
 import com.mongodb.selector.CompositeServerSelector;
 import com.mongodb.selector.ServerSelector;
@@ -93,7 +90,6 @@
 import static java.util.stream.Collectors.toList;
 
 abstract class BaseCluster implements Cluster {
-
     private static final Logger LOGGER = Loggers.getLogger("cluster");
     private static final StructuredLogger STRUCTURED_LOGGER = new StructuredLogger("cluster");
 
@@ -129,74 +125,29 @@
     public ServerTuple selectServer(final ServerSelector serverSelector, final OperationContext operationContext) {
         isTrue("open", !isClosed());
 
-<<<<<<< HEAD
-        ServerSelector compositeServerSelector = getCompositeServerSelector(serverSelector);
+        ServerDeprioritization serverDeprioritization = operationContext.getServerDeprioritization();
         boolean selectionWaitingLogged = false;
         Timeout computedServerSelectionTimeout = operationContext.getTimeoutContext().computeServerSelectionTimeout();
         logServerSelectionStarted(clusterId, operationContext.getId(), serverSelector, description);
-
         while (true) {
             CountDownLatch currentPhaseLatch = phase.get();
             ClusterDescription currentDescription = description;
-            ServerTuple serverTuple = selectServer(compositeServerSelector, currentDescription, computedServerSelectionTimeout,
-                    operationContext.getTimeoutContext());
+            ServerTuple serverTuple = createCompleteSelectorAndSelectServer(
+                    serverSelector, currentDescription, serverDeprioritization,
+                    computedServerSelectionTimeout, operationContext.getTimeoutContext());
 
             if (!currentDescription.isCompatibleWithDriver()) {
                 logAndThrowIncompatibleException(operationContext.getId(), serverSelector, currentDescription);
-=======
-        try {
-            CountDownLatch currentPhase = phase.get();
-            ClusterDescription curDescription = description;
-            logServerSelectionStarted(clusterId, operationContext, serverSelector, curDescription);
-            ServerDeprioritization serverDeprioritization = operationContext.getServerDeprioritization();
-            ServerTuple serverTuple = createCompleteSelectorAndSelectServer(serverSelector, curDescription, serverDeprioritization);
-
-            boolean selectionWaitingLogged = false;
-
-            long startTimeNanos = System.nanoTime();
-            long curTimeNanos = startTimeNanos;
-            Long maxWaitTimeNanos = getMaxWaitTimeNanos();
-
-            while (true) {
-                if (!curDescription.isCompatibleWithDriver()) {
-                    throw createAndLogIncompatibleException(operationContext, serverSelector, curDescription);
-                }
-
-                if (serverTuple != null) {
-                    ServerAddress serverAddress = serverTuple.getServerDescription().getAddress();
-                    logServerSelectionSucceeded(
-                            clusterId, operationContext, serverAddress, serverSelector, curDescription);
-                    serverDeprioritization.updateCandidate(serverAddress);
-                    return serverTuple;
-                }
-
-                Long remainingTimeNanos = maxWaitTimeNanos == null ? null : maxWaitTimeNanos - (curTimeNanos - startTimeNanos);
-
-                if (remainingTimeNanos != null && remainingTimeNanos <= 0) {
-                    throw createAndLogTimeoutException(operationContext, serverSelector, curDescription);
-                }
-
-                if (!selectionWaitingLogged) {
-                    logServerSelectionWaiting(clusterId, operationContext, remainingTimeNanos, serverSelector, curDescription);
-                    selectionWaitingLogged = true;
-                }
-
-                connect();
-
-                currentPhase.await(
-                        remainingTimeNanos == null ? getMinWaitTimeNanos() : Math.min(remainingTimeNanos, getMinWaitTimeNanos()),
-                        NANOSECONDS);
-
-                curTimeNanos = System.nanoTime();
-
-                currentPhase = phase.get();
-                curDescription = description;
-                serverTuple = createCompleteSelectorAndSelectServer(serverSelector, curDescription, serverDeprioritization);
->>>>>>> 339bd2ca
             }
             if (serverTuple != null) {
-                logServerSelectionSucceeded(clusterId, operationContext.getId(), serverTuple.getServerDescription().getAddress(),
-                        serverSelector, currentDescription);
+                ServerAddress serverAddress = serverTuple.getServerDescription().getAddress();
+                logServerSelectionSucceeded(
+                        clusterId,
+                        operationContext.getId(),
+                        serverAddress,
+                        serverSelector,
+                        currentDescription);
+                serverDeprioritization.updateCandidate(serverAddress);
                 return serverTuple;
             }
             computedServerSelectionTimeout.onExpired(() ->
@@ -207,9 +158,11 @@
                 selectionWaitingLogged = true;
             }
             connect();
+
             Timeout heartbeatLimitedTimeout = Timeout.earliest(
                     computedServerSelectionTimeout,
                     startMinWaitHeartbeatTimeout());
+
             heartbeatLimitedTimeout.awaitOn(currentPhaseLatch,
                     () -> format("waiting for a server that matches %s", serverSelector));
         }
@@ -219,21 +172,21 @@
     public void selectServerAsync(final ServerSelector serverSelector, final OperationContext operationContext,
             final SingleResultCallback<ServerTuple> callback) {
         isTrue("open", !isClosed());
+
+        //TODO (CSOT) is it safe to put this before  phase.get()? P.S it was after in pre-CSOT state.
         Timeout computedServerSelectionTimeout = operationContext.getTimeoutContext().computeServerSelectionTimeout();
         ServerSelectionRequest request = new ServerSelectionRequest(
-                serverSelector, getCompositeServerSelector(serverSelector), operationContext, computedServerSelectionTimeout,
-                callback);
+                serverSelector, operationContext, computedServerSelectionTimeout, callback);
 
         CountDownLatch currentPhase = phase.get();
         ClusterDescription currentDescription = description;
 
-<<<<<<< HEAD
-        logServerSelectionStarted(clusterId, operationContext.getId(), serverSelector, currentDescription);
-=======
-        logServerSelectionStarted(clusterId, operationContext, serverSelector, currentDescription);
-        ServerSelectionRequest request = new ServerSelectionRequest(operationContext, serverSelector, getMaxWaitTimeNanos(), callback);
-
->>>>>>> 339bd2ca
+        logServerSelectionStarted(
+                clusterId,
+                operationContext.getId(),
+                serverSelector,
+                currentDescription);
+
         if (!handleServerSelectionRequest(request, currentPhase, currentDescription)) {
             notifyWaitQueueHandler(request);
         }
@@ -324,25 +277,33 @@
                     logAndThrowIncompatibleException(operationId, request.originalSelector, description);
                 }
 
-<<<<<<< HEAD
-                ServerTuple serverTuple = selectServer(request.compositeSelector, description, request.getTimeout(),
+
+                ServerDeprioritization serverDeprioritization = request.operationContext.getServerDeprioritization();
+                ServerTuple serverTuple = createCompleteSelectorAndSelectServer(
+                        request.originalSelector,
+                        description,
+                        serverDeprioritization,
+                        request.getTimeout(),
                         operationContext.getTimeoutContext());
-                if (serverTuple != null) {
-                    logServerSelectionSucceeded(clusterId, operationId, serverTuple.getServerDescription().getAddress(),
-=======
-                ServerDeprioritization serverDeprioritization = request.operationContext.getServerDeprioritization();
-                ServerTuple serverTuple = createCompleteSelectorAndSelectServer(request.originalSelector, description, serverDeprioritization);
+
                 if (serverTuple != null) {
                     ServerAddress serverAddress = serverTuple.getServerDescription().getAddress();
-                    logServerSelectionSucceeded(clusterId, request.operationContext, serverAddress,
->>>>>>> 339bd2ca
-                            request.originalSelector, description);
+                    logServerSelectionSucceeded(
+                            clusterId,
+                            operationId,
+                            serverAddress,
+                            request.originalSelector,
+                            description);
                     serverDeprioritization.updateCandidate(serverAddress);
                     request.onResult(serverTuple, null);
                     return true;
                 }
                 if (prevPhase == null) {
-                    logServerSelectionWaiting(clusterId, operationId, request.getTimeout(), request.originalSelector,
+                    logServerSelectionWaiting(
+                            clusterId,
+                            operationId,
+                            request.getTimeout(),
+                            request.originalSelector,
                             description);
                 }
             }
@@ -358,21 +319,18 @@
     }
 
     @Nullable
-<<<<<<< HEAD
-    private ServerTuple selectServer(final ServerSelector serverSelector,
-            final ClusterDescription clusterDescription, final Timeout serverSelectionTimeout, final TimeoutContext timeoutContext) {
-        return selectServer(
+    private ServerTuple createCompleteSelectorAndSelectServer(
+            final ServerSelector serverSelector,
+            final ClusterDescription clusterDescription,
+            final ServerDeprioritization serverDeprioritization,
+            final Timeout serverSelectionTimeout,
+            final TimeoutContext timeoutContext) {
+        return createCompleteSelectorAndSelectServer(
                 serverSelector,
                 clusterDescription,
-                serverAddress -> getServer(serverAddress, serverSelectionTimeout, timeoutContext));
-=======
-    private ServerTuple createCompleteSelectorAndSelectServer(
-            final ServerSelector serverSelector,
-            final ClusterDescription clusterDescription,
-            final ServerDeprioritization serverDeprioritization) {
-        return createCompleteSelectorAndSelectServer(
-                serverSelector, clusterDescription, getServersSnapshot(), serverDeprioritization, settings);
->>>>>>> 339bd2ca
+                getServersSnapshot(serverSelectionTimeout, timeoutContext),
+                serverDeprioritization,
+                settings);
     }
 
     @Nullable
@@ -475,34 +433,19 @@
 
     private static final class ServerSelectionRequest {
         private final ServerSelector originalSelector;
-<<<<<<< HEAD
-        private final ServerSelector compositeSelector;
-=======
-        @Nullable
-        private final Long maxWaitTimeNanos;
->>>>>>> 339bd2ca
         private final SingleResultCallback<ServerTuple> callback;
         private final OperationContext operationContext;
         private final Timeout timeout;
         private CountDownLatch phase;
 
-<<<<<<< HEAD
-        ServerSelectionRequest(final ServerSelector serverSelector, final ServerSelector compositeSelector,
-                final OperationContext operationContext, final Timeout timeout, final SingleResultCallback<ServerTuple> callback) {
+        ServerSelectionRequest(
+                final ServerSelector serverSelector,
+                final OperationContext operationContext,
+                final Timeout timeout,
+                final SingleResultCallback<ServerTuple> callback) {
             this.originalSelector = serverSelector;
-            this.compositeSelector = compositeSelector;
             this.operationContext = operationContext;
             this.timeout = timeout;
-=======
-        ServerSelectionRequest(final OperationContext operationContext,
-                               final ServerSelector serverSelector,
-                               @Nullable
-                               final Long maxWaitTimeNanos,
-                               final SingleResultCallback<ServerTuple> callback) {
-            this.operationContext = operationContext;
-            this.originalSelector = serverSelector;
-            this.maxWaitTimeNanos = maxWaitTimeNanos;
->>>>>>> 339bd2ca
             this.callback = callback;
         }
 
