--- conflicted
+++ resolved
@@ -301,7 +301,6 @@
     }
 
     /**
-<<<<<<< HEAD
      * Returns a {@link SearchOperator} that searches for an array of values at the given path and returns documents where the value of
      * the field equals any value in the specified array.
      *
@@ -414,7 +413,9 @@
 
         return new SearchConstructibleBsonElement("in", new Document("path", notNull("path", path).toValue())
                 .append("value", valueIterator.hasNext() ? values : firstValue));
-=======
+    }
+
+    /**
      * Returns a {@link SearchOperator} that performs a search for documents containing an ordered sequence of terms.
      *
      * @param path The field to be searched.
@@ -442,7 +443,6 @@
         String firstQuery = queryIterator.next();
         return new PhraseConstructibleBsonElement("phrase", new Document("path", combineToBsonValue(pathIterator, false))
                 .append("query", queryIterator.hasNext() ? queries : firstQuery));
->>>>>>> 8c49e380
     }
 
     /**
