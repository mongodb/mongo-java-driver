--- conflicted
+++ resolved
@@ -293,7 +293,6 @@
     }
 
     /**
-<<<<<<< HEAD
      * Returns a {@link SearchOperator} that supports querying a combination of indexed fields and values.
      *
      * @param defaultPath The field to be searched by default.
@@ -308,7 +307,9 @@
         return new SearchConstructibleBsonElement("queryString",
                 new Document("defaultPath", defaultPath.toBsonValue())
                 .append("query", query));
-=======
+    }
+
+    /**
      * Returns a {@link SearchOperator} that performs a search for documents containing an ordered sequence of terms.
      *
      * @param path The field to be searched.
@@ -336,7 +337,6 @@
         String firstQuery = queryIterator.next();
         return new PhraseConstructibleBsonElement("phrase", new Document("path", combineToBsonValue(pathIterator, false))
                 .append("query", queryIterator.hasNext() ? queries : firstQuery));
->>>>>>> 8c49e380
     }
 
     /**
