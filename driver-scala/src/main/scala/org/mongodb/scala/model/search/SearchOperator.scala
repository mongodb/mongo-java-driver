/*
 * Copyright 2008-present MongoDB, Inc.
 *
 * Licensed under the Apache License, Version 2.0 (the "License");
 * you may not use this file except in compliance with the License.
 * You may obtain a copy of the License at
 *
 *   http://www.apache.org/licenses/LICENSE-2.0
 *
 * Unless required by applicable law or agreed to in writing, software
 * distributed under the License is distributed on an "AS IS" BASIS,
 * WITHOUT WARRANTIES OR CONDITIONS OF ANY KIND, either express or implied.
 * See the License for the specific language governing permissions and
 * limitations under the License.
 */
package org.mongodb.scala.model.search

import com.mongodb.annotations.{ Beta, Reason }
import com.mongodb.client.model.search.{ SearchOperator => JSearchOperator }
import org.mongodb.scala.bson.conversions.Bson
import org.mongodb.scala.model.geojson.Point

import java.time.{ Duration, Instant }
import collection.JavaConverters._

/**
 * The core part of the `\$search` pipeline stage of an aggregation pipeline.
 *
 * @see [[https://www.mongodb.com/docs/atlas/atlas-search/operators-and-collectors/#operators Search operators]]
 * @since 4.7
 */
@Beta(Array(Reason.CLIENT))
object SearchOperator {

  /**
   * Returns a base for a `SearchOperator` that may combine multiple `SearchOperator`s.
   * Combining `SearchOperator`s affects calculation of the relevance score.
   *
   * @return A base for a `CompoundSearchOperator`.
   * @see [[https://www.mongodb.com/docs/atlas/atlas-search/compound/ compound operator]]
   */
  def compound(): CompoundSearchOperatorBase = JSearchOperator.compound()

  /**
   * Returns a `SearchOperator` that tests if the `path` exists in a document.
   *
   * @param path The path to test.
   * @return The requested `SearchOperator`.
   * @see [[https://www.mongodb.com/docs/atlas/atlas-search/exists/ exists operator]]
   */
  def exists(path: FieldSearchPath): ExistsSearchOperator = JSearchOperator.exists(path)

  /**
   * Returns a `SearchOperator` that performs a full-text search.
   *
   * @param path The field to be searched.
   * @param query The string to search for.
   * @return The requested `SearchOperator`.
   * @see [[https://www.mongodb.com/docs/atlas/atlas-search/text/ text operator]]
   */
  def text(path: SearchPath, query: String): TextSearchOperator = JSearchOperator.text(path, query)

  /**
   * Returns a `SearchOperator` that performs a full-text search.
   *
   * @param paths The non-empty fields to be searched.
   * @param queries The non-empty strings to search for.
   * @return The requested `SearchOperator`.
   * @see [[https://www.mongodb.com/docs/atlas/atlas-search/text/ text operator]]
   */
  def text(paths: Iterable[_ <: SearchPath], queries: Iterable[String]): TextSearchOperator =
    JSearchOperator.text(paths.asJava, queries.asJava)

  /**
   * Returns a `SearchOperator` that may be used to implement search-as-you-type functionality.
   *
   * @param path The field to be searched.
   * @param query The string to search for.
   * @param queries More strings to search for.
   * @return The requested `SearchOperator`.
   * @see [[https://www.mongodb.com/docs/atlas/atlas-search/autocomplete/ autocomplete operator]]
   */
  def autocomplete(path: FieldSearchPath, query: String, queries: String*): AutocompleteSearchOperator =
    JSearchOperator.autocomplete(path, query, queries: _*)

  /**
   * Returns a `SearchOperator` that may be used to implement search-as-you-type functionality.
   *
   * @param path The field to be searched.
   * @param queries The non-empty strings to search for.
   * @return The requested `SearchOperator`.
   * @see [[https://www.mongodb.com/docs/atlas/atlas-search/autocomplete/ autocomplete operator]]
   */
  def autocomplete(path: FieldSearchPath, queries: Iterable[String]): AutocompleteSearchOperator =
    JSearchOperator.autocomplete(path, queries.asJava)

  /**
   * Returns a base for a `SearchOperator` that tests if the
   * BSON `32-bit integer` / `64-bit integer` / `Double` values
   * of the specified fields are within an interval.
   *
   * @param path The field to be searched.
   * @param paths More fields to be searched.
   * @return A base for a `NumberRangeSearchOperator`.
   * @see [[https://www.mongodb.com/docs/atlas/atlas-search/range/ range operator]]
   */
  def numberRange(path: FieldSearchPath, paths: FieldSearchPath*): NumberRangeSearchOperatorBase =
    JSearchOperator.numberRange(path, paths: _*)

  /**
   * Returns a base for a `SearchOperator` that tests if the
   * BSON `32-bit integer` / `64-bit integer` / `Double` values
   * of the specified fields are within an interval.
   *
   * @param paths The non-empty fields to be searched.
   * @return A base for a `NumberRangeSearchOperator`.
   * @see [[https://www.mongodb.com/docs/atlas/atlas-search/range/ range operator]]
   */
  def numberRange(paths: Iterable[_ <: FieldSearchPath]): NumberRangeSearchOperatorBase =
    JSearchOperator.numberRange(paths.asJava)

  /**
   * Returns a base for a `SearchOperator` that tests if the
   * BSON `Date` values of the specified fields are within an interval.
   *
   * @param path The field to be searched.
   * @param paths More fields to be searched.
   * @return A base for a `DateRangeSearchOperator`.
   * @see [[https://www.mongodb.com/docs/atlas/atlas-search/range/ range operator]]
   */
  def dateRange(path: FieldSearchPath, paths: FieldSearchPath*): DateRangeSearchOperatorBase =
    JSearchOperator.dateRange(path, paths: _*)

  /**
   * Returns a base for a `SearchOperator` that tests if the
   * BSON `Date` values of the specified fields are within an interval.
   *
   * @param paths The non-empty fields to be searched.
   * @return A base for a `DateRangeSearchOperator`.
   * @see [[https://www.mongodb.com/docs/atlas/atlas-search/range/ range operator]]
   */
  def dateRange(paths: Iterable[_ <: FieldSearchPath]): DateRangeSearchOperatorBase =
    JSearchOperator.dateRange(paths.asJava)

  /**
   * Returns a `SearchOperator` that allows finding results that are near the specified `origin`.
   *
   * @param origin The origin from which the proximity of the results is measured.
   * The relevance score is 1 if the values of the fields are `origin`.
   * @param pivot The positive distance from the `origin` at which the relevance score drops in half.
   * @param path The field to be searched.
   * @param paths More fields to be searched.
   * @return The requested `SearchOperator`.
   * @see [[https://www.mongodb.com/docs/atlas/atlas-search/near/ near operator]]
   */
  def near(origin: Number, pivot: Number, path: FieldSearchPath, paths: FieldSearchPath*): NumberNearSearchOperator =
    JSearchOperator.near(origin, pivot, path, paths: _*)

  /**
   * Returns a `SearchOperator` that allows finding results that are near the specified `origin`.
   *
   * @param origin The origin from which the proximity of the results is measured.
   * The relevance score is 1 if the values of the fields are `origin`.
   * @param pivot The positive distance from the `origin` at which the relevance score drops in half.
   * @param paths The non-empty fields to be searched.
   * @return The requested `SearchOperator`.
   * @see [[https://www.mongodb.com/docs/atlas/atlas-search/near/ near operator]]
   */
  def near(origin: Number, pivot: Number, paths: Iterable[_ <: FieldSearchPath]): NumberNearSearchOperator =
    JSearchOperator.near(origin, pivot, paths.asJava)

  /**
   * Returns a `SearchOperator` that allows finding results that are near the specified `origin`.
   *
   * @param origin The origin from which the proximity of the results is measured.
   * The relevance score is 1 if the values of the fields are `origin`.
   * @param pivot The positive distance from the `origin` at which the relevance score drops in half.
   * Data is extracted via `Duration.toMillis`.
   * @param path The field to be searched.
   * @param paths More fields to be searched.
   * @return The requested `SearchOperator`.
   * @see [[https://www.mongodb.com/docs/atlas/atlas-search/near/ near operator]]
   * @see `org.bson.codecs.jsr310.InstantCodec`
   */
  def near(origin: Instant, pivot: Duration, path: FieldSearchPath, paths: FieldSearchPath*): DateNearSearchOperator =
    JSearchOperator.near(origin, pivot, path, paths: _*)

  /**
   * Returns a `SearchOperator` that allows finding results that are near the specified `origin`.
   *
   * @param origin The origin from which the proximity of the results is measured.
   * The relevance score is 1 if the values of the fields are `origin`.
   * @param pivot The positive distance from the `origin` at which the relevance score drops in half.
   * Data is extracted via `Duration.toMillis`.
   * @param paths The non-empty fields to be searched.
   * It is converted to `long` via `Duration.toMillis`.
   * @return The requested `SearchOperator`.
   * @see [[https://www.mongodb.com/docs/atlas/atlas-search/near/ near operator]]
   * @see `org.bson.codecs.jsr310.InstantCodec`
   */
  def near(origin: Instant, pivot: Duration, paths: Iterable[_ <: FieldSearchPath]): DateNearSearchOperator =
    JSearchOperator.near(origin, pivot, paths.asJava)

  /**
   * Returns a `SearchOperator` that allows finding results that are near the specified `origin`.
   *
   * @param origin The origin from which the proximity of the results is measured.
   * The relevance score is 1 if the values of the fields are `origin`.
   * @param pivot The positive distance in meters from the `origin` at which the relevance score drops in half.
   * @param path The field to be searched.
   * @param paths More fields to be searched.
   * @return The requested `SearchOperator`.
   * @see [[https://www.mongodb.com/docs/atlas/atlas-search/near/ near operator]]
   */
  def near(origin: Point, pivot: Number, path: FieldSearchPath, paths: FieldSearchPath*): GeoNearSearchOperator =
    JSearchOperator.near(origin, pivot, path, paths: _*)

  /**
   * Returns a `SearchOperator` that allows finding results that are near the specified `origin`.
   *
   * @param origin The origin from which the proximity of the results is measured.
   * The relevance score is 1 if the values of the fields are `origin`.
   * @param pivot The positive distance in meters from the `origin` at which the relevance score drops in half.
   * @param paths The non-empty fields to be searched.
   * @return The requested `SearchOperator`.
   * @see [[https://www.mongodb.com/docs/atlas/atlas-search/near/ near operator]]
   */
  def near(origin: Point, pivot: Number, paths: Iterable[_ <: FieldSearchPath]): GeoNearSearchOperator =
    JSearchOperator.near(origin, pivot, paths.asJava)

  /**
<<<<<<< HEAD
   * Returns a `SearchOperator` that enables queries which use special characters in the search string that can match any character.
   *
   * @param query The string to search for.
   * @param path The indexed field to be searched.
   * @return The requested `SearchOperator`.
   * @see [[https://www.mongodb.com/docs/atlas/atlas-search/wildcard/ wildcard operator]]
   */
  def wildcard(query: String, path: SearchPath): WildcardSearchOperator = JSearchOperator.wildcard(query, path)

  /**
   * Returns a `SearchOperator` that enables queries which use special characters in the search string that can match any character.
   *
   * @param queries The non-empty strings to search for.
   * @param paths The non-empty indexed fields to be searched.
   * @return The requested `SearchOperator`.
   * @see [[https://www.mongodb.com/docs/atlas/atlas-search/wildcard/ wildcard operator]]
   */
  def wildcard(queries: Iterable[String], paths: Iterable[_ <: SearchPath]): WildcardSearchOperator =
    JSearchOperator.wildcard(queries.asJava, paths.asJava)
=======
   * Returns a `SearchOperator` that performs a search for documents containing an ordered sequence of terms.
   *
   * @param path The field to be searched.
   * @param query The string to search for.
   * @return The requested `SearchOperator`.
   * @see [[https://www.mongodb.com/docs/atlas/atlas-search/phrase/ phrase operator]]
   */
  def phrase(path: SearchPath, query: String): PhraseSearchOperator = JSearchOperator.phrase(path, query)

  /**
   * Returns a `SearchOperator` that performs a search for documents containing an ordered sequence of terms.
   *
   * @param paths The non-empty fields to be searched.
   * @param queries The non-empty strings to search for.
   * @return The requested `SearchOperator`.
   * @see [[https://www.mongodb.com/docs/atlas/atlas-search/phrase/ phrase operator]]
   */
  def phrase(paths: Iterable[_ <: SearchPath], queries: Iterable[String]): PhraseSearchOperator =
    JSearchOperator.phrase(paths.asJava, queries.asJava)
>>>>>>> 8c49e380

  /**
   * Creates a `SearchOperator` from a `Bson` in situations when there is no builder method that better satisfies your needs.
   * This method cannot be used to validate the syntax.
   *
   * <i>Example</i><br>
   * The following code creates two functionally equivalent `SearchOperator`s,
   * though they may not be equal.
   * {{{
   *  val operator1: SearchOperator = SearchOperator.exists(
   *    SearchPath.fieldPath("fieldName"))
   *  val operator2: SearchOperator = SearchOperator.of(Document("exists" ->
   *    Document("path" -> SearchPath.fieldPath("fieldName").toValue)))
   * }}}
   *
   * @param operator A `Bson` representing the required `SearchOperator`.
   *
   * @return The requested `SearchOperator`.
   */
  def of(operator: Bson): SearchOperator = JSearchOperator.of(operator)
}<|MERGE_RESOLUTION|>--- conflicted
+++ resolved
@@ -229,7 +229,6 @@
     JSearchOperator.near(origin, pivot, paths.asJava)
 
   /**
-<<<<<<< HEAD
    * Returns a `SearchOperator` that enables queries which use special characters in the search string that can match any character.
    *
    * @param query The string to search for.
@@ -249,7 +248,8 @@
    */
   def wildcard(queries: Iterable[String], paths: Iterable[_ <: SearchPath]): WildcardSearchOperator =
     JSearchOperator.wildcard(queries.asJava, paths.asJava)
-=======
+
+  /**
    * Returns a `SearchOperator` that performs a search for documents containing an ordered sequence of terms.
    *
    * @param path The field to be searched.
@@ -269,7 +269,6 @@
    */
   def phrase(paths: Iterable[_ <: SearchPath], queries: Iterable[String]): PhraseSearchOperator =
     JSearchOperator.phrase(paths.asJava, queries.asJava)
->>>>>>> 8c49e380
 
   /**
    * Creates a `SearchOperator` from a `Bson` in situations when there is no builder method that better satisfies your needs.
