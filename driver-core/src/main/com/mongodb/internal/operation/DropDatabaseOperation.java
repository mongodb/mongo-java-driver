/*
 * Copyright 2008-present MongoDB, Inc.
 *
 * Licensed under the Apache License, Version 2.0 (the "License");
 * you may not use this file except in compliance with the License.
 * You may obtain a copy of the License at
 *
 *   http://www.apache.org/licenses/LICENSE-2.0
 *
 * Unless required by applicable law or agreed to in writing, software
 * distributed under the License is distributed on an "AS IS" BASIS,
 * WITHOUT WARRANTIES OR CONDITIONS OF ANY KIND, either express or implied.
 * See the License for the specific language governing permissions and
 * limitations under the License.
 */

package com.mongodb.internal.operation;

import com.mongodb.MongoNamespace;
import com.mongodb.WriteConcern;
import com.mongodb.internal.async.SingleResultCallback;
import com.mongodb.internal.binding.AsyncWriteBinding;
import com.mongodb.internal.binding.WriteBinding;
import com.mongodb.internal.connection.OperationContext;
import com.mongodb.lang.Nullable;
import org.bson.BsonDocument;
import org.bson.BsonInt32;

import static com.mongodb.assertions.Assertions.notNull;
import static com.mongodb.internal.async.ErrorHandlingResultCallback.errorHandlingCallback;
import static com.mongodb.internal.operation.AsyncOperationHelper.executeCommandAsync;
import static com.mongodb.internal.operation.AsyncOperationHelper.releasingCallback;
import static com.mongodb.internal.operation.AsyncOperationHelper.withAsyncConnection;
import static com.mongodb.internal.operation.AsyncOperationHelper.writeConcernErrorTransformerAsync;
import static com.mongodb.internal.operation.OperationHelper.LOGGER;
import static com.mongodb.internal.operation.SyncOperationHelper.executeCommand;
import static com.mongodb.internal.operation.SyncOperationHelper.withConnection;
import static com.mongodb.internal.operation.SyncOperationHelper.writeConcernErrorTransformer;
import static com.mongodb.internal.operation.WriteConcernHelper.appendWriteConcernToCommand;

/**
 * Operation to drop a database in MongoDB.  The {@code execute} method throws MongoCommandFailureException if something goes wrong, but
 * it will not throw an Exception if the collection does not exist before trying to drop it.
 *
 * <p>This class is not part of the public API and may be removed or changed at any time</p>
 */
public class DropDatabaseOperation implements WriteOperation<Void> {
    private final String databaseName;
    private final WriteConcern writeConcern;

    public DropDatabaseOperation(final String databaseName, @Nullable final WriteConcern writeConcern) {
        this.databaseName = notNull("databaseName", databaseName);
        this.writeConcern = writeConcern;
    }

    public WriteConcern getWriteConcern() {
        return writeConcern;
    }

    @Override
    public String getCommandName() {
        return "dropDatabase";
    }

    @Override
<<<<<<< HEAD
    public Void execute(final WriteBinding binding, final OperationContext operationContext) {
        return withConnection(binding, operationContext, (connection, operationContextWithMinRtt) -> {
            executeCommand(binding, operationContextWithMinRtt,  databaseName, getCommand(), connection, writeConcernErrorTransformer(operationContextWithMinRtt
=======
    public MongoNamespace getNamespace() {
        return new MongoNamespace(databaseName, MongoNamespace.COMMAND_COLLECTION_NAME);
    }

    @Override
    public Void execute(final WriteBinding binding) {
        return withConnection(binding, connection -> {
            executeCommand(binding, databaseName, getCommand(), connection, writeConcernErrorTransformer(binding.getOperationContext()
>>>>>>> eb670e34
                    .getTimeoutContext()));
            return null;
        });
    }

    @Override
    public void executeAsync(final AsyncWriteBinding binding, final OperationContext operationContext, final SingleResultCallback<Void> callback) {
        withAsyncConnection(binding, operationContext, (connection, operationContextWithMinRtt, t) -> {
            SingleResultCallback<Void> errHandlingCallback = errorHandlingCallback(callback, LOGGER);
            if (t != null) {
                errHandlingCallback.onResult(null, t);
            } else {
                executeCommandAsync(binding, operationContextWithMinRtt,  databaseName, getCommand(), connection,
                        writeConcernErrorTransformerAsync(operationContextWithMinRtt.getTimeoutContext()),
                        releasingCallback(errHandlingCallback, connection));

            }
        });
    }

    private BsonDocument getCommand() {
        BsonDocument commandDocument = new BsonDocument("dropDatabase", new BsonInt32(1));
        appendWriteConcernToCommand(writeConcern, commandDocument);
        return commandDocument;
    }
}<|MERGE_RESOLUTION|>--- conflicted
+++ resolved
@@ -63,20 +63,14 @@
     }
 
     @Override
-<<<<<<< HEAD
-    public Void execute(final WriteBinding binding, final OperationContext operationContext) {
-        return withConnection(binding, operationContext, (connection, operationContextWithMinRtt) -> {
-            executeCommand(binding, operationContextWithMinRtt,  databaseName, getCommand(), connection, writeConcernErrorTransformer(operationContextWithMinRtt
-=======
     public MongoNamespace getNamespace() {
         return new MongoNamespace(databaseName, MongoNamespace.COMMAND_COLLECTION_NAME);
     }
 
     @Override
-    public Void execute(final WriteBinding binding) {
-        return withConnection(binding, connection -> {
-            executeCommand(binding, databaseName, getCommand(), connection, writeConcernErrorTransformer(binding.getOperationContext()
->>>>>>> eb670e34
+    public Void execute(final WriteBinding binding, final OperationContext operationContext) {
+        return withConnection(binding, operationContext, (connection, operationContextWithMinRtt) -> {
+            executeCommand(binding, operationContextWithMinRtt,  databaseName, getCommand(), connection, writeConcernErrorTransformer(operationContextWithMinRtt
                     .getTimeoutContext()));
             return null;
         });
