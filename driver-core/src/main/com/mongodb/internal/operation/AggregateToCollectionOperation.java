/*
 * Copyright 2008-present MongoDB, Inc.
 *
 * Licensed under the Apache License, Version 2.0 (the "License");
 * you may not use this file except in compliance with the License.
 * You may obtain a copy of the License at
 *
 *   http://www.apache.org/licenses/LICENSE-2.0
 *
 * Unless required by applicable law or agreed to in writing, software
 * distributed under the License is distributed on an "AS IS" BASIS,
 * WITHOUT WARRANTIES OR CONDITIONS OF ANY KIND, either express or implied.
 * See the License for the specific language governing permissions and
 * limitations under the License.
 */

package com.mongodb.internal.operation;

import com.mongodb.MongoNamespace;
import com.mongodb.ReadConcern;
import com.mongodb.ReadPreference;
import com.mongodb.WriteConcern;
import com.mongodb.client.cursor.TimeoutMode;
import com.mongodb.client.model.Collation;
import com.mongodb.internal.async.SingleResultCallback;
import com.mongodb.internal.binding.AsyncReadBinding;
import com.mongodb.internal.binding.ReadBinding;
import com.mongodb.internal.client.model.AggregationLevel;
import com.mongodb.internal.connection.OperationContext;
import com.mongodb.lang.Nullable;
import org.bson.BsonArray;
import org.bson.BsonBoolean;
import org.bson.BsonDocument;
import org.bson.BsonInt32;
import org.bson.BsonString;
import org.bson.BsonValue;
import org.bson.codecs.BsonDocumentCodec;

import java.util.List;

import static com.mongodb.assertions.Assertions.isTrueArgument;
import static com.mongodb.assertions.Assertions.notNull;
import static com.mongodb.internal.operation.AsyncOperationHelper.CommandReadTransformerAsync;
import static com.mongodb.internal.operation.AsyncOperationHelper.executeRetryableReadAsync;
import static com.mongodb.internal.operation.ServerVersionHelper.FIVE_DOT_ZERO_WIRE_VERSION;
import static com.mongodb.internal.operation.SyncOperationHelper.CommandReadTransformer;
import static com.mongodb.internal.operation.SyncOperationHelper.executeRetryableRead;
import static com.mongodb.internal.operation.WriteConcernHelper.appendWriteConcernToCommand;
import static com.mongodb.internal.operation.WriteConcernHelper.throwOnWriteConcernError;

/**
 * An operation that executes an aggregation that writes its results to a collection.
 *
 * <p>Drivers are required to execute this operation on a secondary as of MongoDB 5.0, and otherwise execute it on a primary. That's why
 * this is a ReadOperation, not a WriteOperation: because it now uses the read preference to select the server.
 * </p>
 *
 * <p>This class is not part of the public API and may be removed or changed at any time</p>
 */
public class AggregateToCollectionOperation implements ReadOperationSimple<Void> {
    private static final String COMMAND_NAME = "aggregate";
    private final MongoNamespace namespace;
    private final List<BsonDocument> pipeline;
    private final WriteConcern writeConcern;
    private final ReadConcern readConcern;
    private final AggregationLevel aggregationLevel;

    private Boolean allowDiskUse;
    private Boolean bypassDocumentValidation;
    private Collation collation;
    private BsonValue comment;
    private BsonValue hint;
    private BsonDocument variables;

    public AggregateToCollectionOperation(final MongoNamespace namespace, final List<BsonDocument> pipeline, final ReadConcern readConcern,
            final WriteConcern writeConcern) {
        this(namespace, pipeline, readConcern, writeConcern, AggregationLevel.COLLECTION);
    }

    public AggregateToCollectionOperation(final MongoNamespace namespace, final List<BsonDocument> pipeline,
            @Nullable final ReadConcern readConcern, @Nullable final WriteConcern writeConcern, final AggregationLevel aggregationLevel) {
        this.namespace = notNull("namespace", namespace);
        this.pipeline = notNull("pipeline", pipeline);
        this.writeConcern = writeConcern;
        this.readConcern = readConcern;
        this.aggregationLevel = notNull("aggregationLevel", aggregationLevel);

        isTrueArgument("pipeline is not empty", !pipeline.isEmpty());
    }

    public List<BsonDocument> getPipeline() {
        return pipeline;
    }

    public ReadConcern getReadConcern() {
        return readConcern;
    }

    public WriteConcern getWriteConcern() {
        return writeConcern;
    }

    public Boolean getAllowDiskUse() {
        return allowDiskUse;
    }

    public AggregateToCollectionOperation allowDiskUse(@Nullable final Boolean allowDiskUse) {
        this.allowDiskUse = allowDiskUse;
        return this;
    }

    public Boolean getBypassDocumentValidation() {
        return bypassDocumentValidation;
    }

    public AggregateToCollectionOperation bypassDocumentValidation(@Nullable final Boolean bypassDocumentValidation) {
        this.bypassDocumentValidation = bypassDocumentValidation;
        return this;
    }

    public Collation getCollation() {
        return collation;
    }

    public AggregateToCollectionOperation collation(@Nullable final Collation collation) {
        this.collation = collation;
        return this;
    }

    public BsonValue getComment() {
        return comment;
    }

    public AggregateToCollectionOperation let(@Nullable final BsonDocument variables) {
        this.variables = variables;
        return this;
    }

    public AggregateToCollectionOperation comment(final BsonValue comment) {
        this.comment = comment;
        return this;
    }

    public BsonValue getHint() {
        return hint;
    }

    public AggregateToCollectionOperation hint(@Nullable final BsonValue hint) {
        this.hint = hint;
        return this;
    }

    public AggregateToCollectionOperation timeoutMode(@Nullable final TimeoutMode timeoutMode) {
        isTrueArgument("timeoutMode cannot be ITERATION.", timeoutMode == null || timeoutMode.equals(TimeoutMode.CURSOR_LIFETIME));
        return this;
    }

    @Override
    public String getCommandName() {
        return COMMAND_NAME;
    }

    @Override
<<<<<<< HEAD
    public Void execute(final ReadBinding binding, final OperationContext operationContext) {
        return executeRetryableRead(
                operationContext,
                (serverSelectionOperationContext) ->
                        binding.getReadConnectionSource(
                                FIVE_DOT_ZERO_WIRE_VERSION,
                                ReadPreference.primary(),
                                serverSelectionOperationContext),
                namespace.getDatabaseName(),
                getCommandCreator(),
                new BsonDocumentCodec(),
                transformer(),
                false);
=======
    public MongoNamespace getNamespace() {
        return namespace;
    }

    @Override
    public Void execute(final ReadBinding binding) {
        return executeRetryableRead(binding,
                                    () -> binding.getReadConnectionSource(FIVE_DOT_ZERO_WIRE_VERSION, ReadPreference.primary()),
                                    namespace.getDatabaseName(),
                                    getCommandCreator(),
                                    new BsonDocumentCodec(), (result, source, connection) -> {
                    throwOnWriteConcernError(result, connection.getDescription().getServerAddress(),
                            connection.getDescription().getMaxWireVersion(), binding.getOperationContext().getTimeoutContext());
                    return null;
                }, false);
>>>>>>> eb670e34
    }

    @Override
    public void executeAsync(final AsyncReadBinding binding, final OperationContext operationContext,
                             final SingleResultCallback<Void> callback) {
        executeRetryableReadAsync(
                binding,
                operationContext,
                (serverSelectionOperationContext, connectionSourceCallback) ->
                        binding.getReadConnectionSource(FIVE_DOT_ZERO_WIRE_VERSION, ReadPreference.primary(), serverSelectionOperationContext, connectionSourceCallback),
                namespace.getDatabaseName(),
                getCommandCreator(),
                new BsonDocumentCodec(),
                asyncTransformer(),
                false,
                callback);
    }

    private CommandOperationHelper.CommandCreator getCommandCreator() {
        return (operationContext, serverDescription, connectionDescription) -> {
            BsonValue aggregationTarget = (aggregationLevel == AggregationLevel.DATABASE)
                    ? new BsonInt32(1) : new BsonString(namespace.getCollectionName());

            BsonDocument commandDocument = new BsonDocument(getCommandName(), aggregationTarget);
            commandDocument.put("pipeline", new BsonArray(pipeline));
            if (allowDiskUse != null) {
                commandDocument.put("allowDiskUse", BsonBoolean.valueOf(allowDiskUse));
            }
            if (bypassDocumentValidation != null) {
                commandDocument.put("bypassDocumentValidation", BsonBoolean.valueOf(bypassDocumentValidation));
            }

            commandDocument.put("cursor", new BsonDocument());

            appendWriteConcernToCommand(writeConcern, commandDocument);
            if (readConcern != null && !readConcern.isServerDefault()) {
                commandDocument.put("readConcern", readConcern.asDocument());
            }

            if (collation != null) {
                commandDocument.put("collation", collation.asDocument());
            }
            if (comment != null) {
                commandDocument.put("comment", comment);
            }
            if (hint != null) {
                commandDocument.put("hint", hint);
            }
            if (variables != null) {
                commandDocument.put("let", variables);
            }
            return commandDocument;
        };
    }

    private static CommandReadTransformer<BsonDocument, Void> transformer() {
        return (result, source, connection, operationContext) -> {
            throwOnWriteConcernError(result, connection.getDescription().getServerAddress(),
                    connection.getDescription().getMaxWireVersion(), operationContext.getTimeoutContext());
            return null;
        };
    }

    private static CommandReadTransformerAsync<BsonDocument, Void> asyncTransformer() {
        return (result, source, connection, operationContext) -> {
            throwOnWriteConcernError(result, connection.getDescription().getServerAddress(),
                    connection.getDescription().getMaxWireVersion(), operationContext.getTimeoutContext());
            return null;
        };
    }
}<|MERGE_RESOLUTION|>--- conflicted
+++ resolved
@@ -161,7 +161,11 @@
     }
 
     @Override
-<<<<<<< HEAD
+    public MongoNamespace getNamespace() {
+        return namespace;
+    }
+
+    @Override
     public Void execute(final ReadBinding binding, final OperationContext operationContext) {
         return executeRetryableRead(
                 operationContext,
@@ -175,23 +179,6 @@
                 new BsonDocumentCodec(),
                 transformer(),
                 false);
-=======
-    public MongoNamespace getNamespace() {
-        return namespace;
-    }
-
-    @Override
-    public Void execute(final ReadBinding binding) {
-        return executeRetryableRead(binding,
-                                    () -> binding.getReadConnectionSource(FIVE_DOT_ZERO_WIRE_VERSION, ReadPreference.primary()),
-                                    namespace.getDatabaseName(),
-                                    getCommandCreator(),
-                                    new BsonDocumentCodec(), (result, source, connection) -> {
-                    throwOnWriteConcernError(result, connection.getDescription().getServerAddress(),
-                            connection.getDescription().getMaxWireVersion(), binding.getOperationContext().getTimeoutContext());
-                    return null;
-                }, false);
->>>>>>> eb670e34
     }
 
     @Override
