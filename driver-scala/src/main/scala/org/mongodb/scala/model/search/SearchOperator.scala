/*
 * Copyright 2008-present MongoDB, Inc.
 *
 * Licensed under the Apache License, Version 2.0 (the "License");
 * you may not use this file except in compliance with the License.
 * You may obtain a copy of the License at
 *
 *   http://www.apache.org/licenses/LICENSE-2.0
 *
 * Unless required by applicable law or agreed to in writing, software
 * distributed under the License is distributed on an "AS IS" BASIS,
 * WITHOUT WARRANTIES OR CONDITIONS OF ANY KIND, either express or implied.
 * See the License for the specific language governing permissions and
 * limitations under the License.
 */
package org.mongodb.scala.model.search

import com.mongodb.annotations.{ Beta, Reason }
import com.mongodb.client.model.search.{ SearchOperator => JSearchOperator }

import java.lang.Boolean

import java.util.UUID;

import org.mongodb.scala.bson.conversions.Bson
import org.mongodb.scala.model.geojson.Point

import java.time.{ Duration, Instant }

import org.bson.types.ObjectId;

import collection.JavaConverters._

/**
 * The core part of the `\$search` pipeline stage of an aggregation pipeline.
 *
 * @see [[https://www.mongodb.com/docs/atlas/atlas-search/operators-and-collectors/#operators Search operators]]
 * @since 4.7
 */
@Beta(Array(Reason.CLIENT))
object SearchOperator {

  /**
   * Returns a base for a `SearchOperator` that may combine multiple `SearchOperator`s.
   * Combining `SearchOperator`s affects calculation of the relevance score.
   *
   * @return A base for a `CompoundSearchOperator`.
   * @see [[https://www.mongodb.com/docs/atlas/atlas-search/compound/ compound operator]]
   */
  def compound(): CompoundSearchOperatorBase = JSearchOperator.compound()

  /**
   * Returns a `SearchOperator` that tests if the `path` exists in a document.
   *
   * @param path The path to test.
   * @return The requested `SearchOperator`.
   * @see [[https://www.mongodb.com/docs/atlas/atlas-search/exists/ exists operator]]
   */
  def exists(path: FieldSearchPath): ExistsSearchOperator = JSearchOperator.exists(path)

  /**
   * Returns a `SearchOperator` that performs a full-text search.
   *
   * @param path The field to be searched.
   * @param query The string to search for.
   * @return The requested `SearchOperator`.
   * @see [[https://www.mongodb.com/docs/atlas/atlas-search/text/ text operator]]
   */
  def text(path: SearchPath, query: String): TextSearchOperator = JSearchOperator.text(path, query)

  /**
   * Returns a `SearchOperator` that performs a full-text search.
   *
   * @param paths The non-empty fields to be searched.
   * @param queries The non-empty strings to search for.
   * @return The requested `SearchOperator`.
   * @see [[https://www.mongodb.com/docs/atlas/atlas-search/text/ text operator]]
   */
  def text(paths: Iterable[_ <: SearchPath], queries: Iterable[String]): TextSearchOperator =
    JSearchOperator.text(paths.asJava, queries.asJava)

  /**
   * Returns a `SearchOperator` that may be used to implement search-as-you-type functionality.
   *
   * @param path The field to be searched.
   * @param query The string to search for.
   * @param queries More strings to search for.
   * @return The requested `SearchOperator`.
   * @see [[https://www.mongodb.com/docs/atlas/atlas-search/autocomplete/ autocomplete operator]]
   */
  def autocomplete(path: FieldSearchPath, query: String, queries: String*): AutocompleteSearchOperator =
    JSearchOperator.autocomplete(path, query, queries: _*)

  /**
   * Returns a `SearchOperator` that may be used to implement search-as-you-type functionality.
   *
   * @param path The field to be searched.
   * @param queries The non-empty strings to search for.
   * @return The requested `SearchOperator`.
   * @see [[https://www.mongodb.com/docs/atlas/atlas-search/autocomplete/ autocomplete operator]]
   */
  def autocomplete(path: FieldSearchPath, queries: Iterable[String]): AutocompleteSearchOperator =
    JSearchOperator.autocomplete(path, queries.asJava)

  /**
   * Returns a base for a `SearchOperator` that tests if the
   * BSON `32-bit integer` / `64-bit integer` / `Double` values
   * of the specified fields are within an interval.
   *
   * @param path The field to be searched.
   * @param paths More fields to be searched.
   * @return A base for a `NumberRangeSearchOperator`.
   * @see [[https://www.mongodb.com/docs/atlas/atlas-search/range/ range operator]]
   */
  def numberRange(path: FieldSearchPath, paths: FieldSearchPath*): NumberRangeSearchOperatorBase =
    JSearchOperator.numberRange(path, paths: _*)

  /**
   * Returns a base for a `SearchOperator` that tests if the
   * BSON `32-bit integer` / `64-bit integer` / `Double` values
   * of the specified fields are within an interval.
   *
   * @param paths The non-empty fields to be searched.
   * @return A base for a `NumberRangeSearchOperator`.
   * @see [[https://www.mongodb.com/docs/atlas/atlas-search/range/ range operator]]
   */
  def numberRange(paths: Iterable[_ <: FieldSearchPath]): NumberRangeSearchOperatorBase =
    JSearchOperator.numberRange(paths.asJava)

  /**
   * Returns a base for a `SearchOperator` that tests if the
   * BSON `Date` values of the specified fields are within an interval.
   *
   * @param path The field to be searched.
   * @param paths More fields to be searched.
   * @return A base for a `DateRangeSearchOperator`.
   * @see [[https://www.mongodb.com/docs/atlas/atlas-search/range/ range operator]]
   */
  def dateRange(path: FieldSearchPath, paths: FieldSearchPath*): DateRangeSearchOperatorBase =
    JSearchOperator.dateRange(path, paths: _*)

  /**
   * Returns a base for a `SearchOperator` that tests if the
   * BSON `Date` values of the specified fields are within an interval.
   *
   * @param paths The non-empty fields to be searched.
   * @return A base for a `DateRangeSearchOperator`.
   * @see [[https://www.mongodb.com/docs/atlas/atlas-search/range/ range operator]]
   */
  def dateRange(paths: Iterable[_ <: FieldSearchPath]): DateRangeSearchOperatorBase =
    JSearchOperator.dateRange(paths.asJava)

  /**
   * Returns a `SearchOperator` that allows finding results that are near the specified `origin`.
   *
   * @param origin The origin from which the proximity of the results is measured.
   * The relevance score is 1 if the values of the fields are `origin`.
   * @param pivot The positive distance from the `origin` at which the relevance score drops in half.
   * @param path The field to be searched.
   * @param paths More fields to be searched.
   * @return The requested `SearchOperator`.
   * @see [[https://www.mongodb.com/docs/atlas/atlas-search/near/ near operator]]
   */
  def near(origin: Number, pivot: Number, path: FieldSearchPath, paths: FieldSearchPath*): NumberNearSearchOperator =
    JSearchOperator.near(origin, pivot, path, paths: _*)

  /**
   * Returns a `SearchOperator` that allows finding results that are near the specified `origin`.
   *
   * @param origin The origin from which the proximity of the results is measured.
   * The relevance score is 1 if the values of the fields are `origin`.
   * @param pivot The positive distance from the `origin` at which the relevance score drops in half.
   * @param paths The non-empty fields to be searched.
   * @return The requested `SearchOperator`.
   * @see [[https://www.mongodb.com/docs/atlas/atlas-search/near/ near operator]]
   */
  def near(origin: Number, pivot: Number, paths: Iterable[_ <: FieldSearchPath]): NumberNearSearchOperator =
    JSearchOperator.near(origin, pivot, paths.asJava)

  /**
   * Returns a `SearchOperator` that allows finding results that are near the specified `origin`.
   *
   * @param origin The origin from which the proximity of the results is measured.
   * The relevance score is 1 if the values of the fields are `origin`.
   * @param pivot The positive distance from the `origin` at which the relevance score drops in half.
   * Data is extracted via `Duration.toMillis`.
   * @param path The field to be searched.
   * @param paths More fields to be searched.
   * @return The requested `SearchOperator`.
   * @see [[https://www.mongodb.com/docs/atlas/atlas-search/near/ near operator]]
   * @see `org.bson.codecs.jsr310.InstantCodec`
   */
  def near(origin: Instant, pivot: Duration, path: FieldSearchPath, paths: FieldSearchPath*): DateNearSearchOperator =
    JSearchOperator.near(origin, pivot, path, paths: _*)

  /**
   * Returns a `SearchOperator` that allows finding results that are near the specified `origin`.
   *
   * @param origin The origin from which the proximity of the results is measured.
   * The relevance score is 1 if the values of the fields are `origin`.
   * @param pivot The positive distance from the `origin` at which the relevance score drops in half.
   * Data is extracted via `Duration.toMillis`.
   * @param paths The non-empty fields to be searched.
   * It is converted to `long` via `Duration.toMillis`.
   * @return The requested `SearchOperator`.
   * @see [[https://www.mongodb.com/docs/atlas/atlas-search/near/ near operator]]
   * @see `org.bson.codecs.jsr310.InstantCodec`
   */
  def near(origin: Instant, pivot: Duration, paths: Iterable[_ <: FieldSearchPath]): DateNearSearchOperator =
    JSearchOperator.near(origin, pivot, paths.asJava)

  /**
   * Returns a `SearchOperator` that allows finding results that are near the specified `origin`.
   *
   * @param origin The origin from which the proximity of the results is measured.
   * The relevance score is 1 if the values of the fields are `origin`.
   * @param pivot The positive distance in meters from the `origin` at which the relevance score drops in half.
   * @param path The field to be searched.
   * @param paths More fields to be searched.
   * @return The requested `SearchOperator`.
   * @see [[https://www.mongodb.com/docs/atlas/atlas-search/near/ near operator]]
   */
  def near(origin: Point, pivot: Number, path: FieldSearchPath, paths: FieldSearchPath*): GeoNearSearchOperator =
    JSearchOperator.near(origin, pivot, path, paths: _*)

  /**
   * Returns a `SearchOperator` that allows finding results that are near the specified `origin`.
   *
   * @param origin The origin from which the proximity of the results is measured.
   * The relevance score is 1 if the values of the fields are `origin`.
   * @param pivot The positive distance in meters from the `origin` at which the relevance score drops in half.
   * @param paths The non-empty fields to be searched.
   * @return The requested `SearchOperator`.
   * @see [[https://www.mongodb.com/docs/atlas/atlas-search/near/ near operator]]
   */
  def near(origin: Point, pivot: Number, paths: Iterable[_ <: FieldSearchPath]): GeoNearSearchOperator =
    JSearchOperator.near(origin, pivot, paths.asJava)

  /**
<<<<<<< HEAD
   * Returns a `SearchOperator` that searches for an array of values at the given path and returns documents where the value of
   * the field equals any value in the specified array.
   *
   * @param path The indexed field to be searched.
   * @param value The boolean value to search for.
   * @param values More fields to be searched.
   * @return The requested `SearchOperator`.
   * @see [[https://www.mongodb.com/docs/atlas/atlas-search/in/ in operator]]
   */
  def in(path: FieldSearchPath, value: Boolean, values: Boolean*): InSearchOperator =
    JSearchOperator.in(path, value, values: _*)

  /**
   * Returns a `SearchOperator` that searches for an array of values at the given path and returns documents where the value of
   * the field equals any value in the specified array.
   *
   * @param path The indexed field to be searched.
   * @param value The objectId value to search for.
   * @param values More fields to be searched.
   * @return The requested `SearchOperator`.
   * @see [[https://www.mongodb.com/docs/atlas/atlas-search/in/ in operator]]
   */
  def in(path: FieldSearchPath, value: ObjectId, values: ObjectId*): InSearchOperator =
    JSearchOperator.in(path, value, values: _*)

  /**
   * Returns a `SearchOperator` that searches for an array of values at the given path and returns documents where the value of
   * the field equals any value in the specified array.
   *
   * @param path The indexed field to be searched.
   * @param value The number value to search for.
   * @param values More fields to be searched.
   * @return The requested `SearchOperator`.
   * @see [[https://www.mongodb.com/docs/atlas/atlas-search/in/ in operator]]
   */
  def in(path: FieldSearchPath, value: Number, values: Number*): InSearchOperator =
    JSearchOperator.in(path, value, values: _*)

  /**
   * Returns a `SearchOperator` that searches for an array of values at the given path and returns documents where the value of
   * the field equals any value in the specified array.
   *
   * @param path The indexed field to be searched.
   * @param value The instant date value to search for.
   * @param values More fields to be searched.
   * @return The requested `SearchOperator`.
   * @see [[https://www.mongodb.com/docs/atlas/atlas-search/in/ in operator]]
   */
  def in(path: FieldSearchPath, value: Instant, values: Instant*): InSearchOperator =
    JSearchOperator.in(path, value, values: _*)

  /**
   * Returns a `SearchOperator` that searches for an array of values at the given path and returns documents where the value of
   * the field equals any value in the specified array.
   *
   * @param path The indexed field to be searched.
   * @param value The uuid value to search for.
   * @param values More fields to be searched.
   * @return The requested `SearchOperator`.
   * @see [[https://www.mongodb.com/docs/atlas/atlas-search/in/ in operator]]
   */
  def in(path: FieldSearchPath, value: UUID, values: UUID*): InSearchOperator =
    JSearchOperator.in(path, value, values: _*)

  /**
   * Returns a `SearchOperator` that searches for an array of values at the given path and returns documents where the value of
   * the field equals any value in the specified array.
   *
   * @param path The indexed field to be searched.
   * @param value The string value to search for.
   * @param values More fields to be searched.
   * @return The requested `SearchOperator`.
   * @see [[https://www.mongodb.com/docs/atlas/atlas-search/in/ in operator]]
   */
  def in(path: FieldSearchPath, value: String, values: String*): InSearchOperator =
    JSearchOperator.in(path, value, values: _*)

  /**
   * Returns a `SearchOperator` that searches for an array of values at the given path and returns documents where the value of
   * the field equals any value in the specified array.
   *
   * @param path The indexed field to be searched.
   * @param values The non-empty values to search for. Value can be either a single value or an array of values of only one of the supported BSON types and can't be a mix of different types.
   * @return The requested `SearchOperator`.
   * @see [[https://www.mongodb.com/docs/atlas/atlas-search/in/ in operator]]
   */
  def in[T](path: FieldSearchPath, values: Iterable[_ <: T]): InSearchOperator =
    JSearchOperator.in(path, values.asJava)
=======
   * Returns a `SearchOperator` that performs a search for documents containing an ordered sequence of terms.
   *
   * @param path The field to be searched.
   * @param query The string to search for.
   * @return The requested `SearchOperator`.
   * @see [[https://www.mongodb.com/docs/atlas/atlas-search/phrase/ phrase operator]]
   */
  def phrase(path: SearchPath, query: String): PhraseSearchOperator = JSearchOperator.phrase(path, query)

  /**
   * Returns a `SearchOperator` that performs a search for documents containing an ordered sequence of terms.
   *
   * @param paths The non-empty fields to be searched.
   * @param queries The non-empty strings to search for.
   * @return The requested `SearchOperator`.
   * @see [[https://www.mongodb.com/docs/atlas/atlas-search/phrase/ phrase operator]]
   */
  def phrase(paths: Iterable[_ <: SearchPath], queries: Iterable[String]): PhraseSearchOperator =
    JSearchOperator.phrase(paths.asJava, queries.asJava)
>>>>>>> 8c49e380

  /**
   * Creates a `SearchOperator` from a `Bson` in situations when there is no builder method that better satisfies your needs.
   * This method cannot be used to validate the syntax.
   *
   * <i>Example</i><br>
   * The following code creates two functionally equivalent `SearchOperator`s,
   * though they may not be equal.
   * {{{
   *  val operator1: SearchOperator = SearchOperator.exists(
   *    SearchPath.fieldPath("fieldName"))
   *  val operator2: SearchOperator = SearchOperator.of(Document("exists" ->
   *    Document("path" -> SearchPath.fieldPath("fieldName").toValue)))
   * }}}
   *
   * @param operator A `Bson` representing the required `SearchOperator`.
   *
   * @return The requested `SearchOperator`.
   */
  def of(operator: Bson): SearchOperator = JSearchOperator.of(operator)
}<|MERGE_RESOLUTION|>--- conflicted
+++ resolved
@@ -237,7 +237,6 @@
     JSearchOperator.near(origin, pivot, paths.asJava)
 
   /**
-<<<<<<< HEAD
    * Returns a `SearchOperator` that searches for an array of values at the given path and returns documents where the value of
    * the field equals any value in the specified array.
    *
@@ -326,7 +325,8 @@
    */
   def in[T](path: FieldSearchPath, values: Iterable[_ <: T]): InSearchOperator =
     JSearchOperator.in(path, values.asJava)
-=======
+
+  /**
    * Returns a `SearchOperator` that performs a search for documents containing an ordered sequence of terms.
    *
    * @param path The field to be searched.
@@ -346,7 +346,6 @@
    */
   def phrase(paths: Iterable[_ <: SearchPath], queries: Iterable[String]): PhraseSearchOperator =
     JSearchOperator.phrase(paths.asJava, queries.asJava)
->>>>>>> 8c49e380
 
   /**
    * Creates a `SearchOperator` from a `Bson` in situations when there is no builder method that better satisfies your needs.
