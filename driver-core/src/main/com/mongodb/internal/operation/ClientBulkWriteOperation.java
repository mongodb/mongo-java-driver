--- conflicted
+++ resolved
@@ -184,19 +184,14 @@
     }
 
     @Override
-<<<<<<< HEAD
-    public ClientBulkWriteResult execute(final WriteBinding binding, final OperationContext operationContext) throws ClientBulkWriteException {
-        WriteConcern effectiveWriteConcern = validateAndGetEffectiveWriteConcern(operationContext.getSessionContext());
-=======
     public MongoNamespace getNamespace() {
         // The bulkWrite command is executed on the "admin" database.
         return new MongoNamespace("admin", COMMAND_COLLECTION_NAME);
     }
 
     @Override
-    public ClientBulkWriteResult execute(final WriteBinding binding) throws ClientBulkWriteException {
-        WriteConcern effectiveWriteConcern = validateAndGetEffectiveWriteConcern(binding.getOperationContext().getSessionContext());
->>>>>>> eb670e34
+    public ClientBulkWriteResult execute(final WriteBinding binding, final OperationContext operationContext) throws ClientBulkWriteException {
+        WriteConcern effectiveWriteConcern = validateAndGetEffectiveWriteConcern(operationContext.getSessionContext());
         ResultAccumulator resultAccumulator = new ResultAccumulator();
         MongoException transformedTopLevelError = null;
 
