--- conflicted
+++ resolved
@@ -20,17 +20,11 @@
 import com.mongodb.annotations.Sealed;
 import com.mongodb.client.model.Aggregates;
 import com.mongodb.client.model.geojson.Point;
-<<<<<<< HEAD
 import org.bson.BsonArray;
+import org.bson.BsonBinary;
 import org.bson.BsonBoolean;
-=======
-
-import java.util.UUID;
-
-import org.bson.BsonBinary;
+import org.bson.BsonDocument;
 import org.bson.BsonNull;
-import org.bson.BsonDocument;
->>>>>>> 0e256548
 import org.bson.BsonType;
 import org.bson.Document;
 import org.bson.conversions.Bson;
@@ -40,8 +34,6 @@
 import java.time.Instant;
 import java.util.Iterator;
 import java.util.UUID;
-
-import org.bson.types.ObjectId;
 
 import static com.mongodb.assertions.Assertions.isTrueArgument;
 import static com.mongodb.assertions.Assertions.notNull;
@@ -308,7 +300,6 @@
     }
 
     /**
-<<<<<<< HEAD
      * Returns a {@link SearchOperator} that searches for documents where the
      * value or array of values at a given path contains any of the specified values
      *
@@ -416,7 +407,9 @@
         return new SearchConstructibleBsonElement("in", new Document()
                 .append("path", path.toValue())
                 .append("value", hasMore ? values : firstValue));
-=======
+    }
+
+    /**
      * Returns a {@link SearchOperator} that searches for documents where a field matches the specified value.
      *
      * @param path The indexed field to be searched.
@@ -546,7 +539,6 @@
         return new SearchConstructibleBsonElement("queryString",
                 new Document("defaultPath", defaultPath.toBsonValue())
                 .append("query", query));
->>>>>>> 0e256548
     }
 
     /**
