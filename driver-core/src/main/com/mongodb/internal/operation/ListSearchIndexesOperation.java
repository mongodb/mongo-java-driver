--- conflicted
+++ resolved
@@ -75,16 +75,12 @@
     }
 
     @Override
-<<<<<<< HEAD
-    public BatchCursor<T> execute(final ReadBinding binding, final OperationContext operationContext) {
-=======
     public String getCommandName() {
         return COMMAND_NAME;
     }
 
     @Override
-    public BatchCursor<T> execute(final ReadBinding binding) {
->>>>>>> 5e61b7a2
+    public BatchCursor<T> execute(final ReadBinding binding, final OperationContext operationContext) {
         try {
             return asAggregateOperation().execute(binding, operationContext);
         } catch (MongoCommandException exception) {
