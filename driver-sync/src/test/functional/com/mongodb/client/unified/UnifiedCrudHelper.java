/*
 * Copyright 2008-present MongoDB, Inc.
 *
 * Licensed under the Apache License, Version 2.0 (the "License");
 * you may not use this file except in compliance with the License.
 * You may obtain a copy of the License at
 *
 *    http://www.apache.org/licenses/LICENSE-2.0
 *
 * Unless required by applicable law or agreed to in writing, software
 * distributed under the License is distributed on an "AS IS" BASIS,
 * WITHOUT WARRANTIES OR CONDITIONS OF ANY KIND, either express or implied.
 * See the License for the specific language governing permissions and
 * limitations under the License.
 */

package com.mongodb.client.unified;

import com.mongodb.CursorType;
import com.mongodb.MongoNamespace;
import com.mongodb.ReadConcern;
import com.mongodb.ReadConcernLevel;
import com.mongodb.ReadPreference;
import com.mongodb.ServerAddress;
import com.mongodb.ServerCursor;
import com.mongodb.Tag;
import com.mongodb.TagSet;
import com.mongodb.TransactionOptions;
import com.mongodb.WriteConcern;
import com.mongodb.bulk.BulkWriteResult;
import com.mongodb.client.AggregateIterable;
import com.mongodb.client.ChangeStreamIterable;
import com.mongodb.client.ClientSession;
import com.mongodb.client.DistinctIterable;
import com.mongodb.client.FindIterable;
import com.mongodb.client.ListCollectionsIterable;
import com.mongodb.client.ListDatabasesIterable;
import com.mongodb.client.ListIndexesIterable;
import com.mongodb.client.ListSearchIndexesIterable;
import com.mongodb.client.MongoChangeStreamCursor;
import com.mongodb.client.MongoClient;
import com.mongodb.client.MongoCollection;
import com.mongodb.client.MongoCursor;
import com.mongodb.client.MongoDatabase;
import com.mongodb.client.MongoIterable;
import com.mongodb.client.cursor.TimeoutMode;
import com.mongodb.client.model.BulkWriteOptions;
import com.mongodb.client.model.ChangeStreamPreAndPostImagesOptions;
import com.mongodb.client.model.ClusteredIndexOptions;
import com.mongodb.client.model.CountOptions;
import com.mongodb.client.model.CreateCollectionOptions;
import com.mongodb.client.model.DeleteManyModel;
import com.mongodb.client.model.DeleteOneModel;
import com.mongodb.client.model.DeleteOptions;
import com.mongodb.client.model.EstimatedDocumentCountOptions;
import com.mongodb.client.model.FindOneAndDeleteOptions;
import com.mongodb.client.model.FindOneAndReplaceOptions;
import com.mongodb.client.model.FindOneAndUpdateOptions;
import com.mongodb.client.model.IndexOptions;
import com.mongodb.client.model.InsertManyOptions;
import com.mongodb.client.model.InsertOneModel;
import com.mongodb.client.model.InsertOneOptions;
import com.mongodb.client.model.RenameCollectionOptions;
import com.mongodb.client.model.ReplaceOneModel;
import com.mongodb.client.model.ReplaceOptions;
import com.mongodb.client.model.ReturnDocument;
import com.mongodb.client.model.SearchIndexModel;
import com.mongodb.client.model.TimeSeriesGranularity;
import com.mongodb.client.model.TimeSeriesOptions;
import com.mongodb.client.model.UpdateManyModel;
import com.mongodb.client.model.UpdateOneModel;
import com.mongodb.client.model.UpdateOptions;
import com.mongodb.client.model.WriteModel;
import com.mongodb.client.model.changestream.ChangeStreamDocument;
import com.mongodb.client.model.changestream.FullDocument;
import com.mongodb.client.model.changestream.FullDocumentBeforeChange;
import com.mongodb.client.result.DeleteResult;
import com.mongodb.client.result.InsertManyResult;
import com.mongodb.client.result.InsertOneResult;
import com.mongodb.client.result.UpdateResult;
import com.mongodb.lang.NonNull;
import org.bson.BsonArray;
import org.bson.BsonDocument;
import org.bson.BsonDocumentWriter;
import org.bson.BsonElement;
import org.bson.BsonInt32;
import org.bson.BsonInt64;
import org.bson.BsonString;
import org.bson.BsonValue;
import org.bson.codecs.BsonCodecProvider;
import org.bson.codecs.Codec;
import org.bson.codecs.EncoderContext;
import org.bson.codecs.ValueCodecProvider;
import org.bson.codecs.configuration.CodecRegistries;

import java.lang.reflect.InvocationTargetException;
import java.lang.reflect.Method;
import java.util.ArrayList;
import java.util.List;
import java.util.Map;
import java.util.Objects;
import java.util.Optional;
import java.util.concurrent.TimeUnit;
import java.util.concurrent.atomic.AtomicInteger;
import java.util.function.Supplier;

import static com.mongodb.client.unified.UnifiedTestUtils.getAndRemoveTimeoutMS;
import static java.util.Arrays.asList;
import static java.util.Objects.requireNonNull;
import static java.util.stream.Collectors.toList;

final class UnifiedCrudHelper {
    private final Entities entities;
    private final String testDescription;
    private final AtomicInteger uniqueIdGenerator = new AtomicInteger();

    private final Codec<ChangeStreamDocument<BsonDocument>> changeStreamDocumentCodec = ChangeStreamDocument.createCodec(
            BsonDocument.class,
            CodecRegistries.fromProviders(asList(new BsonCodecProvider(), new ValueCodecProvider())));

    UnifiedCrudHelper(final Entities entities, final String testDescription) {
        this.entities = entities;
        this.testDescription = testDescription;
    }

    static ReadConcern asReadConcern(final BsonDocument readConcernDocument) {
        if (readConcernDocument.size() > 1) {
            throw new UnsupportedOperationException("Unsupported read concern properties");
        }
        return new ReadConcern(ReadConcernLevel.fromString(readConcernDocument.getString("level").getValue()));
    }

    static WriteConcern asWriteConcern(final BsonDocument writeConcernDocument) {
        if (writeConcernDocument.size() > 1) {
            throw new UnsupportedOperationException("Unsupported write concern properties");
        }
        if (writeConcernDocument.isString("w")) {
            return new WriteConcern(writeConcernDocument.getString("w").getValue());
        } else {
            return new WriteConcern(writeConcernDocument.getInt32("w").intValue());
        }
    }

    public static ReadPreference asReadPreference(final BsonDocument readPreferenceDocument) {
        List<String> supportedKeys = asList("mode", "tagSets", "maxStalenessSeconds");
        List<String> unsupportedKeys = readPreferenceDocument.keySet().stream().filter(key -> !supportedKeys.contains(key)).collect(toList());
        if (!unsupportedKeys.isEmpty()) {
            throw new UnsupportedOperationException("Unsupported read preference keys: " + unsupportedKeys + " in " + readPreferenceDocument);
        }
        String mode = readPreferenceDocument.getString("mode").getValue();
        if (readPreferenceDocument.size() == 1) {
            return ReadPreference.valueOf(mode);
        }
        List<TagSet> tagSets = tagSets(readPreferenceDocument.getArray("tagSets", new BsonArray()));
        BsonValue maxStalenessSecondsBson = readPreferenceDocument.get("maxStalenessSeconds");
        Integer maxStalenessSeconds = maxStalenessSecondsBson == null ? null : maxStalenessSecondsBson.asInt32().intValue();
        if (maxStalenessSecondsBson == null) {
            return ReadPreference.valueOf(mode, tagSets);
        }
        return ReadPreference.valueOf(mode, tagSets, maxStalenessSeconds, TimeUnit.SECONDS);
    }

    private static List<TagSet> tagSets(final BsonArray tagSetsBson) {
        return tagSetsBson.stream()
                .map(tagSetBson -> new TagSet(tagSetBson.asDocument()
                        .entrySet()
                        .stream()
                        .map(entry -> new Tag(entry.getKey(), entry.getValue().asString().getValue()))
                        .collect(toList())))
                .collect(toList());
    }

    private OperationResult resultOf(final Supplier<BsonValue> operationResult) {
        try {
            return OperationResult.of(operationResult.get());
        } catch (Exception e) {
            return OperationResult.of(e);
        }
    }

    private ClientSession getSession(final BsonDocument arguments) {
        if (arguments.containsKey("session")) {
            return entities.getSession(arguments.getString("session").asString().getValue());
        } else {
            return null;
        }
    }


    OperationResult executeListDatabases(final BsonDocument operation) {
        MongoClient client = entities.getClient(operation.getString("object").getValue());

        BsonDocument arguments = operation.getDocument("arguments", new BsonDocument());
        ClientSession session = getSession(arguments);
        ListDatabasesIterable<BsonDocument> iterable = session == null
                ? client.listDatabases(BsonDocument.class)
                : client.listDatabases(session, BsonDocument.class);

        for (Map.Entry<String, BsonValue> cur : arguments.entrySet()) {
            switch (cur.getKey()) {
                case "session":
                    break;
                case "filter":
                    iterable.filter(cur.getValue().asDocument());
                    break;
                default:
                    throw new UnsupportedOperationException("Unsupported argument: " + cur.getKey());
            }
        }

        return resultOf(() ->
                new BsonArray(iterable.into(new ArrayList<>())));
    }

    OperationResult executeListDatabaseNames(final BsonDocument operation) {
        MongoClient client = entities.getClient(operation.getString("object").getValue());

        BsonDocument arguments = operation.getDocument("arguments", new BsonDocument());
        ClientSession session = getSession(arguments);
        MongoIterable<String> iterable = session == null
                ? client.listDatabaseNames()
                : client.listDatabaseNames(session);

        for (Map.Entry<String, BsonValue> cur : arguments.entrySet()) {
            //noinspection SwitchStatementWithTooFewBranches
            switch (cur.getKey()) {
                case "session":
                    break;
                default:
                    throw new UnsupportedOperationException("Unsupported argument: " + cur.getKey());
            }
        }

        return resultOf(() ->
                new BsonArray(iterable.into(new ArrayList<>()).stream().map(BsonString::new).collect(toList())));
    }

    OperationResult executeListCollections(final BsonDocument operation) {
        MongoDatabase database = getMongoDatabase(operation);
        BsonDocument arguments = operation.getDocument("arguments");
        ClientSession session = getSession(arguments);
        ListCollectionsIterable<BsonDocument> iterable = session == null
                ? database.listCollections(BsonDocument.class)
                : database.listCollections(session, BsonDocument.class);
        for (Map.Entry<String, BsonValue> cur : arguments.entrySet()) {
            switch (cur.getKey()) {
                case "session":
                    break;
                case "filter":
                    iterable.filter(cur.getValue().asDocument());
                    break;
                case "batchSize":
                    iterable.batchSize(cur.getValue().asNumber().intValue());
                    break;
                case "timeoutMode":
                    setTimeoutMode(iterable, cur);
                    break;
                case "maxTimeMS":
                    iterable.maxTime(cur.getValue().asNumber().longValue(), TimeUnit.MILLISECONDS);
                    break;
                default:
                    throw new UnsupportedOperationException("Unsupported argument: " + cur.getKey());
            }
        }

        return resultOf(() ->
                new BsonArray(iterable.into(new ArrayList<>())));
    }

    OperationResult executeListCollectionNames(final BsonDocument operation) {
        MongoDatabase database = getMongoDatabase(operation);

        BsonDocument arguments = operation.getDocument("arguments");
        ClientSession session = getSession(arguments);
        MongoIterable<String> iterable = session == null
                ? database.listCollectionNames()
                : database.listCollectionNames(session);
        for (Map.Entry<String, BsonValue> cur : arguments.entrySet()) {
            switch (cur.getKey()) {
                case "session":
                    break;
                case "filter":
                    BsonDocument filter = cur.getValue().asDocument();
                    if (!filter.isEmpty()) {
                       throw new UnsupportedOperationException("The driver does not support filtering of collection names");
                    }
                    break;
                case "batchSize":
                    iterable.batchSize(cur.getValue().asNumber().intValue());
                    break;
                default:
                    throw new UnsupportedOperationException("Unsupported argument: " + cur.getKey());
            }
        }

        return resultOf(() ->
                new BsonArray(iterable.into(new ArrayList<>()).stream().map(BsonString::new).collect(toList())));
    }

    OperationResult executeListIndexes(final BsonDocument operation) {
        ListIndexesIterable<BsonDocument> iterable = createListIndexesIterable(operation);

        return resultOf(() ->
                new BsonArray(iterable.into(new ArrayList<>())));
    }

    OperationResult executeListIndexNames(final BsonDocument operation) {
        ListIndexesIterable<BsonDocument> iterable = createListIndexesIterable(operation);

        return resultOf(() ->
                new BsonArray(iterable.into(new ArrayList<>()).stream().map(document -> document.getString("name")).collect(toList())));
    }

    private ListIndexesIterable<BsonDocument> createListIndexesIterable(final BsonDocument operation) {
        MongoCollection<BsonDocument> collection = getMongoCollection(operation);
        BsonDocument arguments = operation.getDocument("arguments", new BsonDocument());
        ClientSession session = getSession(arguments);
        ListIndexesIterable<BsonDocument> iterable = session == null
                ? collection.listIndexes(BsonDocument.class)
                : collection.listIndexes(session, BsonDocument.class);
        for (Map.Entry<String, BsonValue> cur : arguments.entrySet()) {
            switch (cur.getKey()) {
                case "session":
                    break;
                case "batchSize":
                    iterable.batchSize(cur.getValue().asNumber().intValue());
                    break;
                case "timeoutMode":
                    setTimeoutMode(iterable, cur);
                    break;
                case "maxTimeMS":
                    iterable.maxTime(cur.getValue().asNumber().longValue(), TimeUnit.MILLISECONDS);
                    break;
                default:
                    throw new UnsupportedOperationException("Unsupported argument: " + cur.getKey());
            }
        }
        return iterable;
    }

    OperationResult executeFind(final BsonDocument operation) {
        FindIterable<BsonDocument> iterable = createFindIterable(operation);
        return resultOf(() ->
                new BsonArray(iterable.into(new ArrayList<>())));
    }

    OperationResult executeFindOne(final BsonDocument operation) {
        FindIterable<BsonDocument> iterable = createFindIterable(operation);
        return resultOf(iterable::first);
    }

    OperationResult createFindCursor(final BsonDocument operation) {
        FindIterable<BsonDocument> iterable = createFindIterable(operation);
        return resultOf(() -> {
            entities.addCursor(operation.getString("saveResultAsEntity", new BsonString(createRandomEntityId())).getValue(),
                    iterable.cursor());
            return null;
        });
    }

    @NonNull
    @SuppressWarnings("deprecation") //maxTimeMS
    private FindIterable<BsonDocument> createFindIterable(final BsonDocument operation) {
        MongoCollection<BsonDocument> collection = getMongoCollection(operation);
        BsonDocument arguments = operation.getDocument("arguments");
        ClientSession session = getSession(arguments);
        BsonDocument filter = arguments.getDocument("filter");
        FindIterable<BsonDocument> iterable = session == null ? collection.find(filter) : collection.find(session, filter);
        for (Map.Entry<String, BsonValue> cur : arguments.entrySet()) {
            switch (cur.getKey()) {
                case "session":
                case "filter":
                    break;
                case "projection":
                    iterable.projection(cur.getValue().asDocument());
                    break;
                case "sort":
                    iterable.sort(cur.getValue().asDocument());
                    break;
                case "batchSize":
                    iterable.batchSize(cur.getValue().asInt32().intValue());
                    break;
                case "maxTimeMS":
                    iterable.maxTime(cur.getValue().asInt32().longValue(), TimeUnit.MILLISECONDS);
                    break;
                case "maxAwaitTimeMS":
                    iterable.maxAwaitTime(cur.getValue().asInt32().longValue(), TimeUnit.MILLISECONDS);
                    break;
                case "skip":
                    iterable.skip(cur.getValue().asInt32().intValue());
                    break;
                case "limit":
                    iterable.limit(cur.getValue().asInt32().intValue());
                    break;
                case "allowDiskUse":
                    iterable.allowDiskUse(cur.getValue().asBoolean().getValue());
                    break;
                case "hint":
                    if (cur.getValue().isString()) {
                        iterable.hintString(cur.getValue().asString().getValue());
                    } else {
                        iterable.hint(cur.getValue().asDocument());
                    }
                    break;
                case "comment":
                    iterable.comment(cur.getValue());
                    break;
                case "let":
                    iterable.let(cur.getValue().asDocument());
                    break;
                case "min":
                    iterable.min(cur.getValue().asDocument());
                    break;
                case "max":
                    iterable.max(cur.getValue().asDocument());
                    break;
                case "returnKey":
                    iterable.returnKey(cur.getValue().asBoolean().getValue());
                    break;
                case "showRecordId":
                    iterable.showRecordId(cur.getValue().asBoolean().getValue());
                    break;
                case "cursorType":
                    setCursorType(iterable, cur);
                    break;
                case "timeoutMode":
                    setTimeoutMode(iterable, cur);
                    break;
                default:
                    throw new UnsupportedOperationException("Unsupported argument: " + cur.getKey());
            }
        }
        return iterable;
    }

    OperationResult executeDistinct(final BsonDocument operation) {
        MongoCollection<BsonDocument> collection = getMongoCollection(operation);
        BsonDocument arguments = operation.getDocument("arguments");
        ClientSession session = getSession(arguments);

        BsonString fieldName = arguments.getString("fieldName");
        DistinctIterable<BsonValue> iterable = session == null
                ? collection.distinct(fieldName.getValue(), BsonValue.class)
                : collection.distinct(session, fieldName.getValue(), BsonValue.class);

        for (Map.Entry<String, BsonValue> cur : arguments.entrySet()) {
            switch (cur.getKey()) {
                case "fieldName":
                case "session":
                    break;
                case "comment":
                    iterable.comment(cur.getValue());
                    break;
                case "filter":
                    iterable.filter(cur.getValue().asDocument());
                    break;
                default:
                    throw new UnsupportedOperationException("Unsupported argument: " + cur.getKey());
            }
        }

        return resultOf(() ->
                new BsonArray(iterable.into(new ArrayList<>())));
    }

    OperationResult executeFindOneAndUpdate(final BsonDocument operation) {
        MongoCollection<BsonDocument> collection = getMongoCollection(operation);
        BsonDocument arguments = operation.getDocument("arguments");

        BsonDocument filter = arguments.getDocument("filter").asDocument();
        BsonValue update = arguments.get("update");
        ClientSession session = getSession(arguments);
        FindOneAndUpdateOptions options = new FindOneAndUpdateOptions();

        for (Map.Entry<String, BsonValue> cur : arguments.entrySet()) {
            switch (cur.getKey()) {
                case "filter":
                case "update":
                case "session":
                    break;
                case "upsert":
                    options.upsert(cur.getValue().asBoolean().getValue());
                    break;
                case "returnDocument":
                    switch (cur.getValue().asString().getValue()) {
                        case "Before":
                            options.returnDocument(ReturnDocument.BEFORE);
                            break;
                        case "After":
                            options.returnDocument(ReturnDocument.AFTER);
                            break;
                        default:
                            throw new UnsupportedOperationException("Can't happen");
                    }
                    break;
                case "hint":
                    if (cur.getValue().isString()) {
                        options.hintString(cur.getValue().asString().getValue());
                    } else {
                        options.hint(cur.getValue().asDocument());
                    }
                    break;
                case "comment":
                    options.comment(cur.getValue());
                    break;
                case "let":
                    options.let(cur.getValue().asDocument());
                    break;
                default:
                    throw new UnsupportedOperationException("Unsupported argument: " + cur.getKey());
            }
        }

        return resultOf(() -> {
            if (session == null) {
                return update.isArray()
                        ? collection.findOneAndUpdate(filter, update.asArray().stream().map(BsonValue::asDocument).collect(toList()),
                        options)
                        : collection.findOneAndUpdate(filter, update.asDocument(), options);
            } else {
                return update.isArray()
                        ? collection.findOneAndUpdate(session, filter,
                        update.asArray().stream().map(BsonValue::asDocument).collect(toList()), options)
                        : collection.findOneAndUpdate(session, filter, update.asDocument(), options);

            }
        });
    }

    OperationResult executeFindOneAndReplace(final BsonDocument operation) {
        MongoCollection<BsonDocument> collection = getMongoCollection(operation);
        BsonDocument arguments = operation.getDocument("arguments");

        BsonDocument filter = arguments.getDocument("filter").asDocument();
        BsonDocument replacement = arguments.getDocument("replacement").asDocument();
        FindOneAndReplaceOptions options = new FindOneAndReplaceOptions();

        for (Map.Entry<String, BsonValue> cur : arguments.entrySet()) {
            switch (cur.getKey()) {
                case "filter":
                case "replacement":
                    break;
                case "returnDocument":
                    switch (cur.getValue().asString().getValue()) {
                        case "Before":
                            options.returnDocument(ReturnDocument.BEFORE);
                            break;
                        case "After":
                            options.returnDocument(ReturnDocument.AFTER);
                            break;
                        default:
                            throw new UnsupportedOperationException("Can't happen");
                    }
                    break;
                case "hint":
                    if (cur.getValue().isString()) {
                        options.hintString(cur.getValue().asString().getValue());
                    } else {
                        options.hint(cur.getValue().asDocument());
                    }
                    break;
                case "comment":
                    options.comment(cur.getValue());
                    break;
                case "let":
                    options.let(cur.getValue().asDocument());
                    break;
                default:
                    throw new UnsupportedOperationException("Unsupported argument: " + cur.getKey());
            }
        }

        return resultOf(() ->
                collection.findOneAndReplace(filter, replacement, options));
    }

    OperationResult executeFindOneAndDelete(final BsonDocument operation) {
        MongoCollection<BsonDocument> collection = getMongoCollection(operation);
        BsonDocument arguments = operation.getDocument("arguments");

        BsonDocument filter = arguments.getDocument("filter").asDocument();
        FindOneAndDeleteOptions options = new FindOneAndDeleteOptions();

        for (Map.Entry<String, BsonValue> cur : arguments.entrySet()) {
            switch (cur.getKey()) {
                case "filter":
                    break;
                case "hint":
                    if (cur.getValue().isString()) {
                        options.hintString(cur.getValue().asString().getValue());
                    } else {
                        options.hint(cur.getValue().asDocument());
                    }
                    break;
                case "comment":
                    options.comment(cur.getValue());
                    break;
                case "let":
                    options.let(cur.getValue().asDocument());
                    break;
                default:
                    throw new UnsupportedOperationException("Unsupported argument: " + cur.getKey());
            }
        }

        return resultOf(() ->
                collection.findOneAndDelete(filter, options));
    }

    @SuppressWarnings("deprecation") //maxTimeMS
    OperationResult executeAggregate(final BsonDocument operation) {
        String entityName = operation.getString("object").getValue();

        BsonDocument arguments = operation.getDocument("arguments");

        ClientSession session = getSession(arguments);
        List<BsonDocument> pipeline = arguments.getArray("pipeline").stream().map(BsonValue::asDocument).collect(toList());
        AggregateIterable<BsonDocument> iterable;
        if (entities.hasDatabase(entityName)) {
            Long timeoutMS = getAndRemoveTimeoutMS(operation.getDocument("arguments"));
            MongoDatabase database = entities.getDatabaseWithTimeoutMS(entityName, timeoutMS);
            iterable = session == null
                    ? database.aggregate(requireNonNull(pipeline), BsonDocument.class)
                    : database.aggregate(session, requireNonNull(pipeline), BsonDocument.class);
        } else if (entities.hasCollection(entityName)) {
            Long timeoutMS = getAndRemoveTimeoutMS(operation.getDocument("arguments"));
            MongoCollection<BsonDocument> collection = entities.getCollectionWithTimeoutMS(entityName, timeoutMS);
            iterable = session == null
                    ? collection.aggregate(requireNonNull(pipeline))
                    : collection.aggregate(session, requireNonNull(pipeline));
        } else {
            throw new UnsupportedOperationException("Unsupported entity type with name: " + entityName);
        }
        for (Map.Entry<String, BsonValue> cur : arguments.entrySet()) {
            switch (cur.getKey()) {
                case "pipeline":
                case "session":
                    break;
                case "batchSize":
                    iterable.batchSize(cur.getValue().asNumber().intValue());
                    break;
                case "allowDiskUse":
                    iterable.allowDiskUse(cur.getValue().asBoolean().getValue());
                    break;
                case "let":
                    iterable.let(cur.getValue().asDocument());
                    break;
                case "comment":
                    iterable.comment(cur.getValue());
                    break;
                case "timeoutMode":
                    setTimeoutMode(iterable, cur);
                    break;
                case "maxTimeMS":
                    iterable.maxTime(cur.getValue().asNumber().longValue(), TimeUnit.MILLISECONDS);
                    break;
                case "maxAwaitTimeMS":
                    iterable.maxAwaitTime(cur.getValue().asNumber().longValue(), TimeUnit.MILLISECONDS);
                    break;
                default:
                    throw new UnsupportedOperationException("Unsupported argument: " + cur.getKey());
            }
        }
        String lastStageName = pipeline.isEmpty() ? null : pipeline.get(pipeline.size() - 1).getFirstKey();
        boolean useToCollection = Objects.equals(lastStageName, "$out") || Objects.equals(lastStageName, "$merge");

        return resultOf(() -> {
            if (!pipeline.isEmpty() && useToCollection) {
                iterable.toCollection();
                return null;
            } else {
                return new BsonArray(iterable.into(new ArrayList<>()));
            }
        });
    }

    OperationResult executeDeleteOne(final BsonDocument operation) {
        MongoCollection<BsonDocument> collection = getMongoCollection(operation);
        BsonDocument arguments = operation.getDocument("arguments");
        BsonDocument filter = arguments.getDocument("filter");
        ClientSession session = getSession(arguments);
        DeleteOptions options = getDeleteOptions(arguments);

        return resultOf(() -> {
            if (session == null) {
                return toExpected(collection.deleteOne(filter, options));
            } else {
                return toExpected(collection.deleteOne(session, filter, options));
            }
        });
    }

    OperationResult executeDeleteMany(final BsonDocument operation) {
        MongoCollection<BsonDocument> collection = getMongoCollection(operation);
        BsonDocument arguments = operation.getDocument("arguments");
        BsonDocument filter = arguments.getDocument("filter");
        ClientSession session = getSession(arguments);
        DeleteOptions options = getDeleteOptions(arguments);

        return resultOf(() -> {
            if (session == null) {
                return toExpected(collection.deleteMany(filter, options));
            } else {
                return toExpected(collection.deleteMany(session, filter, options));
            }
        });
    }

    private BsonDocument toExpected(final DeleteResult result) {
        if (result.wasAcknowledged()) {
            return new BsonDocument("deletedCount", new BsonInt32((int) result.getDeletedCount()));
        } else {
            return new BsonDocument();
        }
    }

    OperationResult executeUpdateOne(final BsonDocument operation) {
        MongoCollection<BsonDocument> collection = getMongoCollection(operation);
        BsonDocument arguments = operation.getDocument("arguments");
        ClientSession session = getSession(arguments);
        BsonDocument filter = arguments.getDocument("filter");
        BsonValue update = arguments.get("update");
        UpdateOptions options = getUpdateOptions(arguments);

        return resultOf(() -> {
            UpdateResult updateResult;
            if (session == null) {
                updateResult = update.isArray()
                        ? collection.updateOne(filter, update.asArray().stream().map(BsonValue::asDocument).collect(toList()), options)
                        : collection.updateOne(filter, update.asDocument(), options);
            } else {
                updateResult = update.isArray()
                        ? collection.updateOne(session, filter, update.asArray().stream().map(BsonValue::asDocument).collect(toList()),
                        options)
                        : collection.updateOne(session, filter, update.asDocument(), options);
            }
            return toExpected(updateResult);
        });
    }

    OperationResult executeUpdateMany(final BsonDocument operation) {
        MongoCollection<BsonDocument> collection = getMongoCollection(operation);
        BsonDocument arguments = operation.getDocument("arguments");
        BsonDocument filter = arguments.getDocument("filter");
        BsonValue update = arguments.get("update");
        ClientSession session = getSession(arguments);
        UpdateOptions options = getUpdateOptions(arguments);

        return resultOf(() -> {
            if (session == null) {
                return update.isArray()
                        ? toExpected(collection.updateMany(filter, update.asArray().stream().map(BsonValue::asDocument).collect(toList()),
                        options))
                        : toExpected(collection.updateMany(filter, update.asDocument(), options));
            } else {
                return update.isArray()
                        ? toExpected(collection.updateMany(session, filter,
                        update.asArray().stream().map(BsonValue::asDocument).collect(toList()), options))
                        : toExpected(collection.updateMany(session, filter, update.asDocument(), options));
            }
        });
    }

    OperationResult executeReplaceOne(final BsonDocument operation) {
        MongoCollection<BsonDocument> collection = getMongoCollection(operation);
        BsonDocument arguments = operation.getDocument("arguments");
        BsonDocument filter = arguments.getDocument("filter");
        BsonDocument replacement = arguments.getDocument("replacement");
        ReplaceOptions options = getReplaceOptions(arguments);

        return resultOf(() ->
                toExpected(collection.replaceOne(filter, replacement, options)));
    }

    private BsonDocument toExpected(final UpdateResult result) {
        if (result.wasAcknowledged()) {
            BsonDocument expectedDocument = new BsonDocument()
                    .append("matchedCount", new BsonInt32((int) result.getMatchedCount()))
                    .append("modifiedCount", new BsonInt32((int) result.getModifiedCount()))
                    .append("upsertedCount", new BsonInt32(result.getUpsertedId() == null ? 0 : 1));
            if (result.getUpsertedId() != null) {
                expectedDocument.append("upsertedId", result.getUpsertedId());
            }
            return expectedDocument;
        } else {
            return new BsonDocument();
        }
    }


    OperationResult executeInsertOne(final BsonDocument operation) {
        MongoCollection<BsonDocument> collection = getMongoCollection(operation);
        BsonDocument arguments = operation.getDocument("arguments");
        ClientSession session = getSession(arguments);
        BsonDocument document = arguments.getDocument("document").asDocument();
        InsertOneOptions options = new InsertOneOptions();

        for (Map.Entry<String, BsonValue> cur : arguments.entrySet()) {
            switch (cur.getKey()) {
                case "session":
                case "document":
                    break;
                case "comment":
                    options.comment(cur.getValue());
                    break;
                default:
                    throw new UnsupportedOperationException("Unsupported argument: " + cur.getKey());
            }
        }

        return resultOf(() ->
                toExpected(session == null
                        ? collection.insertOne(document, options)
                        : collection.insertOne(session, document, options)));
    }

    private BsonDocument toExpected(final InsertOneResult result) {
        if (result.wasAcknowledged()) {
            return new BsonDocument("insertedId", result.getInsertedId());
        } else {
            return new BsonDocument();
        }
    }

    OperationResult executeInsertMany(final BsonDocument operation) {
        MongoCollection<BsonDocument> collection = getMongoCollection(operation);
        BsonDocument arguments = operation.getDocument("arguments");
        List<BsonDocument> documents = arguments.getArray("documents").stream().map(BsonValue::asDocument).collect(toList());
        ClientSession session = getSession(arguments);
        InsertManyOptions options = new InsertManyOptions();

        for (Map.Entry<String, BsonValue> cur : arguments.entrySet()) {
            switch (cur.getKey()) {
                case "documents":
                case "session":
                    break;
                case "ordered":
                    options.ordered(cur.getValue().asBoolean().getValue());
                    break;
                case "comment":
                    options.comment(cur.getValue());
                    break;
                default:
                    throw new UnsupportedOperationException("Unsupported argument: " + cur.getKey());
            }
        }

        return resultOf(() -> {
            if (session == null) {
                return toExpected(collection.insertMany(documents, options));
            } else {
                return toExpected(collection.insertMany(session, documents, options));
            }
        });
    }

    private BsonDocument toExpected(final InsertManyResult result) {
        if (result.wasAcknowledged()) {
            return new BsonDocument("insertedIds", new BsonDocument(result.getInsertedIds().entrySet().stream()
                    .map(value -> new BsonElement(value.getKey().toString(), value.getValue())).collect(toList())));
        } else {
            return new BsonDocument();
        }
    }

    OperationResult executeBulkWrite(final BsonDocument operation) {
        MongoCollection<BsonDocument> collection = getMongoCollection(operation);
        BsonDocument arguments = operation.getDocument("arguments");
        List<WriteModel<BsonDocument>> requests = arguments.getArray("requests").stream()
                .map(value -> toWriteModel(value.asDocument())).collect(toList());
        BulkWriteOptions options = new BulkWriteOptions();
        for (Map.Entry<String, BsonValue> cur : arguments.entrySet()) {
            switch (cur.getKey()) {
                case "requests":
                    break;
                case "ordered":
                    options.ordered(cur.getValue().asBoolean().getValue());
                    break;
                case "comment":
                    options.comment(cur.getValue());
                    break;
                case "let":
                    options.let(cur.getValue().asDocument());
                    break;
                default:
                    throw new UnsupportedOperationException("Unsupported argument: " + cur.getKey());
            }
        }

        return resultOf(() ->
                toExpected(collection.bulkWrite(requests, options)));
    }

    private BsonDocument toExpected(final BulkWriteResult result) {
        if (result.wasAcknowledged()) {
            return new BsonDocument()
                    .append("deletedCount", new BsonInt32(result.getDeletedCount()))
                    .append("insertedCount", new BsonInt32(result.getInsertedCount()))
                    .append("matchedCount", new BsonInt32(result.getMatchedCount()))
                    .append("modifiedCount", new BsonInt32(result.getModifiedCount()))
                    .append("upsertedCount", new BsonInt32(result.getUpserts().size()))
                    .append("insertedIds", new BsonDocument(result.getInserts().stream()
                            .map(value -> new BsonElement(Integer.toString(value.getIndex()), value.getId())).collect(toList())))
                    .append("upsertedIds", new BsonDocument(result.getUpserts().stream()
                            .map(value -> new BsonElement(Integer.toString(value.getIndex()), value.getId())).collect(toList())));
        } else {
            return new BsonDocument();
        }
    }

    private WriteModel<BsonDocument> toWriteModel(final BsonDocument document) {

        String requestType = document.getFirstKey();
        BsonDocument arguments = document.getDocument(requestType);
        switch (requestType) {
            case "insertOne":
                return new InsertOneModel<>(arguments.getDocument("document"));
            case "updateOne":
                return arguments.isArray("update")
                        ? new UpdateOneModel<>(arguments.getDocument("filter"),
                        arguments.getArray("update").stream().map(BsonValue::asDocument).collect(toList()),
                        getUpdateOptions(arguments))
                        : new UpdateOneModel<>(arguments.getDocument("filter"), arguments.getDocument("update"),
                        getUpdateOptions(arguments));
            case "updateMany":
                return arguments.isArray("update")
                        ? new UpdateManyModel<>(arguments.getDocument("filter"),
                        arguments.getArray("update").stream().map(BsonValue::asDocument).collect(toList()),
                        getUpdateOptions(arguments))
                        : new UpdateManyModel<>(arguments.getDocument("filter"), arguments.getDocument("update"),
                        getUpdateOptions(arguments));
            case "deleteOne":
                return new DeleteOneModel<>(arguments.getDocument("filter"), getDeleteOptions(arguments));
            case "deleteMany":
                return new DeleteManyModel<>(arguments.getDocument("filter"), getDeleteOptions(arguments));
            case "replaceOne":
                return new ReplaceOneModel<>(arguments.getDocument("filter"), arguments.getDocument("replacement"),
                        getReplaceOptions(arguments));
            default:
                throw new UnsupportedOperationException("Unsupported write model type: " + requestType);
        }
    }

    @NonNull
    private DeleteOptions getDeleteOptions(final BsonDocument arguments) {
        DeleteOptions options = new DeleteOptions();

        for (Map.Entry<String, BsonValue> cur : arguments.entrySet()) {
            switch (cur.getKey()) {
                case "session":
                case "filter":
                    break;
                case "hint":
                    if (cur.getValue().isString()) {
                        options.hintString(cur.getValue().asString().getValue());
                    } else {
                        options.hint(cur.getValue().asDocument());
                    }
                    break;
                case "comment":
                    options.comment(cur.getValue());
                    break;
                case "let":
                    options.let(cur.getValue().asDocument());
                    break;
                default:
                    throw new UnsupportedOperationException("Unsupported argument: " + cur.getKey());
            }
        }
        return options;
    }

    private UpdateOptions getUpdateOptions(final BsonDocument arguments) {
        UpdateOptions options = new UpdateOptions();

        for (Map.Entry<String, BsonValue> cur : arguments.entrySet()) {
            switch (cur.getKey()) {
                case "session":
                case "filter":
                case "update":
                    break;
                case "upsert":
                    options.upsert(cur.getValue().asBoolean().getValue());
                    break;
                case "arrayFilters":
                    options.arrayFilters(cur.getValue().asArray().stream().map(BsonValue::asDocument).collect(toList()));
                    break;
                case "hint":
                    if (cur.getValue().isString()) {
                        options.hintString(cur.getValue().asString().getValue());
                    } else {
                        options.hint(cur.getValue().asDocument());
                    }
                    break;
                case "comment":
                    options.comment(cur.getValue());
                    break;
                case "let":
                    options.let(cur.getValue().asDocument());
                    break;
                default:
                    throw new UnsupportedOperationException("Unsupported argument: " + cur.getKey());
            }
        }
        return options;
    }

    private ReplaceOptions getReplaceOptions(final BsonDocument arguments) {
        ReplaceOptions options = new ReplaceOptions();
        for (Map.Entry<String, BsonValue> cur : arguments.entrySet()) {
            switch (cur.getKey()) {
                case "filter":
                case "replacement":
                    break;
                case "upsert":
                    options.upsert(cur.getValue().asBoolean().getValue());
                    break;
                case "hint":
                    if (cur.getValue().isString()) {
                        options.hintString(cur.getValue().asString().getValue());
                    } else {
                        options.hint(cur.getValue().asDocument());
                    }
                    break;
                case "comment":
                    options.comment(cur.getValue());
                    break;
                case "let":
                    options.let(cur.getValue().asDocument());
                    break;
                default:
                    throw new UnsupportedOperationException("Unsupported argument: " + cur.getKey());
            }
        }
        return options;
    }

    OperationResult executeStartTransaction(final BsonDocument operation) {
        ClientSession session = entities.getSession(operation.getString("object").getValue());

        if (operation.containsKey("arguments")) {
            throw new UnsupportedOperationException("Unexpected arguments " + operation.get("arguments"));
        }

        return resultOf(() -> {
            session.startTransaction();
            return null;
        });
    }

    OperationResult executeCommitTransaction(final BsonDocument operation) {
        ClientSession session = entities.getSession(operation.getString("object").getValue());

        if (operation.containsKey("arguments")) {
            throw new UnsupportedOperationException("Unexpected arguments " + operation.get("arguments"));
        }

        return resultOf(() -> {
            session.commitTransaction();
            return null;
        });
    }

    OperationResult executeAbortTransaction(final BsonDocument operation) {
        ClientSession session = entities.getSession(operation.getString("object").getValue());

        if (operation.containsKey("arguments")) {
            throw new UnsupportedOperationException("Unexpected arguments: " + operation.get("arguments"));
        }

        return resultOf(() -> {
            session.abortTransaction();
            return null;
        });
    }

    OperationResult executeWithTransaction(final BsonDocument operation, final OperationAsserter operationAsserter) {
        ClientSession session = entities.getSession(operation.getString("object").getValue());
        BsonArray callback = operation.getDocument("arguments").getArray("callback");
        TransactionOptions.Builder optionsBuilder = TransactionOptions.builder();
        for (Map.Entry<String, BsonValue> entry : operation.getDocument("arguments").entrySet()) {
            switch (entry.getKey()) {
                case "callback":
                    break;
                case "readConcern":
                    optionsBuilder.readConcern(asReadConcern(entry.getValue().asDocument()));
                    break;
                case "writeConcern":
                    optionsBuilder.writeConcern(asWriteConcern(entry.getValue().asDocument()));
                    break;
                default:
                    throw new UnsupportedOperationException("Unsupported transaction option: " + entry.getKey());
            }
        }

        return resultOf(() -> {
            session.withTransaction(() -> {
                for (int i = 0; i < callback.size(); i++) {
                    BsonValue cur = callback.get(i);
                    operationAsserter.assertOperation(cur.asDocument(), i);
                }
                //noinspection ConstantConditions
                return null;
            }, optionsBuilder.build());
            return null;
        });
    }

    public OperationResult executeDropCollection(final BsonDocument operation) {
        MongoDatabase database = getMongoDatabase(operation);
        BsonDocument arguments = operation.getDocument("arguments");
        String collectionName = arguments.getString("collection").getValue();

        if (operation.getDocument("arguments").size() > 1) {
            throw new UnsupportedOperationException("Unexpected arguments " + operation.get("arguments"));
        }

        return resultOf(() -> {
            database.getCollection(collectionName).drop();
            return null;
        });
    }

    public OperationResult executeCreateCollection(final BsonDocument operation) {
        MongoDatabase database = getMongoDatabase(operation);
        BsonDocument arguments = operation.getDocument("arguments");
        String collectionName = arguments.getString("collection").getValue();
        ClientSession session = getSession(arguments);

        // In Java driver there is a separate method for creating a view, but in the unified test CRUD format
        // views and collections are both created with the createCollection operation. We use the createView
        // method if the requisite arguments are present.
        if (arguments.containsKey("viewOn") && arguments.containsKey("pipeline")) {
            String viewOn = arguments.getString("viewOn").getValue();
            List<BsonDocument> pipeline =
                    arguments.getArray("pipeline").stream().map(BsonValue::asDocument).collect(toList());

            for (Map.Entry<String, BsonValue> cur : arguments.entrySet()) {
                switch (cur.getKey()) {
                    case "collection":
                    case "session":
                    case "viewOn":
                    case "pipeline":
                        break;
                    default:
                        throw new UnsupportedOperationException("Unsupported argument: " + cur.getKey());
                }
            }

            return resultOf(() -> {
                if (session == null) {
                    database.createView(collectionName, viewOn, pipeline);
                } else {
                    database.createView(session, collectionName, viewOn, pipeline);
                }
                return null;
            });
        } else {
            CreateCollectionOptions options = new CreateCollectionOptions();

            for (Map.Entry<String, BsonValue> cur : arguments.entrySet()) {
                switch (cur.getKey()) {
                    case "collection":
                    case "session":
                    case "viewOn":
                        break;
                    case "expireAfterSeconds":
                        options.expireAfter(cur.getValue().asNumber().longValue(), TimeUnit.SECONDS);
                        break;
                    case "timeseries":
                        options.timeSeriesOptions(createTimeSeriesOptions(cur.getValue().asDocument()));
                        break;
                    case "changeStreamPreAndPostImages":
                        options.changeStreamPreAndPostImagesOptions(createChangeStreamPreAndPostImagesOptions(cur.getValue().asDocument()));
                        break;
                    case "clusteredIndex":
                        options.clusteredIndexOptions(createClusteredIndexOptions(cur.getValue().asDocument()));
                        break;
                    default:
                        throw new UnsupportedOperationException("Unsupported argument: " + cur.getKey());
                }
            }
            return resultOf(() -> {
                if (session == null) {
                    database.createCollection(collectionName, options);
                } else {
                    database.createCollection(session, collectionName, options);
                }
                return null;
            });
        }
    }

    public OperationResult executeModifyCollection(final BsonDocument operation) {
        MongoDatabase database = getMongoDatabase(operation);
        BsonDocument arguments = operation.getDocument("arguments");
        String collectionName = arguments.getString("collection").getValue();
        ClientSession session = getSession(arguments);

        BsonDocument collModCommandDocument = new BsonDocument("collMod", new BsonString(collectionName));

        for (Map.Entry<String, BsonValue> cur : arguments.entrySet()) {
            switch (cur.getKey()) {
                case "collection":
                case "session":
                    break;
                case "validator":
                    collModCommandDocument.append("validator", cur.getValue());
                    break;
                case "index":
                    collModCommandDocument.append("index", cur.getValue());
                    break;
                default:
                    throw new UnsupportedOperationException("Unsupported argument: " + cur.getKey());
            }
        }
        return resultOf(() -> {
            if (session == null) {
                database.runCommand(collModCommandDocument);
            } else {
                database.runCommand(session, collModCommandDocument);
            }
            return null;
        });
        }

    public OperationResult executeRenameCollection(final BsonDocument operation) {
        MongoCollection<BsonDocument> collection = getMongoCollection(operation);
        BsonDocument arguments = operation.getDocument("arguments");
        String newCollectionName = arguments.getString("to").getValue();
        ClientSession session = getSession(arguments);
        RenameCollectionOptions options = new RenameCollectionOptions();

        for (Map.Entry<String, BsonValue> cur : arguments.entrySet()) {
            switch (cur.getKey()) {
                case "to":
                case "session":
                    break;
                case "dropTarget":
                    options.dropTarget(cur.getValue().asBoolean().getValue());
                    break;
                default:
                    throw new UnsupportedOperationException("Unsupported argument: " + cur.getKey());
            }
        }

        return resultOf(() -> {
            MongoNamespace newCollectionNamespace = new MongoNamespace(collection.getNamespace().getDatabaseName(), newCollectionName);
            if (session == null) {
                collection.renameCollection(newCollectionNamespace, options);
            } else {
                collection.renameCollection(session, newCollectionNamespace, options);
            }
            return null;
        });
    }

    private TimeSeriesOptions createTimeSeriesOptions(final BsonDocument timeSeriesDocument) {
        TimeSeriesOptions options = new TimeSeriesOptions(timeSeriesDocument.getString("timeField").getValue());

        for (Map.Entry<String, BsonValue> cur : timeSeriesDocument.entrySet()) {
            switch (cur.getKey()) {
                case "timeField":
                    break;
                case "metaField":
                    options.metaField(cur.getValue().asString().getValue());
                    break;
                case "bucketMaxSpanSeconds":
                    options.bucketMaxSpan(cur.getValue().asInt32().longValue(), TimeUnit.SECONDS);
                    break;
                case "bucketRoundingSeconds":
                    options.bucketRounding(cur.getValue().asInt32().longValue(), TimeUnit.SECONDS);
                    break;
                case "granularity":
                    options.granularity(createTimeSeriesGranularity(cur.getValue().asString().getValue()));
                    break;
                default:
                    throw new UnsupportedOperationException("Unsupported argument: " + cur.getKey());
            }
        }
        return options;
    }

    private ClusteredIndexOptions createClusteredIndexOptions(final BsonDocument clusteredIndexDocument) {
        ClusteredIndexOptions options = new ClusteredIndexOptions(clusteredIndexDocument.getDocument("key"),
                clusteredIndexDocument.getBoolean("unique").getValue());

        for (Map.Entry<String, BsonValue> cur : clusteredIndexDocument.entrySet()) {
            switch (cur.getKey()) {
                case "key":
                case "unique":
                    break;
                case "name":
                    options.name(cur.getValue().asString().getValue());
                    break;
                default:
                    throw new UnsupportedOperationException("Unsupported argument: " + cur.getKey());
            }
        }
        return options;
    }

    private ChangeStreamPreAndPostImagesOptions createChangeStreamPreAndPostImagesOptions(
            final BsonDocument changeStreamPreAndPostImagesDocument) {
        ChangeStreamPreAndPostImagesOptions changeStreamPreAndPostImagesOptions =
                new ChangeStreamPreAndPostImagesOptions(changeStreamPreAndPostImagesDocument.getBoolean("enabled").getValue());

        return changeStreamPreAndPostImagesOptions;
    }

    private TimeSeriesGranularity createTimeSeriesGranularity(final String value) {
        switch (value) {
            case "seconds":
                return TimeSeriesGranularity.SECONDS;
            case "minutes":
                return TimeSeriesGranularity.MINUTES;
            case "hours":
                return TimeSeriesGranularity.HOURS;
            default:
                throw new UnsupportedOperationException("Unsupported time series granularity: " + value);
        }
    }


    OperationResult executeCreateSearchIndex(final BsonDocument operation) {
        MongoCollection<BsonDocument> collection = getMongoCollection(operation);
        BsonDocument arguments = operation.getDocument("arguments");
        BsonDocument model = arguments.getDocument("model");
        BsonDocument definition = model.getDocument("definition");

        return resultOf(() -> {
            if (model.containsKey("name")) {
                String name = model.getString("name").getValue();
                collection.createSearchIndex(name, definition);
            } else {
                collection.createSearchIndex(definition);
            }
            return null;
        });
    }

    OperationResult executeCreateSearchIndexes(final BsonDocument operation) {
        MongoCollection<BsonDocument> collection = getMongoCollection(operation);
        BsonDocument arguments = operation.getDocument("arguments");
        BsonArray models = arguments.getArray("models");

        List<SearchIndexModel> searchIndexModels = models.stream()
                .map(UnifiedCrudHelper::toIndexSearchModel).collect(toList());

        return resultOf(() -> {
            collection.createSearchIndexes(searchIndexModels);
            return null;
        });
    }


    OperationResult executeUpdateSearchIndex(final BsonDocument operation) {
        MongoCollection<BsonDocument> collection = getMongoCollection(operation);
        BsonDocument arguments = operation.getDocument("arguments");
        BsonDocument definition = arguments.getDocument("definition");
        String name = arguments.getString("name").getValue();

        return resultOf(() -> {
            collection.updateSearchIndex(name, definition);
            return null;
        });
    }

    OperationResult executeDropSearchIndex(final BsonDocument operation) {
        MongoCollection<BsonDocument> collection = getMongoCollection(operation);
        BsonDocument arguments = operation.getDocument("arguments");
        String name = arguments.getString("name").getValue();

        return resultOf(() -> {
            collection.dropSearchIndex(name);
            return null;
        });
    }

    private static SearchIndexModel toIndexSearchModel(final BsonValue bsonValue) {
        BsonDocument model = bsonValue.asDocument();
        String name;
        BsonDocument definition = model.getDocument("definition");
        if (model.containsKey("name")) {
            name = model.getString("name").getValue();
            return new SearchIndexModel(name, definition);
        } else {
            return new SearchIndexModel(definition);
        }
    }


    OperationResult executeListSearchIndexes(final BsonDocument operation) {
        MongoCollection<BsonDocument> collection = getMongoCollection(operation);
        Optional<BsonDocument> arguments = Optional.ofNullable(operation.getOrDefault("arguments", null)).map(BsonValue::asDocument);

        if (arguments.isPresent()) {
            ListSearchIndexesIterable<BsonDocument> iterable = createListSearchIndexesIterable(collection, arguments.get());
            return resultOf(() -> {
                iterable.into(new ArrayList<>());
                return null;
            });
        }

        return resultOf(() -> {
            collection.listSearchIndexes().into(new ArrayList<>());
            return null;
        });
    }

    private ListSearchIndexesIterable<BsonDocument> createListSearchIndexesIterable(final MongoCollection<BsonDocument> collection,
                                                                                    final BsonDocument arguments) {
        Optional<String> name = Optional.ofNullable(arguments.getOrDefault("name", null))
                .map(BsonValue::asString).map(BsonString::getValue);

        ListSearchIndexesIterable<BsonDocument> iterable = collection.listSearchIndexes(BsonDocument.class);

        if (arguments.containsKey("aggregationOptions")) {
            for (Map.Entry<String, BsonValue> option : arguments.getDocument("aggregationOptions").entrySet()) {
                switch (option.getKey()) {
                    case "batchSize":
                        iterable.batchSize(option.getValue().asNumber().intValue());
                        break;
                    default:
                        throw new UnsupportedOperationException("Unsupported argument: " + option.getKey());
                }
            }
        }
        return iterable.name(name.get());
    }

    public OperationResult executeCreateIndex(final BsonDocument operation) {
        MongoCollection<BsonDocument> collection = getMongoCollection(operation);
        BsonDocument arguments = operation.getDocument("arguments");
        BsonDocument keys = arguments.getDocument("keys").asDocument();
        ClientSession session = getSession(arguments);
        IndexOptions options = new IndexOptions();

        for (Map.Entry<String, BsonValue> cur : arguments.entrySet()) {
            switch (cur.getKey()) {
                case "keys":
                case "session":
                    break;
                case "name":
                    options.name(cur.getValue().asString().getValue());
                    break;
                case "unique":
                    options.unique(cur.getValue().asBoolean().getValue());
                    break;
                default:
                    throw new UnsupportedOperationException("Unsupported argument: " + cur.getKey());
            }
        }

        return resultOf(() -> {
            if (session == null) {
                collection.createIndex(keys, options);
            } else {
                collection.createIndex(session, keys, options);
            }
            return null;
        });
    }

    public OperationResult executeDropIndex(final BsonDocument operation) {
        MongoCollection<BsonDocument> collection = getMongoCollection(operation);
        BsonDocument arguments = operation.getDocument("arguments");
        ClientSession session = getSession(arguments);
        String indexName = arguments.get("name").asString().getValue();
        for (Map.Entry<String, BsonValue> cur : arguments.entrySet()) {
            switch (cur.getKey()) {
                case "session":
                case "name":
                    break;
                default:
                    throw new UnsupportedOperationException("Unsupported argument: " + cur.getKey());
            }
        }
        return resultOf(() -> {
            if (session == null) {
                collection.dropIndex(indexName);
            } else {
                collection.dropIndex(session, indexName);
            }
            return null;
        });
    }

    public OperationResult createChangeStreamCursor(final BsonDocument operation) {
        String entityName = operation.getString("object").getValue();
        BsonDocument arguments = operation.getDocument("arguments", new BsonDocument());
        List<BsonDocument> pipeline = arguments.getArray("pipeline").stream().map(BsonValue::asDocument).collect(toList());
        ChangeStreamIterable<BsonDocument> iterable;

        Long timeoutMS = arguments.containsKey("timeoutMS") ? arguments.remove("timeoutMS").asNumber().longValue() : null;
        if (entities.hasCollection(entityName)) {
            iterable = entities.getCollectionWithTimeoutMS(entityName, timeoutMS).watch(pipeline);
        } else if (entities.hasDatabase(entityName)) {
            iterable = entities.getDatabaseWithTimeoutMS(entityName, timeoutMS).watch(pipeline, BsonDocument.class);
        } else if (entities.hasClient(entityName)) {
            iterable = entities.getClientWithTimeoutMS(entityName, timeoutMS).watch(pipeline, BsonDocument.class);
        } else {
            throw new UnsupportedOperationException("No entity found for id: " + entityName);
        }

        for (Map.Entry<String, BsonValue> cur : arguments.entrySet()) {
            switch (cur.getKey()) {
                case "batchSize":
                    iterable.batchSize(cur.getValue().asNumber().intValue());
                    break;
                case "pipeline":
                    break;
                case "comment":
                    iterable.comment(cur.getValue());
                    break;
                case "fullDocument":
                    iterable.fullDocument(FullDocument.fromString(cur.getValue().asString().getValue()));
                    break;
                case "fullDocumentBeforeChange":
                    iterable.fullDocumentBeforeChange(FullDocumentBeforeChange.fromString(cur.getValue().asString().getValue()));
                    break;
                case "maxAwaitTimeMS":
                    iterable.maxAwaitTime(cur.getValue().asNumber().longValue(), TimeUnit.MILLISECONDS);
                    break;
                case "showExpandedEvents":
                    iterable.showExpandedEvents(cur.getValue().asBoolean().getValue());
                    break;
                default:
                    throw new UnsupportedOperationException("Unsupported argument: " + cur.getKey());
            }
        }

        return resultOf(() -> {
            MongoCursor<BsonDocument> changeStreamWrappingCursor = createChangeStreamWrappingCursor(iterable);
            entities.addCursor(operation.getString("saveResultAsEntity",
                    new BsonString(createRandomEntityId())).getValue(), changeStreamWrappingCursor);
            return null;
        });
    }

    public OperationResult executeIterateUntilDocumentOrError(final BsonDocument operation) {
        String id = operation.getString("object").getValue();
        MongoCursor<BsonDocument> cursor = entities.getCursor(id);

        if (operation.containsKey("arguments")) {
            throw new UnsupportedOperationException("Unexpected arguments " + operation.get("arguments"));
        }

        return resultOf(cursor::next);
    }

    public OperationResult close(final BsonDocument operation) {
        String id = operation.getString("object").getValue();

        if (entities.hasClient(id)) {
            entities.getClient(id).close();
        } else {
            MongoCursor<BsonDocument> cursor = entities.getCursor(id);
            cursor.close();
        }

        return OperationResult.NONE;
    }

    public OperationResult executeRunCommand(final BsonDocument operation) {
        MongoDatabase database = getMongoDatabase(operation);
        BsonDocument arguments = operation.getDocument("arguments", new BsonDocument());
        ClientSession session = getSession(arguments);
        BsonDocument command = arguments.getDocument("command");
        ReadPreference readPreference = arguments.containsKey("readPreference")
                ? asReadPreference(arguments.getDocument("readPreference")) : null;
        for (Map.Entry<String, BsonValue> cur : arguments.entrySet()) {
            switch (cur.getKey()) {
                case "command":
                case "commandName":
                case "session":
                case "readPreference":
                    break;
                default:
                    throw new UnsupportedOperationException("Unsupported argument: " + cur.getKey());
            }
        }

        return resultOf(() -> {
            if (session == null) {
                if (readPreference == null) {
                    return database.runCommand(command, BsonDocument.class);
                } else {
                    return database.runCommand(command, readPreference, BsonDocument.class);
                }
            } else {
                if (readPreference == null) {
                    return database.runCommand(session, command, BsonDocument.class);
                } else {
                    return database.runCommand(session, command, readPreference, BsonDocument.class);
                }
            }
        });
    }

    public OperationResult executeCountDocuments(final BsonDocument operation) {
        MongoCollection<BsonDocument> collection = getMongoCollection(operation);
        BsonDocument arguments = operation.getDocument("arguments");
        BsonDocument filter = arguments.getDocument("filter");
        ClientSession session = getSession(arguments);
        CountOptions options = new CountOptions();

        for (Map.Entry<String, BsonValue> cur : arguments.entrySet()) {
            switch (cur.getKey()) {
                case "filter":
                case "session":
                    break;
                case "comment":
                    options.comment(cur.getValue());
                    break;
                default:
                    throw new UnsupportedOperationException("Unsupported argument: " + cur.getKey());
            }
        }

        return resultOf(() -> {
            if (session == null) {
                return new BsonInt64(collection.countDocuments(filter, options));
            } else {
                return new BsonInt64(collection.countDocuments(session, filter, options));
            }
        });
    }

    @SuppressWarnings("deprecation") //maxTimeMS
    public OperationResult executeEstimatedDocumentCount(final BsonDocument operation) {
        MongoCollection<BsonDocument> collection = getMongoCollection(operation);
        BsonDocument arguments = operation.getDocument("arguments", new BsonDocument());

        EstimatedDocumentCountOptions options = new EstimatedDocumentCountOptions();
        for (Map.Entry<String, BsonValue> cur : arguments.entrySet()) {
            switch (cur.getKey()) {
                case "maxTimeMS":
                    options.maxTime(cur.getValue().asNumber().intValue(), TimeUnit.MILLISECONDS);
                    break;
                case "comment":
                    options.comment(cur.getValue());
                    break;
                default:
                    throw new UnsupportedOperationException("Unsupported argument: " + cur.getKey());
            }
        }

        return resultOf(() ->
                new BsonInt64(collection.estimatedDocumentCount(options)));
    }

    @NonNull
    private String createRandomEntityId() {
        return "random-entity-id" + uniqueIdGenerator.getAndIncrement();
    }

    /**
     * The tests in this list can not currently pass when using {@link ChangeStreamDocument} because there is information loss when
     * decoding into an instance of that class.  So for these tests, we just decode directly into {@link BsonDocument}.  For all
     * others, we decode into {@link ChangeStreamDocument} and from there to {@link BsonDocument} so that there is some integration test
     * coverage of {@link ChangeStreamDocument}.
     */
    private static final List<String> BSON_DOCUMENT_CHANGE_STREAM_TESTS = asList(
            "Test newField added in response MUST NOT err",
            "Test projection in change stream returns expected fields",
            "fullDocument:whenAvailable with changeStreamPreAndPostImages disabled",
            "fullDocumentBeforeChange:whenAvailable with changeStreamPreAndPostImages disabled");

    @NonNull
    private MongoCursor<BsonDocument> createChangeStreamWrappingCursor(final ChangeStreamIterable<BsonDocument> iterable) {
        if (BSON_DOCUMENT_CHANGE_STREAM_TESTS.contains(testDescription)) {
            return iterable.withDocumentClass(BsonDocument.class).cursor();
        } else {
            MongoChangeStreamCursor<ChangeStreamDocument<BsonDocument>> wrappedCursor = iterable.cursor();
            return new MongoCursor<BsonDocument>() {
                @Override
                public void close() {
                    wrappedCursor.close();
                }

                @Override
                public boolean hasNext() {
                    return wrappedCursor.hasNext();
                }

                @NonNull
                @Override
                public BsonDocument next() {
                    return encodeChangeStreamDocumentToBsonDocument(wrappedCursor.next());
                }

                @Override
                public int available() {
                    return wrappedCursor.available();
                }

                @Override
                public BsonDocument tryNext() {
                    ChangeStreamDocument<BsonDocument> next = wrappedCursor.tryNext();
                    if (next == null) {
                        return null;
                    } else {
                        return encodeChangeStreamDocumentToBsonDocument(next);
                    }
                }

                @Override
                public ServerCursor getServerCursor() {
                    return wrappedCursor.getServerCursor();
                }

                @NonNull
                @Override
                public ServerAddress getServerAddress() {
                    return wrappedCursor.getServerAddress();
                }

                private BsonDocument encodeChangeStreamDocumentToBsonDocument(final ChangeStreamDocument<BsonDocument> next) {
                    BsonDocumentWriter writer = new BsonDocumentWriter(new BsonDocument());
                    changeStreamDocumentCodec.encode(writer, next, EncoderContext.builder().build());
                    return writer.getDocument();
                }
            };
        }
    }

    private MongoCollection<BsonDocument> getMongoCollection(final BsonDocument operation) {
        MongoCollection<BsonDocument> collection = entities.getCollection(operation.getString("object").getValue());
        Long timeoutMS = getAndRemoveTimeoutMS(operation.getDocument("arguments", new BsonDocument()));
        if (timeoutMS != null) {
            collection = collection.withTimeout(timeoutMS, TimeUnit.MILLISECONDS);
        }
        return collection;
    }

<<<<<<< HEAD
=======
    private MongoDatabase getMongoDatabase(final BsonDocument operation) {
        MongoDatabase database = entities.getDatabase(operation.getString("object").getValue());
        if (operation.containsKey("arguments")) {
            BsonDocument arguments = operation.getDocument("arguments");
            Long timeoutMS = getAndRemoveTimeoutMS(arguments);
            if (timeoutMS != null) {
                database = database.withTimeout(timeoutMS, TimeUnit.MILLISECONDS);
                arguments.remove("timeoutMS");
            }
        }
        return database;
    }

    @Nullable
    private Long getAndRemoveTimeoutMS(final BsonDocument arguments) {
        Long timeoutMS = null;
        if (arguments.containsKey("timeoutMS")) {
            timeoutMS = arguments.getNumber("timeoutMS").longValue();
            arguments.remove("timeoutMS");
        }
        return timeoutMS;
    }

>>>>>>> a9c5fb3d
    private static void setCursorType(final FindIterable<BsonDocument> iterable, final Map.Entry<String, BsonValue> cur) {
        switch (cur.getValue().asString().getValue()) {
            case "tailable":
                iterable.cursorType(CursorType.Tailable);
                break;
            case "nonTailable":
                iterable.cursorType(CursorType.NonTailable);
                break;
            case "tailableAwait":
                iterable.cursorType(CursorType.TailableAwait);
                break;
            default:
                throw new UnsupportedOperationException("Unsupported cursorType: " + cur.getValue());
        }
    }

    private static void setTimeoutMode(final MongoIterable<BsonDocument> iterable, final Map.Entry<String, BsonValue> cur) {
         switch (cur.getValue().asString().getValue()) {
            case "cursorLifetime":
                invokeTimeoutMode(iterable, TimeoutMode.CURSOR_LIFETIME);
                break;
            case "iteration":
                invokeTimeoutMode(iterable, TimeoutMode.ITERATION);
                break;
            default:
                throw new UnsupportedOperationException("Unsupported timeoutMode: " + cur.getValue());
        }
    }

    private static void invokeTimeoutMode(final MongoIterable<BsonDocument> iterable, final TimeoutMode timeoutMode) {
        try {
            Method timeoutModeMethod = iterable.getClass().getDeclaredMethod("timeoutMode", TimeoutMode.class);
            timeoutModeMethod.setAccessible(true);
            timeoutModeMethod.invoke(iterable, timeoutMode);
        } catch (NoSuchMethodException e) {
            throw new UnsupportedOperationException("Unsupported timeoutMode method for class: " + iterable.getClass(), e);
        } catch (InvocationTargetException | IllegalAccessException e) {
            throw new UnsupportedOperationException("Unable to set timeoutMode method for class: " + iterable.getClass(), e);
        }
    }
}<|MERGE_RESOLUTION|>--- conflicted
+++ resolved
@@ -1734,8 +1734,6 @@
         return collection;
     }
 
-<<<<<<< HEAD
-=======
     private MongoDatabase getMongoDatabase(final BsonDocument operation) {
         MongoDatabase database = entities.getDatabase(operation.getString("object").getValue());
         if (operation.containsKey("arguments")) {
@@ -1749,17 +1747,6 @@
         return database;
     }
 
-    @Nullable
-    private Long getAndRemoveTimeoutMS(final BsonDocument arguments) {
-        Long timeoutMS = null;
-        if (arguments.containsKey("timeoutMS")) {
-            timeoutMS = arguments.getNumber("timeoutMS").longValue();
-            arguments.remove("timeoutMS");
-        }
-        return timeoutMS;
-    }
-
->>>>>>> a9c5fb3d
     private static void setCursorType(final FindIterable<BsonDocument> iterable, final Map.Entry<String, BsonValue> cur) {
         switch (cur.getValue().asString().getValue()) {
             case "tailable":
