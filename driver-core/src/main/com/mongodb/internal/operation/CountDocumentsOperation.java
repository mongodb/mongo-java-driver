--- conflicted
+++ resolved
@@ -122,18 +122,13 @@
     }
 
     @Override
-<<<<<<< HEAD
-    public Long execute(final ReadBinding binding, final OperationContext operationContext) {
-        try (BatchCursor<BsonDocument> cursor = getAggregateOperation().execute(binding, operationContext)) {
-=======
     public String getCommandName() {
         return COMMAND_NAME;
     }
 
     @Override
-    public Long execute(final ReadBinding binding) {
-        try (BatchCursor<BsonDocument> cursor = getAggregateOperation().execute(binding)) {
->>>>>>> 5e61b7a2
+    public Long execute(final ReadBinding binding, final OperationContext operationContext) {
+        try (BatchCursor<BsonDocument> cursor = getAggregateOperation().execute(binding, operationContext)) {
             return cursor.hasNext() ? getCountFromAggregateResults(cursor.next()) : 0;
         }
     }
