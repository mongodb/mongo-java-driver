--- conflicted
+++ resolved
@@ -50,19 +50,11 @@
         given:
         def executor = new TestOperationExecutor([null, null, null, null])
         def listCollectionIterable = new ListCollectionsIterableImpl<Document>(null, 'db', false, Document, codecRegistry,
-<<<<<<< HEAD
                 readPreference, executor, true, TIMEOUT_SETTINGS)
-=======
-                readPreference, executor, true)
->>>>>>> 89512cd9
                 .filter(new Document('filter', 1))
                 .batchSize(100)
         def listCollectionNamesIterable = new ListCollectionsIterableImpl<Document>(null, 'db', true, Document, codecRegistry,
-<<<<<<< HEAD
                 readPreference, executor, true, TIMEOUT_SETTINGS)
-=======
-                readPreference, executor, true)
->>>>>>> 89512cd9
 
         when: 'default input should be as expected'
         listCollectionIterable.iterator()
@@ -71,16 +63,10 @@
         def readPreference = executor.getReadPreference()
 
         then:
-<<<<<<< HEAD
         expect operation, isTheSameAs(new ListCollectionsOperation<Document>(TIMEOUT_SETTINGS, 'db', new DocumentCodec())
                 .filter(new BsonDocument('filter', new BsonInt32(1))).batchSize(100)
-                .retryReads(true))
-=======
-        expect operation, isTheSameAs(new ListCollectionsOperation<Document>('db', new DocumentCodec())
-                .filter(new BsonDocument('filter', new BsonInt32(1))).batchSize(100).maxTime(1000, MILLISECONDS)
                 .retryReads(true)
                 .authorizedCollections(false))
->>>>>>> 89512cd9
         readPreference == secondary()
 
         when: 'overriding initial options'
@@ -99,11 +85,7 @@
         operation = executor.getReadOperation() as ListCollectionsOperation<Document>
 
         then: 'should create operation with nameOnly'
-<<<<<<< HEAD
-        expect operation, isTheSameAs(new ListCollectionsOperation<Document>(TIMEOUT_SETTINGS, 'db', new DocumentCodec())
-                .nameOnly(true).retryReads(true))
-=======
-        expect operation, isTheSameAs(new ListCollectionsOperation<Document>('db', new DocumentCodec()).nameOnly(true)
+        expect operation, isTheSameAs(new ListCollectionsOperation<Document>(TIMEOUT_SETTINGS, 'db', new DocumentCodec()).nameOnly(true)
                 .retryReads(true))
 
         when: 'requesting `authorizedCollections`'
@@ -111,11 +93,10 @@
         operation = executor.getReadOperation() as ListCollectionsOperation<Document>
 
         then: 'should create operation with `authorizedCollections`'
-        expect operation, isTheSameAs(new ListCollectionsOperation<Document>('db', new DocumentCodec())
+        expect operation, isTheSameAs(new ListCollectionsOperation<Document>(TIMEOUT_SETTINGS, 'db', new DocumentCodec())
                 .authorizedCollections(true)
                 .nameOnly(true)
                 .retryReads(true))
->>>>>>> 89512cd9
     }
 
     def 'should use ClientSession'() {
@@ -125,11 +106,7 @@
         }
         def executor = new TestOperationExecutor([batchCursor, batchCursor])
         def listCollectionIterable = new ListCollectionsIterableImpl<Document>(clientSession, 'db', false, Document, codecRegistry,
-<<<<<<< HEAD
                 readPreference, executor, true, TIMEOUT_SETTINGS)
-=======
-                readPreference, executor, true)
->>>>>>> 89512cd9
 
         when:
         listCollectionIterable.first()
@@ -169,11 +146,7 @@
         }
         def executor = new TestOperationExecutor([cursor(), cursor(), cursor(), cursor()])
         def mongoIterable = new ListCollectionsIterableImpl<Document>(null, 'db', false, Document, codecRegistry, readPreference,
-<<<<<<< HEAD
                 executor, true, TIMEOUT_SETTINGS)
-=======
-                executor, true)
->>>>>>> 89512cd9
 
         when:
         def results = mongoIterable.first()
@@ -217,11 +190,7 @@
         when:
         def batchSize = 5
         def mongoIterable = new ListCollectionsIterableImpl<Document>(null, 'db', false, Document, codecRegistry, readPreference,
-<<<<<<< HEAD
                 Stub(OperationExecutor), true, TIMEOUT_SETTINGS)
-=======
-                Stub(OperationExecutor), true)
->>>>>>> 89512cd9
 
         then:
         mongoIterable.getBatchSize() == null
