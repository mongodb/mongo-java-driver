/*
 * Copyright 2008-present MongoDB, Inc.
 *
 * Licensed under the Apache License, Version 2.0 (the "License");
 * you may not use this file except in compliance with the License.
 * You may obtain a copy of the License at
 *
 *   http://www.apache.org/licenses/LICENSE-2.0
 *
 * Unless required by applicable law or agreed to in writing, software
 * distributed under the License is distributed on an "AS IS" BASIS,
 * WITHOUT WARRANTIES OR CONDITIONS OF ANY KIND, either express or implied.
 * See the License for the specific language governing permissions and
 * limitations under the License.
 */

package com.mongodb.internal.connection;

import com.mongodb.MongoConnectionPoolClearedException;
import com.mongodb.MongoException;
import com.mongodb.MongoInterruptedException;
import com.mongodb.MongoServerUnavailableException;
import com.mongodb.MongoTimeoutException;
import com.mongodb.annotations.NotThreadSafe;
import com.mongodb.annotations.ThreadSafe;
import com.mongodb.connection.ClusterId;
import com.mongodb.connection.ConnectionDescription;
import com.mongodb.connection.ConnectionId;
import com.mongodb.connection.ConnectionPoolSettings;
import com.mongodb.connection.ServerDescription;
import com.mongodb.connection.ServerId;
import com.mongodb.event.ConnectionCheckOutFailedEvent;
import com.mongodb.event.ConnectionCheckOutFailedEvent.Reason;
import com.mongodb.event.ConnectionCheckOutStartedEvent;
import com.mongodb.event.ConnectionCheckedInEvent;
import com.mongodb.event.ConnectionCheckedOutEvent;
import com.mongodb.event.ConnectionClosedEvent;
import com.mongodb.event.ConnectionCreatedEvent;
import com.mongodb.event.ConnectionPoolClearedEvent;
import com.mongodb.event.ConnectionPoolClosedEvent;
import com.mongodb.event.ConnectionPoolCreatedEvent;
import com.mongodb.event.ConnectionPoolListener;
import com.mongodb.event.ConnectionPoolReadyEvent;
import com.mongodb.event.ConnectionReadyEvent;
import com.mongodb.internal.VisibleForTesting;
import com.mongodb.internal.async.SingleResultCallback;
import com.mongodb.internal.connection.SdamServerDescriptionManager.SdamIssue;
import com.mongodb.internal.diagnostics.logging.Logger;
import com.mongodb.internal.diagnostics.logging.Loggers;
import com.mongodb.internal.event.EventReasonMessageResolver;
import com.mongodb.internal.inject.OptionalProvider;
import com.mongodb.internal.logging.LogMessage;
import com.mongodb.internal.logging.StructuredLogger;
import com.mongodb.internal.thread.DaemonThreadFactory;
import com.mongodb.internal.time.StartTime;
import com.mongodb.internal.time.Timeout;
import com.mongodb.lang.NonNull;
import com.mongodb.lang.Nullable;
import org.bson.ByteBuf;
import org.bson.codecs.Decoder;
import org.bson.types.ObjectId;

import java.time.Duration;
import java.util.ArrayList;
import java.util.Deque;
import java.util.LinkedList;
import java.util.List;
import java.util.Optional;
import java.util.Queue;
import java.util.concurrent.BlockingQueue;
import java.util.concurrent.ConcurrentHashMap;
import java.util.concurrent.ExecutorService;
import java.util.concurrent.Executors;
import java.util.concurrent.Future;
import java.util.concurrent.LinkedBlockingQueue;
import java.util.concurrent.RejectedExecutionException;
import java.util.concurrent.ScheduledExecutorService;
import java.util.concurrent.TimeUnit;
import java.util.concurrent.atomic.AtomicBoolean;
import java.util.concurrent.atomic.AtomicInteger;
import java.util.concurrent.atomic.LongAdder;
import java.util.concurrent.locks.Condition;
import java.util.concurrent.locks.Lock;
import java.util.concurrent.locks.ReadWriteLock;
import java.util.concurrent.locks.ReentrantLock;
import java.util.concurrent.locks.StampedLock;
import java.util.function.Consumer;
import java.util.function.Predicate;
import java.util.function.Supplier;

import static com.mongodb.assertions.Assertions.assertFalse;
import static com.mongodb.assertions.Assertions.assertNotNull;
import static com.mongodb.assertions.Assertions.assertNull;
import static com.mongodb.assertions.Assertions.assertTrue;
import static com.mongodb.assertions.Assertions.fail;
import static com.mongodb.assertions.Assertions.isTrue;
import static com.mongodb.assertions.Assertions.notNull;
import static com.mongodb.event.ConnectionClosedEvent.Reason.ERROR;
import static com.mongodb.internal.Locks.lockInterruptibly;
import static com.mongodb.internal.Locks.withLock;
import static com.mongodb.internal.Locks.withUnfairLock;
import static com.mongodb.internal.VisibleForTesting.AccessModifier.PRIVATE;
import static com.mongodb.internal.async.ErrorHandlingResultCallback.errorHandlingCallback;
import static com.mongodb.internal.connection.ConcurrentPool.INFINITE_SIZE;
import static com.mongodb.internal.connection.ConcurrentPool.sizeToString;
import static com.mongodb.internal.event.EventListenerHelper.getConnectionPoolListener;
import static com.mongodb.internal.logging.LogMessage.Component.CONNECTION;
import static com.mongodb.internal.logging.LogMessage.Entry.Name.DRIVER_CONNECTION_ID;
import static com.mongodb.internal.logging.LogMessage.Entry.Name.DURATION_MS;
import static com.mongodb.internal.logging.LogMessage.Entry.Name.ERROR_DESCRIPTION;
import static com.mongodb.internal.logging.LogMessage.Entry.Name.MAX_CONNECTING;
import static com.mongodb.internal.logging.LogMessage.Entry.Name.MAX_IDLE_TIME_MS;
import static com.mongodb.internal.logging.LogMessage.Entry.Name.MAX_POOL_SIZE;
import static com.mongodb.internal.logging.LogMessage.Entry.Name.MIN_POOL_SIZE;
import static com.mongodb.internal.logging.LogMessage.Entry.Name.REASON_DESCRIPTION;
import static com.mongodb.internal.logging.LogMessage.Entry.Name.SERVER_HOST;
import static com.mongodb.internal.logging.LogMessage.Entry.Name.SERVER_PORT;
import static com.mongodb.internal.logging.LogMessage.Entry.Name.SERVICE_ID;
import static com.mongodb.internal.logging.LogMessage.Entry.Name.WAIT_QUEUE_TIMEOUT_MS;
import static com.mongodb.internal.logging.LogMessage.Level.DEBUG;
import static java.lang.String.format;
import static java.util.concurrent.TimeUnit.MILLISECONDS;
import static java.util.concurrent.TimeUnit.NANOSECONDS;

@ThreadSafe
final class DefaultConnectionPool implements ConnectionPool {
    private static final Logger LOGGER = Loggers.getLogger("connection");
    private static final StructuredLogger STRUCTURED_LOGGER = new StructuredLogger("connection");
    private final ConcurrentPool<UsageTrackingInternalConnection> pool;
    private final ConnectionPoolSettings settings;
    private final BackgroundMaintenanceManager backgroundMaintenance;
    private final AsyncWorkManager asyncWorkManager;
    private final ConnectionPoolListener connectionPoolListener;
    private final ServerId serverId;
    private final PinnedStatsManager pinnedStatsManager = new PinnedStatsManager();
    private final ServiceStateManager serviceStateManager = new ServiceStateManager();
    private final ConnectionGenerationSupplier connectionGenerationSupplier;
    private final OpenConcurrencyLimiter openConcurrencyLimiter;
    private final StateAndGeneration stateAndGeneration;
    private final OptionalProvider<SdamServerDescriptionManager> sdamProvider;

    @VisibleForTesting(otherwise = PRIVATE)
    DefaultConnectionPool(final ServerId serverId, final InternalConnectionFactory internalConnectionFactory,
            final ConnectionPoolSettings settings, final OptionalProvider<SdamServerDescriptionManager> sdamProvider) {
        this(serverId, internalConnectionFactory, settings, InternalConnectionPoolSettings.builder().build(), sdamProvider);
    }

    /**
     * @param sdamProvider For handling exceptions via the
     *                     <a href="https://github.com/mongodb/specifications/blob/master/source/server-discovery-and-monitoring/server-discovery-and-monitoring.rst">
     *                     SDAM</a> machinery as specified
     *                     <a href="https://github.com/mongodb/specifications/blob/master/source/connection-monitoring-and-pooling/connection-monitoring-and-pooling.rst#populating-the-pool-with-a-connection-internal-implementation">
     *                     here</a>.
     *                     Must provide an {@linkplain Optional#isPresent() empty} {@link Optional} if created in load-balanced mode,
     *                     otherwise must provide a non-empty {@link Optional}.
     */
    DefaultConnectionPool(final ServerId serverId, final InternalConnectionFactory internalConnectionFactory,
            final ConnectionPoolSettings settings, final InternalConnectionPoolSettings internalSettings,
            final OptionalProvider<SdamServerDescriptionManager> sdamProvider) {
        this.serverId = notNull("serverId", serverId);
        this.settings = notNull("settings", settings);
        UsageTrackingInternalConnectionItemFactory connectionItemFactory =
                new UsageTrackingInternalConnectionItemFactory(internalConnectionFactory);
        pool = new ConcurrentPool<>(maxSize(settings), connectionItemFactory, format("The server at %s is no longer available",
                serverId.getAddress()));
        this.sdamProvider = assertNotNull(sdamProvider);
        this.connectionPoolListener = getConnectionPoolListener(settings);
        backgroundMaintenance = new BackgroundMaintenanceManager();
        connectionPoolCreated(connectionPoolListener, serverId, settings);
        openConcurrencyLimiter = new OpenConcurrencyLimiter(settings.getMaxConnecting());
        asyncWorkManager = new AsyncWorkManager(internalSettings.isPrestartAsyncWorkManager());
        stateAndGeneration = new StateAndGeneration();
        connectionGenerationSupplier = new ConnectionGenerationSupplier() {
            @Override
            public int getGeneration() {
                return stateAndGeneration.generation();
            }

            @Override
            public int getGeneration(@NonNull final ObjectId serviceId) {
                return serviceStateManager.getGeneration(serviceId);
            }
        };
    }

    @Override
    public InternalConnection get(final OperationContext operationContext) {
        StartTime checkoutStart = connectionCheckoutStarted(operationContext);
        Timeout waitQueueTimeout =  operationContext.getTimeoutContext().startWaitQueueTimeout(checkoutStart);
        try {
            stateAndGeneration.throwIfClosedOrPaused();
            PooledConnection connection = getPooledConnection(waitQueueTimeout, checkoutStart);
            if (!connection.opened()) {
                connection = openConcurrencyLimiter.openOrGetAvailable(operationContext, connection, waitQueueTimeout, checkoutStart);
            }
            connection.checkedOutForOperation(operationContext);
            connectionCheckedOut(operationContext, connection, checkoutStart);
            return connection;
        } catch (Exception e) {
            throw (RuntimeException) checkOutFailed(e, operationContext, checkoutStart);
        }
    }

    @Override
    public void getAsync(final OperationContext operationContext, final SingleResultCallback<InternalConnection> callback) {
        StartTime checkoutStart = connectionCheckoutStarted(operationContext);
        Timeout maxWaitTimeout = checkoutStart.timeoutAfterOrInfiniteIfNegative(settings.getMaxWaitTime(NANOSECONDS), NANOSECONDS);
        SingleResultCallback<PooledConnection> eventSendingCallback = (connection, failure) -> {
            SingleResultCallback<InternalConnection> errHandlingCallback = errorHandlingCallback(callback, LOGGER);
            if (failure == null) {
                assertNotNull(connection).checkedOutForOperation(operationContext);
                connectionCheckedOut(operationContext, connection, checkoutStart);
                errHandlingCallback.onResult(connection, null);
            } else {
                errHandlingCallback.onResult(null, checkOutFailed(failure, operationContext, checkoutStart));
            }
        };
        try {
            stateAndGeneration.throwIfClosedOrPaused();
        } catch (Exception e) {
            eventSendingCallback.onResult(null, e);
            return;
        }
        asyncWorkManager.enqueue(new Task(maxWaitTimeout, checkoutStart, t -> {
            if (t != null) {
                eventSendingCallback.onResult(null, t);
            } else {
                PooledConnection connection;
                try {
                    connection = getPooledConnection(maxWaitTimeout, checkoutStart);
                } catch (Exception e) {
                    eventSendingCallback.onResult(null, e);
                    return;
                }
                if (connection.opened()) {
                    eventSendingCallback.onResult(connection, null);
                } else {
                    openConcurrencyLimiter.openWithConcurrencyLimitAsync(
                            operationContext, connection, maxWaitTimeout, checkoutStart, eventSendingCallback);
                }
            }
        }));
    }

    /**
     * Sends {@link ConnectionCheckOutFailedEvent}
     * and returns {@code t} if it is not {@link MongoOpenConnectionInternalException},
     * or returns {@code t.}{@linkplain MongoOpenConnectionInternalException#getCause() getCause()} otherwise.
     */
    private Throwable checkOutFailed(final Throwable t, final OperationContext operationContext, final StartTime checkoutStart) {
        Throwable result = t;
        Reason reason;
        if (t instanceof MongoTimeoutException) {
            reason = Reason.TIMEOUT;
        } else if (t instanceof MongoOpenConnectionInternalException) {
            reason = Reason.CONNECTION_ERROR;
            result = t.getCause();
        } else if (t instanceof MongoConnectionPoolClearedException) {
            reason = Reason.CONNECTION_ERROR;
        } else if (ConcurrentPool.isPoolClosedException(t)) {
            reason = Reason.POOL_CLOSED;
        } else {
            reason = Reason.UNKNOWN;
        }

        Duration checkoutDuration = checkoutStart.elapsed();
        ClusterId clusterId = serverId.getClusterId();
        if (requiresLogging(clusterId)) {
            String message = "Checkout failed for connection to {}:{}. Reason: {}.[ Error: {}.] Duration: {} ms";
            List<LogMessage.Entry> entries = createBasicEntries();
            entries.add(new LogMessage.Entry(REASON_DESCRIPTION, EventReasonMessageResolver.getMessage(reason)));
            entries.add(new LogMessage.Entry(ERROR_DESCRIPTION, reason == Reason.CONNECTION_ERROR ? result.toString() : null));
            entries.add(new LogMessage.Entry(DURATION_MS, checkoutDuration.toMillis()));
            logMessage("Connection checkout failed", clusterId, message, entries);
        }
        connectionPoolListener.connectionCheckOutFailed(
                new ConnectionCheckOutFailedEvent(serverId, operationContext.getId(), reason, checkoutDuration.toNanos()));
        return result;
    }

    @Override
    public void invalidate(@Nullable final Throwable cause) {
        assertFalse(isLoadBalanced());
        if (stateAndGeneration.pauseAndIncrementGeneration(cause)) {
            openConcurrencyLimiter.signalClosedOrPaused();
        }
    }

    @Override
    public void ready() {
        stateAndGeneration.ready();
    }

    public void invalidate(final ObjectId serviceId, final int generation) {
        assertTrue(isLoadBalanced());
        if (generation == InternalConnection.NOT_INITIALIZED_GENERATION) {
            return;
        }
        if (serviceStateManager.incrementGeneration(serviceId, generation)) {
            ClusterId clusterId = serverId.getClusterId();
            if (requiresLogging(clusterId)) {
                String message = "Connection pool for {}:{} cleared for serviceId {}";
                List<LogMessage.Entry> entries = createBasicEntries();
                entries.add(new LogMessage.Entry(SERVICE_ID, serviceId.toHexString()));
                logMessage("Connection pool cleared", clusterId, message, entries);
            }
            connectionPoolListener.connectionPoolCleared(new ConnectionPoolClearedEvent(this.serverId, serviceId));
        }
    }

    @Override
    public void close() {
        if (stateAndGeneration.close()) {
            pool.close();
            backgroundMaintenance.close();
            asyncWorkManager.close();
            openConcurrencyLimiter.signalClosedOrPaused();
            logEventMessage("Connection pool closed", "Connection pool closed for {}:{}");

            connectionPoolListener.connectionPoolClosed(new ConnectionPoolClosedEvent(serverId));
        }
    }

    @Override
    public int getGeneration() {
        return stateAndGeneration.generation();
    }

    private PooledConnection getPooledConnection(final Timeout waitQueueTimeout, final StartTime startTime) throws MongoTimeoutException {
        try {
            UsageTrackingInternalConnection internalConnection = pool.get(waitQueueTimeout.remainingOrNegativeForInfinite(NANOSECONDS), NANOSECONDS);
            while (shouldPrune(internalConnection)) {
                pool.release(internalConnection, true);
                internalConnection = pool.get(waitQueueTimeout.remainingOrNegativeForInfinite(NANOSECONDS), NANOSECONDS);
            }
            return new PooledConnection(internalConnection);
        } catch (MongoTimeoutException e) {
            throw createTimeoutException(startTime);
        }
    }

    @Nullable
    private PooledConnection getPooledConnectionImmediateUnfair() {
        UsageTrackingInternalConnection internalConnection = pool.getImmediateUnfair();
        while (internalConnection != null && shouldPrune(internalConnection)) {
            pool.release(internalConnection, true);
            internalConnection = pool.getImmediateUnfair();
        }
        return internalConnection == null ? null : new PooledConnection(internalConnection);
    }

    private MongoTimeoutException createTimeoutException(final StartTime startTime) {
        long elapsedMs = startTime.elapsed().toMillis();
        int numPinnedToCursor = pinnedStatsManager.getNumPinnedToCursor();
        int numPinnedToTransaction = pinnedStatsManager.getNumPinnedToTransaction();
        if (numPinnedToCursor == 0 && numPinnedToTransaction == 0) {
            return new MongoTimeoutException(format("Timed out after %d ms while waiting for a connection to server %s.",
                    elapsedMs, serverId.getAddress()));
        } else {
            int maxSize = pool.getMaxSize();
            int numInUse = pool.getInUseCount();
            /* At this point in an execution we consider at least one of `numPinnedToCursor`, `numPinnedToTransaction` to be positive.
             * `numPinnedToCursor`, `numPinnedToTransaction` and `numInUse` are not a snapshot view,
             * but we still must maintain the following invariants:
             * - numInUse > 0
             *     we consider at least one of `numPinnedToCursor`, `numPinnedToTransaction` to be positive,
             *     so if we observe `numInUse` to be 0, we have to estimate it based on `numPinnedToCursor` and `numPinnedToTransaction`;
             * - numInUse < maxSize
             *     `numInUse` must not exceed the limit in situations when we estimate `numInUse`;
             * - numPinnedToCursor + numPinnedToTransaction <= numInUse
             *     otherwise the numbers do not make sense.
             */
            if (numInUse == 0) {
                numInUse = Math.min(
                        numPinnedToCursor + numPinnedToTransaction, // must be at least a big as this sum but not bigger than `maxSize`
                        maxSize);
            }
            numPinnedToCursor = Math.min(
                    numPinnedToCursor, // prefer the observed value, but it must not be bigger than `numInUse`
                    numInUse);
            numPinnedToTransaction = Math.min(
                    numPinnedToTransaction, // prefer the observed value, but it must not be bigger than `numInUse` - `numPinnedToCursor`
                    numInUse - numPinnedToCursor);
            int numOtherInUse = numInUse - numPinnedToCursor - numPinnedToTransaction;
            assertTrue(numOtherInUse >= 0);
            assertTrue(numPinnedToCursor + numPinnedToTransaction + numOtherInUse <= maxSize);
            return new MongoTimeoutException(format("Timed out after %d ms while waiting for a connection to server %s. Details: "
                            + "maxPoolSize: %s, connections in use by cursors: %d, connections in use by transactions: %d, "
                            + "connections in use by other operations: %d",
                    elapsedMs, serverId.getAddress(),
                    sizeToString(maxSize), numPinnedToCursor, numPinnedToTransaction,
                    numOtherInUse));
        }
    }

    @VisibleForTesting(otherwise = PRIVATE)
    ConcurrentPool<UsageTrackingInternalConnection> getPool() {
        return pool;
    }

    /**
     * Synchronously prune idle connections and ensure the minimum pool size.
     */
    @VisibleForTesting(otherwise = PRIVATE)
    void doMaintenance() {
        Predicate<Exception> silentlyComplete = e ->
                e instanceof MongoInterruptedException || e instanceof MongoTimeoutException
                        || e instanceof MongoConnectionPoolClearedException || ConcurrentPool.isPoolClosedException(e);
        try {
            pool.prune();
            if (shouldEnsureMinSize()) {
                pool.ensureMinSize(settings.getMinSize(), newConnection -> {
                    try {
                        // TODO (CSOT) create OC from ConnectionPoolSettings
                        OperationContext operationContext = OperationContext.todoOperationContext();
                        openConcurrencyLimiter.openImmediatelyAndTryHandOverOrRelease(operationContext, new PooledConnection(newConnection));
                    } catch (MongoException | MongoOpenConnectionInternalException e) {
                        RuntimeException actualException = e instanceof MongoOpenConnectionInternalException
                                ? (RuntimeException) e.getCause()
                                : e;
                        try {
                            sdamProvider.optional().ifPresent(sdam -> {
                                if (!silentlyComplete.test(actualException)) {
                                    sdam.handleExceptionBeforeHandshake(SdamIssue.specific(actualException, sdam.context(newConnection)));
                                }
                            });
                        } catch (Exception suppressed) {
                            actualException.addSuppressed(suppressed);
                        }
                        throw actualException;
                    }
                });
            }
        } catch (Exception e) {
            if (!silentlyComplete.test(e)) {
                LOGGER.warn("Exception thrown during connection pool background maintenance task", e);
                throw e;
            }
        }
    }

    private boolean shouldEnsureMinSize() {
        return settings.getMinSize() > 0;
    }

    private boolean shouldPrune(final UsageTrackingInternalConnection connection) {
        return fromPreviousGeneration(connection) || pastMaxLifeTime(connection) || pastMaxIdleTime(connection);
    }

    private boolean pastMaxIdleTime(final UsageTrackingInternalConnection connection) {
        return expired(connection.getLastUsedAt(), System.currentTimeMillis(), settings.getMaxConnectionIdleTime(MILLISECONDS));
    }

    private boolean pastMaxLifeTime(final UsageTrackingInternalConnection connection) {
        return expired(connection.getOpenedAt(), System.currentTimeMillis(), settings.getMaxConnectionLifeTime(MILLISECONDS));
    }

    private boolean fromPreviousGeneration(final UsageTrackingInternalConnection connection) {
        int generation = connection.getGeneration();
        if (generation == InternalConnection.NOT_INITIALIZED_GENERATION) {
            return false;
        }
        ObjectId serviceId = connection.getDescription().getServiceId();
        if (serviceId != null) {
            return serviceStateManager.getGeneration(serviceId) > generation;
        } else {
            return stateAndGeneration.generation() > generation;
        }
    }

    private boolean expired(final long startTime, final long curTime, final long maxTime) {
        return maxTime != 0 && curTime - startTime > maxTime;
    }

    /**
     * Send both current and deprecated events in order to preserve backwards compatibility.
     * Must not throw {@link Exception}s.
     */
    private void connectionPoolCreated(final ConnectionPoolListener connectionPoolListener, final ServerId serverId,
                                             final ConnectionPoolSettings settings) {
        ClusterId clusterId = serverId.getClusterId();
        if (requiresLogging(clusterId)) {
            String message = "Connection pool created for {}:{} using options maxIdleTimeMS={}, minPoolSize={}, "
                    + "maxPoolSize={}, maxConnecting={}, waitQueueTimeoutMS={}";

            List<LogMessage.Entry> entries = createBasicEntries();
            entries.add(new LogMessage.Entry(MAX_IDLE_TIME_MS, settings.getMaxConnectionIdleTime(MILLISECONDS)));
            entries.add(new LogMessage.Entry(MIN_POOL_SIZE, settings.getMinSize()));
            entries.add(new LogMessage.Entry(MAX_POOL_SIZE, settings.getMaxSize()));
            entries.add(new LogMessage.Entry(MAX_CONNECTING, settings.getMaxConnecting()));
            entries.add(new LogMessage.Entry(WAIT_QUEUE_TIMEOUT_MS, settings.getMaxWaitTime(MILLISECONDS)));

            logMessage("Connection pool created", clusterId, message, entries);
        }
        connectionPoolListener.connectionPoolCreated(new ConnectionPoolCreatedEvent(serverId, settings));
    }

    /**
     * Send both current and deprecated events in order to preserve backwards compatibility.
     * Must not throw {@link Exception}s.
     *
<<<<<<< HEAD
     * @return A {@link StartTime} after executing {@link ConnectionPoolListener#connectionCreated(ConnectionCreatedEvent)},
     * {@link ConnectionPoolListener#connectionCreated(ConnectionCreatedEvent)}.
     * This order is required by
     * <a href="https://github.com/mongodb/specifications/blob/master/source/connection-monitoring-and-pooling/connection-monitoring-and-pooling.rst#events">CMAP</a>
     * and {@link ConnectionReadyEvent#getElapsedTime(TimeUnit)}.
     */
    private StartTime connectionCreated(final ConnectionPoolListener connectionPoolListener, final ConnectionId connectionId) {
=======
     * @return A {@link TimePoint} before executing {@link ConnectionPoolListener#connectionCreated(ConnectionCreatedEvent)}
     * and logging the event. This order is required by
     * <a href="https://github.com/mongodb/specifications/blob/master/source/connection-monitoring-and-pooling/connection-monitoring-and-pooling.rst#events">CMAP</a>
     * and {@link ConnectionReadyEvent#getElapsedTime(TimeUnit)}.
     */
    private TimePoint connectionCreated(final ConnectionPoolListener connectionPoolListener, final ConnectionId connectionId) {
        TimePoint openStart = TimePoint.now();
>>>>>>> 42fdd3f2
        logEventMessage("Connection created",
                "Connection created: address={}:{}, driver-generated ID={}",
                connectionId.getLocalValue());

        connectionPoolListener.connectionCreated(new ConnectionCreatedEvent(connectionId));
<<<<<<< HEAD
        return StartTime.now();
=======
        return openStart;
>>>>>>> 42fdd3f2
    }

    /**
     * Send both current and deprecated events in order to preserve backwards compatibility.
     * Must not throw {@link Exception}s.
     */
    private void connectionClosed(final ConnectionPoolListener connectionPoolListener, final ConnectionId connectionId,
                                  final ConnectionClosedEvent.Reason reason) {
        ClusterId clusterId = serverId.getClusterId();
        if (requiresLogging(clusterId)) {
            String errorReason = "There was a socket exception raised by this connection";

            List<LogMessage.Entry> entries = createBasicEntries();
            entries.add(new LogMessage.Entry(DRIVER_CONNECTION_ID, connectionId.getLocalValue()));
            entries.add(new LogMessage.Entry(REASON_DESCRIPTION, EventReasonMessageResolver.getMessage(reason)));
            entries.add(new LogMessage.Entry(ERROR_DESCRIPTION, reason == ERROR ? errorReason : null));

            logMessage("Connection closed",
                    clusterId,
                    "Connection closed: address={}:{}, driver-generated ID={}. Reason: {}.[ Error: {}]",
                    entries);
        }
        connectionPoolListener.connectionClosed(new ConnectionClosedEvent(connectionId, reason));
    }

    private void connectionCheckedOut(
            final OperationContext operationContext,
            final PooledConnection connection,
            final StartTime checkoutStart) {
        Duration checkoutDuration = checkoutStart.elapsed();
        ConnectionId connectionId = getId(connection);
        ClusterId clusterId = serverId.getClusterId();
        if (requiresLogging(clusterId)) {
            List<LogMessage.Entry> entries = createBasicEntries();
            entries.add(new LogMessage.Entry(DRIVER_CONNECTION_ID, connectionId.getLocalValue()));
            entries.add(new LogMessage.Entry(DURATION_MS, checkoutDuration.toMillis()));
            logMessage("Connection checked out", clusterId,
                    "Connection checked out: address={}:{}, driver-generated ID={}, duration={} ms", entries);
        }

        connectionPoolListener.connectionCheckedOut(
                new ConnectionCheckedOutEvent(connectionId, operationContext.getId(), checkoutDuration.toNanos()));
    }

    /**
<<<<<<< HEAD
     * @return A {@link StartTime} after executing {@link ConnectionPoolListener#connectionCheckOutStarted(ConnectionCheckOutStartedEvent)}.
=======
     * @return A {@link TimePoint} before executing
     * {@link ConnectionPoolListener#connectionCheckOutStarted(ConnectionCheckOutStartedEvent)} and logging the event.
>>>>>>> 42fdd3f2
     * This order is required by
     * <a href="https://github.com/mongodb/specifications/blob/master/source/connection-monitoring-and-pooling/connection-monitoring-and-pooling.rst#events">CMAP</a>
     * and {@link ConnectionCheckedOutEvent#getElapsedTime(TimeUnit)}, {@link ConnectionCheckOutFailedEvent#getElapsedTime(TimeUnit)}.
     */
<<<<<<< HEAD
    private StartTime connectionCheckoutStarted(final OperationContext operationContext) {
        logEventMessage("Connection checkout started", "Checkout started for connection to {}:{}");

        connectionPoolListener.connectionCheckOutStarted(new ConnectionCheckOutStartedEvent(serverId, operationContext.getId()));
        return StartTime.now();
=======
    private TimePoint connectionCheckoutStarted(final OperationContext operationContext) {
        TimePoint checkoutStart = TimePoint.now();
        logEventMessage("Connection checkout started", "Checkout started for connection to {}:{}");

        connectionPoolListener.connectionCheckOutStarted(new ConnectionCheckOutStartedEvent(serverId, operationContext.getId()));
        return checkoutStart;
>>>>>>> 42fdd3f2
    }

    /**
     * Must not throw {@link Exception}s.
     */
    private ConnectionId getId(final InternalConnection internalConnection) {
        return internalConnection.getDescription().getConnectionId();
    }

    private boolean isLoadBalanced() {
        return !sdamProvider.optional().isPresent();
    }

    /**
     * @return {@link ConnectionPoolSettings#getMaxSize()} if it is not 0, otherwise returns {@link ConcurrentPool#INFINITE_SIZE}.
     */
    private static int maxSize(final ConnectionPoolSettings settings) {
        return settings.getMaxSize() == 0 ? INFINITE_SIZE : settings.getMaxSize();
    }

    private class PooledConnection implements InternalConnection {
        private final UsageTrackingInternalConnection wrapped;
        private final AtomicBoolean isClosed = new AtomicBoolean();
        private Connection.PinningMode pinningMode;
        private long operationId;

        PooledConnection(final UsageTrackingInternalConnection wrapped) {
            this.wrapped = notNull("wrapped", wrapped);
        }

        @Override
        public int getGeneration() {
            return wrapped.getGeneration();
        }

        /**
         * Associates this with the operation id and establishes the checked out start time
         */
        public void checkedOutForOperation(final OperationContext operationContext) {
            this.operationId = operationContext.getId();
        }

        @Override
        public void open(final OperationContext operationContext) {
            assertFalse(isClosed.get());
            StartTime openStart;
            try {
                openStart = connectionCreated(connectionPoolListener, wrapped.getDescription().getConnectionId());
                wrapped.open(operationContext);
            } catch (Exception e) {
                closeAndHandleOpenFailure();
                throw new MongoOpenConnectionInternalException(e);
            }
            handleOpenSuccess(openStart);
        }

        @Override
        public void openAsync(final OperationContext operationContext, final SingleResultCallback<Void> callback) {
            assertFalse(isClosed.get());
            StartTime openStart = connectionCreated(connectionPoolListener, wrapped.getDescription().getConnectionId());
            wrapped.openAsync(operationContext, (nullResult, failure) -> {
                if (failure != null) {
                    closeAndHandleOpenFailure();
                    callback.onResult(null, new MongoOpenConnectionInternalException(failure));
                } else {
                    handleOpenSuccess(openStart);
                    callback.onResult(nullResult, null);
                }
            });
        }

        @Override
        public void close() {
            // All but the first call is a no-op
            if (!isClosed.getAndSet(true)) {
                unmarkAsPinned();
                connectionCheckedIn();
                if (wrapped.isClosed() || shouldPrune(wrapped)) {
                    pool.release(wrapped, true);
                } else {
                    openConcurrencyLimiter.tryHandOverOrRelease(wrapped);
                }
            }
        }

        private void connectionCheckedIn() {
            ConnectionId connectionId = getId(wrapped);
            logEventMessage("Connection checked in",
                    "Connection checked in: address={}:{}, driver-generated ID={}",
                    connectionId.getLocalValue());
            connectionPoolListener.connectionCheckedIn(new ConnectionCheckedInEvent(connectionId, operationId));
        }

        void release() {
            if (!isClosed.getAndSet(true)) {
                pool.release(wrapped);
            }
        }

        /**
         * {@linkplain ConcurrentPool#release(Object, boolean) Prune} this connection without sending a {@link ConnectionClosedEvent}.
         * This method must be used if and only if {@link ConnectionCreatedEvent} was not sent for the connection.
         * Must not throw {@link Exception}s.
         */
        void closeSilently() {
            if (!isClosed.getAndSet(true)) {
                wrapped.setCloseSilently();
                pool.release(wrapped, true);
            }
        }

        /**
         * Must not throw {@link Exception}s.
         */
        private void closeAndHandleOpenFailure() {
            if (!isClosed.getAndSet(true)) {
                if (wrapped.getDescription().getServiceId() != null) {
                    invalidate(assertNotNull(wrapped.getDescription().getServiceId()), wrapped.getGeneration());
                }
                pool.release(wrapped, true);
            }
        }

        /**
         * Must not throw {@link Exception}s.
         */
        private void handleOpenSuccess(final StartTime openStart) {
            Duration openDuration = openStart.elapsed();
            ConnectionId connectionId = getId(this);
            ClusterId clusterId = serverId.getClusterId();
            if (requiresLogging(clusterId)) {
                List<LogMessage.Entry> entries = createBasicEntries();
                entries.add(new LogMessage.Entry(DRIVER_CONNECTION_ID, connectionId.getLocalValue()));
                entries.add(new LogMessage.Entry(DURATION_MS, openDuration.toMillis()));
                logMessage("Connection ready", clusterId, "Connection ready: address={}:{}, driver-generated ID={}, established in={} ms", entries);
            }
            connectionPoolListener.connectionReady(new ConnectionReadyEvent(connectionId, openDuration.toNanos()));
        }

        @Override
        public boolean opened() {
            isTrue("open", !isClosed.get());
            return wrapped.opened();
        }

        @Override
        public boolean isClosed() {
            return isClosed.get() || wrapped.isClosed();
        }

        @Override
        public ByteBuf getBuffer(final int capacity) {
            return wrapped.getBuffer(capacity);
        }

        @Override
        public void sendMessage(final List<ByteBuf> byteBuffers, final int lastRequestId, final OperationContext operationContext) {
            isTrue("open", !isClosed.get());
            wrapped.sendMessage(byteBuffers, lastRequestId, operationContext);
        }

        @Override
        public <T> T sendAndReceive(final CommandMessage message, final Decoder<T> decoder, final OperationContext operationContext) {
            isTrue("open", !isClosed.get());
            return wrapped.sendAndReceive(message, decoder, operationContext);
        }

        @Override
        public <T> void send(final CommandMessage message, final Decoder<T> decoder, final OperationContext operationContext) {
            isTrue("open", !isClosed.get());
            wrapped.send(message, decoder, operationContext);
        }

        @Override
        public <T> T receive(final Decoder<T> decoder, final OperationContext operationContext) {
            isTrue("open", !isClosed.get());
            return wrapped.receive(decoder, operationContext);
        }

        @Override
        public boolean supportsAdditionalTimeout() {
            isTrue("open", !isClosed.get());
            return wrapped.supportsAdditionalTimeout();
        }

        @Override
        public <T> T receive(final Decoder<T> decoder, final OperationContext operationContext, final int additionalTimeout) {
            isTrue("open", !isClosed.get());
            return wrapped.receive(decoder, operationContext, additionalTimeout);
        }

        @Override
        public boolean hasMoreToCome() {
            isTrue("open", !isClosed.get());
            return wrapped.hasMoreToCome();
        }

        @Override
        public <T> void sendAndReceiveAsync(final CommandMessage message, final Decoder<T> decoder,
                final OperationContext operationContext, final SingleResultCallback<T> callback) {
            isTrue("open", !isClosed.get());
            wrapped.sendAndReceiveAsync(message, decoder, operationContext, callback);
        }

        @Override
        public ResponseBuffers receiveMessage(final int responseTo, final OperationContext operationContext) {
            isTrue("open", !isClosed.get());
            return wrapped.receiveMessage(responseTo, operationContext);
        }

        @Override
        public void sendMessageAsync(final List<ByteBuf> byteBuffers, final int lastRequestId, final OperationContext operationContext,
                final SingleResultCallback<Void> callback) {
            isTrue("open", !isClosed.get());
            wrapped.sendMessageAsync(byteBuffers, lastRequestId, operationContext, (result, t) -> callback.onResult(null, t));
        }

        @Override
        public void receiveMessageAsync(final int responseTo, final OperationContext operationContext,
                final SingleResultCallback<ResponseBuffers> callback) {
            isTrue("open", !isClosed.get());
            wrapped.receiveMessageAsync(responseTo, operationContext, callback);
        }

        @Override
        public void markAsPinned(final Connection.PinningMode pinningMode) {
            assertNotNull(pinningMode);
            // if the connection is already pinned for some other mode, the additional mode can be ignored.
            // The typical case is the connection is first pinned for a transaction, then pinned for a cursor withing that transaction
            // In this case, the cursor pinning is subsumed by the transaction pinning.
            if (this.pinningMode == null) {
                this.pinningMode = pinningMode;
                pinnedStatsManager.increment(pinningMode);
            }
        }

        void unmarkAsPinned() {
            if (pinningMode != null) {
                pinnedStatsManager.decrement(pinningMode);
            }
        }

        @Override
        public ConnectionDescription getDescription() {
            return wrapped.getDescription();
        }

        @Override
        public ServerDescription getInitialServerDescription() {
            isTrue("open", !isClosed.get());
            return wrapped.getInitialServerDescription();
        }
    }

    /**
     * This internal exception is used to express an exceptional situation encountered when opening a connection.
     * It exists because it allows consolidating the code that sends events for exceptional situations in a
     * {@linkplain #checkOutFailed(Throwable, OperationContext, StartTime) single place}, it must not be observable by an external code.
     */
    private static final class MongoOpenConnectionInternalException extends RuntimeException {
        private static final long serialVersionUID = 1;

        MongoOpenConnectionInternalException(@NonNull final Throwable cause) {
            super(cause);
        }

        @Override
        @NonNull
        public Throwable getCause() {
            return assertNotNull(super.getCause());
        }
    }

    private class UsageTrackingInternalConnectionItemFactory implements ConcurrentPool.ItemFactory<UsageTrackingInternalConnection> {
        private final InternalConnectionFactory internalConnectionFactory;

        UsageTrackingInternalConnectionItemFactory(final InternalConnectionFactory internalConnectionFactory) {
            this.internalConnectionFactory = internalConnectionFactory;
        }

        @Override
        public UsageTrackingInternalConnection create() {
            return new UsageTrackingInternalConnection(internalConnectionFactory.create(serverId, connectionGenerationSupplier),
                    serviceStateManager);
        }

        @Override
        public void close(final UsageTrackingInternalConnection connection) {
            if (!connection.isCloseSilently()) {
                connectionClosed(connectionPoolListener, getId(connection), getReasonForClosing(connection));
            }
            connection.close();
        }

        private ConnectionClosedEvent.Reason getReasonForClosing(final UsageTrackingInternalConnection connection) {
            ConnectionClosedEvent.Reason reason;
            if (connection.isClosed()) {
                reason = ConnectionClosedEvent.Reason.ERROR;
            } else if (fromPreviousGeneration(connection)) {
                reason = ConnectionClosedEvent.Reason.STALE;
            } else if (pastMaxIdleTime(connection)) {
                reason = ConnectionClosedEvent.Reason.IDLE;
            } else {
                reason = ConnectionClosedEvent.Reason.POOL_CLOSED;
            }
            return reason;
        }

        @Override
        public boolean shouldPrune(final UsageTrackingInternalConnection usageTrackingConnection) {
            return DefaultConnectionPool.this.shouldPrune(usageTrackingConnection);
        }
    }

    /**
     * Package-access methods are thread-safe,
     * and only they should be called outside of the {@link OpenConcurrencyLimiter}'s code.
     */
    @ThreadSafe
    private final class OpenConcurrencyLimiter {
        private final ReentrantLock lock;
        private final Condition permitAvailableOrHandedOverOrClosedOrPausedCondition;
        private final int maxPermits;
        private int permits;
        private final Deque<MutableReference<PooledConnection>> desiredConnectionSlots;

        OpenConcurrencyLimiter(final int maxConnecting) {
            lock = new ReentrantLock(true);
            permitAvailableOrHandedOverOrClosedOrPausedCondition = lock.newCondition();
            maxPermits = maxConnecting;
            permits = maxPermits;
            desiredConnectionSlots = new LinkedList<>();
        }

        PooledConnection openOrGetAvailable(final OperationContext operationContext, final PooledConnection connection,
                final Timeout waitQueueTimeout, final StartTime startTime)
                throws MongoTimeoutException {
            PooledConnection result = openWithConcurrencyLimit(
                    operationContext, connection, OpenWithConcurrencyLimitMode.TRY_GET_AVAILABLE,
                    waitQueueTimeout, startTime);
            return assertNotNull(result);
        }

        void openImmediatelyAndTryHandOverOrRelease(final OperationContext operationContext,
                final PooledConnection connection) throws MongoTimeoutException {
            StartTime startTime = StartTime.now();
            Timeout timeout = startTime.asTimeout();
            assertNull(openWithConcurrencyLimit(
                    operationContext,
                    connection, OpenWithConcurrencyLimitMode.TRY_HAND_OVER_OR_RELEASE,
                    timeout, startTime));
        }

        /**
         * This method can be thought of as operating in two phases. In the first phase it tries to synchronously
         * acquire a permit to open the {@code connection} or get a different
         * {@linkplain PooledConnection#opened() opened} connection if {@code mode} is
         * {@link OpenWithConcurrencyLimitMode#TRY_GET_AVAILABLE} and one becomes available while waiting for a permit.
         * The first phase has one of the following outcomes:
         * <ol>
         *     <li>A {@link MongoTimeoutException} or a different {@link Exception} is thrown,
         *     and the specified {@code connection} is {@linkplain PooledConnection#closeSilently() silently closed}.</li>
         *     <li>An opened connection different from the specified one is returned,
         *     and the specified {@code connection} is {@linkplain PooledConnection#closeSilently() silently closed}.
         *     This outcome is possible only if {@code mode} is {@link OpenWithConcurrencyLimitMode#TRY_GET_AVAILABLE}.</li>
         *     <li>A permit is acquired, {@link #connectionCreated(ConnectionPoolListener, ConnectionId)} is reported
         *     and an attempt to open the specified {@code connection} is made. This is the second phase in which
         *     the {@code connection} is {@linkplain InternalConnection#open(OperationContext) opened synchronously}.
         *     The attempt to open the {@code connection} has one of the following outcomes
         *     combined with releasing the acquired permit:
         *     <ol>
         *         <li>An {@link Exception} is thrown
         *         and the {@code connection} is {@linkplain PooledConnection#closeAndHandleOpenFailure() closed}.</li>
         *         <li>Else if the specified {@code connection} is opened successfully and
         *         {@code mode} is {@link OpenWithConcurrencyLimitMode#TRY_HAND_OVER_OR_RELEASE},
         *         then {@link #tryHandOverOrRelease(UsageTrackingInternalConnection)} is called and {@code null} is returned.</li>
         *         <li>Else the specified {@code connection}, which is now opened, is returned.</li>
         *     </ol>
         *     </li>
         * </ol>
         *
         * @param operationContext the operation context
         * @param waitQueueTimeout Applies only to the first phase.
         * @return An {@linkplain PooledConnection#opened() opened} connection which is either the specified
         * {@code connection}, or potentially a different one if {@code mode} is
         * {@link OpenWithConcurrencyLimitMode#TRY_GET_AVAILABLE}, or {@code null} if {@code mode} is
         * {@link OpenWithConcurrencyLimitMode#TRY_HAND_OVER_OR_RELEASE}.
         * @throws MongoTimeoutException If the first phase timed out.
         */
        @Nullable
        private PooledConnection openWithConcurrencyLimit(final OperationContext operationContext,
                final PooledConnection connection, final OpenWithConcurrencyLimitMode mode,
                final Timeout waitQueueTimeout, final StartTime startTime)
                throws MongoTimeoutException {
            PooledConnection availableConnection;
            try {//phase one
                availableConnection = acquirePermitOrGetAvailableOpenedConnection(
                        mode == OpenWithConcurrencyLimitMode.TRY_GET_AVAILABLE, waitQueueTimeout, startTime);
            } catch (Exception e) {
                connection.closeSilently();
                throw e;
            }
            if (availableConnection != null) {
                connection.closeSilently();
                return availableConnection;
            } else {//acquired a permit, phase two
                try {
                    connection.open(operationContext);
                    if (mode == OpenWithConcurrencyLimitMode.TRY_HAND_OVER_OR_RELEASE) {
                        tryHandOverOrRelease(connection.wrapped);
                        return null;
                    } else {
                        return connection;
                    }
                } finally {
                    releasePermit();
                }
            }
        }

        /**
         * This method is similar to {@link #openWithConcurrencyLimit(OperationContext, PooledConnection, OpenWithConcurrencyLimitMode, Timeout, StartTime)}
         * with the following differences:
         * <ul>
         *     <li>It does not have the {@code mode} parameter and acts as if this parameter were
         *     {@link OpenWithConcurrencyLimitMode#TRY_GET_AVAILABLE}.</li>
         *     <li>While the first phase is still synchronous, the {@code connection} is
         *     {@linkplain InternalConnection#openAsync(OperationContext, SingleResultCallback) opened asynchronously} in the second phase.</li>
         *     <li>Instead of returning a result or throwing an exception via Java {@code return}/{@code throw} statements,
         *     it calls {@code callback.}{@link SingleResultCallback#onResult(Object, Throwable) onResult(result, failure)}
         *     and passes either a {@link PooledConnection} or an {@link Exception}.</li>
         * </ul>
         */
        void openWithConcurrencyLimitAsync(
                final OperationContext operationContext, final PooledConnection connection,
                final Timeout maxWaitTimeout, final StartTime startTime,
                final SingleResultCallback<PooledConnection> callback) {
            PooledConnection availableConnection;
            try {//phase one
                availableConnection = acquirePermitOrGetAvailableOpenedConnection(true, maxWaitTimeout, startTime);
            } catch (Exception e) {
                connection.closeSilently();
                callback.onResult(null, e);
                return;
            }
            if (availableConnection != null) {
                connection.closeSilently();
                callback.onResult(availableConnection, null);
            } else {//acquired a permit, phase two
                connection.openAsync(operationContext, (nullResult, failure) -> {
                    releasePermit();
                    if (failure != null) {
                        callback.onResult(null, failure);
                    } else {
                        callback.onResult(connection, null);
                    }
                });
            }
        }

        /**
         * @return Either {@code null} if a permit has been acquired, or a {@link PooledConnection}
         * if {@code tryGetAvailable} is {@code true} and an {@linkplain PooledConnection#opened() opened} one becomes available while
         * waiting for a permit.
         * @throws MongoTimeoutException If timed out.
         * @throws MongoInterruptedException If the current thread has its {@linkplain Thread#interrupted() interrupted status}
         * set on entry to this method or is interrupted while waiting to get an available opened connection.
         */
        @Nullable
        private PooledConnection acquirePermitOrGetAvailableOpenedConnection(final boolean tryGetAvailable,
                final Timeout waitQueueTimeout, final StartTime startTime)
                throws MongoTimeoutException, MongoInterruptedException {
            PooledConnection availableConnection = null;
            boolean expressedDesireToGetAvailableConnection = false;
            lockInterruptibly(lock);
            try {
                if (tryGetAvailable) {
                    /* An attempt to get an available opened connection from the pool (must be done while holding the lock)
                     * happens here at most once to prevent the race condition in the following execution
                     * (actions are specified in the execution total order,
                     * which by definition exists if an execution is either sequentially consistent or linearizable):
                     * 1. Thread#1 starts checking out and gets a non-opened connection.
                     * 2. Thread#2 checks in a connection. Tries to hand it over, but there are no threads desiring to get one.
                     * 3. Thread#1 executes the current code. Expresses the desire to get a connection via the hand-over mechanism,
                     *   but thread#2 has already tried handing over and released its connection to the pool.
                     * As a result, thread#1 is waiting for a permit to open a connection despite one being available in the pool.
                     *
                     * This attempt should be unfair because the current thread (Thread#1) has already waited for its turn fairly.
                     * Waiting fairly again puts the current thread behind other threads, which is unfair to the current thread. */
                    availableConnection = getPooledConnectionImmediateUnfair();
                    if (availableConnection != null) {
                        return availableConnection;
                    }
                    expressDesireToGetAvailableConnection();
                    expressedDesireToGetAvailableConnection = true;
                }
                while (permits == 0
                        // the absence of short-circuiting is of importance
                        & !stateAndGeneration.throwIfClosedOrPaused()
                        & (availableConnection = tryGetAvailable ? tryGetAvailableConnection() : null) == null) {
                    if (waitQueueTimeout.hasExpired()) {
                        throw createTimeoutException(startTime);
                    }
                    waitQueueTimeout.awaitOn(permitAvailableOrHandedOverOrClosedOrPausedCondition,
                            () -> "acquiring permit or getting available opened connection");
                }
                if (availableConnection == null) {
                    assertTrue(permits > 0);
                    permits--;
                }
                return availableConnection;
            } finally {
                try {
                    if (expressedDesireToGetAvailableConnection && availableConnection == null) {
                        giveUpOnTryingToGetAvailableConnection();
                    }
                } finally {
                    lock.unlock();
                }
            }
        }

        private void releasePermit() {
            withUnfairLock(lock, () -> {
                assertTrue(permits < maxPermits);
                permits++;
                permitAvailableOrHandedOverOrClosedOrPausedCondition.signal();
            });
        }

        private void expressDesireToGetAvailableConnection() {
            desiredConnectionSlots.addLast(new MutableReference<>());
        }

        @Nullable
        private PooledConnection tryGetAvailableConnection() {
            assertFalse(desiredConnectionSlots.isEmpty());
            PooledConnection result = desiredConnectionSlots.peekFirst().reference;
            if (result != null) {
                desiredConnectionSlots.removeFirst();
                assertTrue(result.opened());
            }
            return result;
        }

        private void giveUpOnTryingToGetAvailableConnection() {
            assertFalse(desiredConnectionSlots.isEmpty());
            PooledConnection connection = desiredConnectionSlots.removeLast().reference;
            if (connection != null) {
                connection.release();
            }
        }

        /**
         * The hand-over mechanism is needed to prevent other threads doing checkout from stealing newly released connections
         * from threads that are waiting for a permit to open a connection.
         */
        void tryHandOverOrRelease(final UsageTrackingInternalConnection openConnection) {
            boolean handedOver = withUnfairLock(lock, () -> {
                for (//iterate from first (head) to last (tail)
                        MutableReference<PooledConnection> desiredConnectionSlot : desiredConnectionSlots) {
                    if (desiredConnectionSlot.reference == null) {
                        desiredConnectionSlot.reference = new PooledConnection(openConnection);
                        permitAvailableOrHandedOverOrClosedOrPausedCondition.signal();
                        return true;
                    }
                }
                return false;
            });
            if (!handedOver) {
                pool.release(openConnection);
            }
        }

        void signalClosedOrPaused() {
            withUnfairLock(lock, permitAvailableOrHandedOverOrClosedOrPausedCondition::signalAll);
        }
    }

    /**
     * @see OpenConcurrencyLimiter#openWithConcurrencyLimit(OperationContext, PooledConnection, OpenWithConcurrencyLimitMode, Timeout, StartTime)
     */
    private enum OpenWithConcurrencyLimitMode {
        TRY_GET_AVAILABLE,
        TRY_HAND_OVER_OR_RELEASE
    }

    @NotThreadSafe
    private static final class MutableReference<T> {
        @Nullable
        private T reference;

        private MutableReference() {
        }
    }

    @ThreadSafe
    static final class ServiceStateManager {
        private final ConcurrentHashMap<ObjectId, ServiceState> stateByServiceId = new ConcurrentHashMap<>();

        void addConnection(final ObjectId serviceId) {
            stateByServiceId.compute(serviceId, (k, v) -> {
                if (v == null) {
                    v = new ServiceState();
                }
                v.incrementConnectionCount();
                return v;
            });
        }

        /**
         * Removes the mapping from {@code serviceId} to a {@link ServiceState} if its connection count reaches 0.
         * This is done to prevent memory leaks.
         * <p>
         * This method must be called once for any connection for which {@link #addConnection(ObjectId)} was called.
         */
        void removeConnection(final ObjectId serviceId) {
            stateByServiceId.compute(serviceId, (k, v) -> {
                assertNotNull(v);
                return v.decrementAndGetConnectionCount() == 0 ? null : v;
            });
        }

        /**
         * In some cases we may increment the generation even for an unregistered serviceId, as when open fails on the only connection to
         * a given serviceId. In this case this method does not track the generation increment but does return true.
         *
         * @return true if the generation was incremented
         */
        boolean incrementGeneration(final ObjectId serviceId, final int expectedGeneration) {
            ServiceState state = stateByServiceId.get(serviceId);
            return state == null || state.incrementGeneration(expectedGeneration);
        }

        int getGeneration(final ObjectId serviceId) {
            ServiceState state = stateByServiceId.get(serviceId);
            return state == null ? 0 : state.getGeneration();
        }

        private static final class ServiceState {
            private final AtomicInteger generation = new AtomicInteger();
            private final AtomicInteger connectionCount = new AtomicInteger();

            void incrementConnectionCount() {
                connectionCount.incrementAndGet();
            }

            int decrementAndGetConnectionCount() {
                return connectionCount.decrementAndGet();
            }

            boolean incrementGeneration(final int expectedGeneration) {
                return generation.compareAndSet(expectedGeneration, expectedGeneration + 1);
            }

            public int getGeneration() {
                return generation.get();
            }
        }
    }

    private static final class PinnedStatsManager {
        private final LongAdder numPinnedToCursor = new LongAdder();
        private final LongAdder numPinnedToTransaction = new LongAdder();

        void increment(final Connection.PinningMode pinningMode) {
            switch (pinningMode) {
                case CURSOR:
                    numPinnedToCursor.increment();
                    break;
                case TRANSACTION:
                    numPinnedToTransaction.increment();
                    break;
                default:
                    fail();
            }
        }

        void decrement(final Connection.PinningMode pinningMode) {
            switch (pinningMode) {
                case CURSOR:
                    numPinnedToCursor.decrement();
                    break;
                case TRANSACTION:
                    numPinnedToTransaction.decrement();
                    break;
                default:
                    fail();
            }
        }

        int getNumPinnedToCursor() {
            return numPinnedToCursor.intValue();
        }

        int getNumPinnedToTransaction() {
            return numPinnedToTransaction.intValue();
        }
    }

    /**
     * This class maintains threads needed to perform {@link ConnectionPool#getAsync(OperationContext, SingleResultCallback)}.
     */
    @ThreadSafe
    private static class AsyncWorkManager implements AutoCloseable {
        private volatile State state;
        private volatile BlockingQueue<Task> tasks;
        private final Lock lock;
        @Nullable
        private ExecutorService worker;

        AsyncWorkManager(final boolean prestart) {
            state = State.NEW;
            tasks = new LinkedBlockingQueue<>();
            lock = new StampedLock().asWriteLock();
            if (prestart) {
                assertTrue(initUnlessClosed());
            }
        }

        void enqueue(final Task task) {
            boolean closed = withLock(lock, () -> {
                if (initUnlessClosed()) {
                    tasks.add(task);
                    return false;
                }
                return true;
            });
            if (closed) {
                task.failAsClosed();
            }
        }

        /**
         * Invocations of this method must be guarded by {@link #lock}, unless done from the constructor.
         *
         * @return {@code false} iff the {@link #state} is {@link State#CLOSED}.
         */
        private boolean initUnlessClosed() {
            boolean result = true;
            if (state == State.NEW) {
                worker = Executors.newSingleThreadExecutor(new DaemonThreadFactory("AsyncGetter"));
                worker.submit(() -> runAndLogUncaught(this::workerRun));
                state = State.INITIALIZED;
            } else if (state == State.CLOSED) {
                result = false;
            }
            return result;
        }

        /**
         * {@linkplain Thread#interrupt() Interrupts} all workers and causes queued tasks to
         * {@linkplain Task#failAsClosed() fail} asynchronously.
         */
        @Override
        @SuppressWarnings("try")
        public void close() {
            withLock(lock, () -> {
                if (state != State.CLOSED) {
                    state = State.CLOSED;
                    if (worker != null) {
                        worker.shutdownNow(); // at this point we interrupt `worker`s thread
                    }
                }
            });
        }

        private void workerRun() {
            while (state != State.CLOSED) {
                try {
                    Task task = tasks.take();
                    if (task.timeout().hasExpired()) {
                        task.failAsTimedOut();
                    } else {
                        task.execute();
                    }
                } catch (InterruptedException closed) {
                    // fail the rest of the tasks and stop
                } catch (Exception e) {
                    LOGGER.error(null, e);
                }
            }
            failAllTasksAfterClosing();
        }

        private void failAllTasksAfterClosing() {
            Queue<Task> localGets = withLock(lock, () -> {
                assertTrue(state == State.CLOSED);
                // at this point it is guaranteed that no thread enqueues a task
                Queue<Task> result = tasks;
                if (!tasks.isEmpty()) {
                    tasks = new LinkedBlockingQueue<>();
                }
                return result;
            });
            localGets.forEach(Task::failAsClosed);
            localGets.clear();
        }

        private void runAndLogUncaught(final Runnable runnable) {
            try {
                runnable.run();
            } catch (Throwable t) {
                LOGGER.error("The pool is not going to work correctly from now on. You may want to recreate the MongoClient", t);
                throw t;
            }
        }

        private enum State {
            NEW,
            INITIALIZED,
            CLOSED
        }
    }

    /**
     * An action that is allowed to be completed (failed or executed) at most once, and a timeout associated with it.
     */
    @NotThreadSafe
    final class Task {
        private final Timeout timeout;
        private final StartTime startTime;
        private final Consumer<RuntimeException> action;
        private boolean completed;

        Task(final Timeout timeout, final StartTime startTime, final Consumer<RuntimeException> action) {
            this.timeout = timeout;
            this.startTime = startTime;
            this.action = action;
        }

        void execute() {
            doComplete(() -> null);
        }

        void failAsClosed() {
            doComplete(pool::poolClosedException);
        }

        void failAsTimedOut() {
            doComplete(() -> createTimeoutException(startTime));
        }

        private void doComplete(final Supplier<RuntimeException> failureSupplier) {
            assertFalse(completed);
            completed = true;
            action.accept(failureSupplier.get());
        }

        Timeout timeout() {
            return timeout;
        }
    }

    /**
     * Methods {@link #start()} and {@link #runOnceAndStop()} must be called sequentially. Each {@link #start()} must be followed by
     * {@link #runOnceAndStop()} unless {@link BackgroundMaintenanceManager} is {@linkplain #close() closed}.
     * <p>
     * This class implements
     * <a href="https://github.com/mongodb/specifications/blob/master/source/connection-monitoring-and-pooling/connection-monitoring-and-pooling.rst#background-thread">
     * CMAP background thread</a>.
     */
    @NotThreadSafe
    private final class BackgroundMaintenanceManager implements AutoCloseable {
        @Nullable
        private final ScheduledExecutorService maintainer;
        @Nullable
        private Future<?> cancellationHandle;
        private boolean initialStart;

        private BackgroundMaintenanceManager() {
            maintainer = settings.getMaintenanceInitialDelay(NANOSECONDS) < Long.MAX_VALUE
                    ? Executors.newSingleThreadScheduledExecutor(new DaemonThreadFactory("MaintenanceTimer"))
                    : null;
            cancellationHandle = null;
            initialStart = true;
        }

        void start() {
            if (maintainer != null) {
                assertTrue(cancellationHandle == null);
                cancellationHandle = ignoreRejectedExectution(() -> maintainer.scheduleAtFixedRate(
                        DefaultConnectionPool.this::doMaintenance,
                        initialStart ? settings.getMaintenanceInitialDelay(MILLISECONDS) : 0,
                        settings.getMaintenanceFrequency(MILLISECONDS), MILLISECONDS));
                initialStart = false;
            }
        }

        void runOnceAndStop() {
            if (maintainer != null) {
                if (cancellationHandle != null) {
                    cancellationHandle.cancel(false);
                    cancellationHandle = null;
                }
                ignoreRejectedExectution(() -> maintainer.execute(DefaultConnectionPool.this::doMaintenance));
            }
        }

        @Override
        public void close() {
            if (maintainer != null) {
                maintainer.shutdownNow();
            }
        }

        private void ignoreRejectedExectution(final Runnable action) {
            ignoreRejectedExectution(() -> {
                action.run();
                return null;
            });
        }

        @Nullable
        private <T> T ignoreRejectedExectution(final Supplier<T> action) {
            try {
                return action.get();
            } catch (RejectedExecutionException ignored) {
                // `close` either completed or is in progress
                return null;
            }
        }
    }

    @ThreadSafe
    private final class StateAndGeneration {
        private final ReadWriteLock lock;
        private volatile boolean paused;
        private final AtomicBoolean closed;
        private volatile int generation;
        @Nullable
        private Throwable cause;

        StateAndGeneration() {
            lock = new StampedLock().asReadWriteLock();
            paused = true;
            closed = new AtomicBoolean();
            generation = 0;
            cause = null;
        }

        int generation() {
            return generation;
        }

        /**
         * @return {@code true} if and only if the state changed from ready to paused as a result of the operation.
         * The generation is incremented regardless of the returned value.
         */
        boolean pauseAndIncrementGeneration(@Nullable final Throwable cause) {
            return withLock(lock.writeLock(), () -> {
                boolean result = false;
                if (!paused) {
                    paused = true;
                    pool.pause(() -> new MongoConnectionPoolClearedException(serverId, cause));
                    result = true;
                }
                this.cause = cause;
                //noinspection NonAtomicOperationOnVolatileField
                generation++;
                if (result) {
                    logEventMessage("Connection pool cleared", "Connection pool for {}:{} cleared");

                    connectionPoolListener.connectionPoolCleared(new ConnectionPoolClearedEvent(serverId));
                    // one additional run is required to guarantee that a paused pool releases resources
                    backgroundMaintenance.runOnceAndStop();
                }
                return result;
            });
        }

        boolean ready() {
            boolean result = false;
            if (paused) {
                result = withLock(lock.writeLock(), () -> {
                    if (paused) {
                        paused = false;
                        cause = null;
                        pool.ready();
                        logEventMessage("Connection pool ready", "Connection pool ready for {}:{}");

                        connectionPoolListener.connectionPoolReady(new ConnectionPoolReadyEvent(serverId));
                        backgroundMaintenance.start();
                        return true;
                    }
                    return false;
                });
            }
            return result;
        }

        /**
         * @return {@code true} if and only if the state changed as a result of the operation.
         */
        boolean close() {
            return closed.compareAndSet(false, true);
        }

        /**
         * @return {@code false} which means that the method did not throw.
         * The method returns to allow using it conveniently as part of a condition check when waiting on a {@link Condition}.
         * Short-circuiting operators {@code &&} and {@code ||} must not be used with this method to ensure that it is called.
         * @throws MongoServerUnavailableException If and only if {@linkplain #close() closed}.
         * @throws MongoConnectionPoolClearedException If and only if {@linkplain #pauseAndIncrementGeneration(Throwable) paused}
         * and not {@linkplain #close() closed}.
         */
        boolean throwIfClosedOrPaused() {
            if (closed.get()) {
                throw pool.poolClosedException();
            }
            if (paused) {
                withLock(lock.readLock(), () -> {
                    if (paused) {
                        throw new MongoConnectionPoolClearedException(serverId, cause);
                    }
                });
            }
            return false;
        }

    }
    private void logEventMessage(final String messageId, final String format, final long driverConnectionId) {
        ClusterId clusterId = serverId.getClusterId();
        if (requiresLogging(clusterId)) {
            List<LogMessage.Entry> entries = createBasicEntries();
            entries.add(new LogMessage.Entry(DRIVER_CONNECTION_ID, driverConnectionId));
            logMessage(messageId, clusterId, format, entries);
        }
    }

    private void logEventMessage(final String messageId, final String format) {
        ClusterId clusterId = serverId.getClusterId();
        if (requiresLogging(clusterId)) {
            List<LogMessage.Entry> entries = createBasicEntries();
            logMessage(messageId, clusterId, format, entries);
        }
    }

    private List<LogMessage.Entry> createBasicEntries() {
        List<LogMessage.Entry> entries = new ArrayList<>();
        entries.add(new LogMessage.Entry(SERVER_HOST, serverId.getAddress().getHost()));
        entries.add(new LogMessage.Entry(SERVER_PORT, serverId.getAddress().getPort()));
        return entries;
    }

    private static void logMessage(final String messageId, final ClusterId clusterId, final String format, final List<LogMessage.Entry> entries) {
        STRUCTURED_LOGGER.log(new LogMessage(CONNECTION, DEBUG, messageId, clusterId, entries, format));
    }

    private static boolean requiresLogging(final ClusterId clusterId) {
        return STRUCTURED_LOGGER.isRequired(DEBUG, clusterId);
    }
}<|MERGE_RESOLUTION|>--- conflicted
+++ resolved
@@ -499,33 +499,20 @@
      * Send both current and deprecated events in order to preserve backwards compatibility.
      * Must not throw {@link Exception}s.
      *
-<<<<<<< HEAD
-     * @return A {@link StartTime} after executing {@link ConnectionPoolListener#connectionCreated(ConnectionCreatedEvent)},
-     * {@link ConnectionPoolListener#connectionCreated(ConnectionCreatedEvent)}.
-     * This order is required by
+     * @return A {@link StartTime} before executing {@link ConnectionPoolListener#connectionCreated(ConnectionCreatedEvent)}
+     * and logging the event. This order is required by
+
      * <a href="https://github.com/mongodb/specifications/blob/master/source/connection-monitoring-and-pooling/connection-monitoring-and-pooling.rst#events">CMAP</a>
      * and {@link ConnectionReadyEvent#getElapsedTime(TimeUnit)}.
      */
     private StartTime connectionCreated(final ConnectionPoolListener connectionPoolListener, final ConnectionId connectionId) {
-=======
-     * @return A {@link TimePoint} before executing {@link ConnectionPoolListener#connectionCreated(ConnectionCreatedEvent)}
-     * and logging the event. This order is required by
-     * <a href="https://github.com/mongodb/specifications/blob/master/source/connection-monitoring-and-pooling/connection-monitoring-and-pooling.rst#events">CMAP</a>
-     * and {@link ConnectionReadyEvent#getElapsedTime(TimeUnit)}.
-     */
-    private TimePoint connectionCreated(final ConnectionPoolListener connectionPoolListener, final ConnectionId connectionId) {
-        TimePoint openStart = TimePoint.now();
->>>>>>> 42fdd3f2
+        StartTime openStart = StartTime.now();
         logEventMessage("Connection created",
                 "Connection created: address={}:{}, driver-generated ID={}",
                 connectionId.getLocalValue());
 
         connectionPoolListener.connectionCreated(new ConnectionCreatedEvent(connectionId));
-<<<<<<< HEAD
-        return StartTime.now();
-=======
         return openStart;
->>>>>>> 42fdd3f2
     }
 
     /**
@@ -571,30 +558,19 @@
     }
 
     /**
-<<<<<<< HEAD
-     * @return A {@link StartTime} after executing {@link ConnectionPoolListener#connectionCheckOutStarted(ConnectionCheckOutStartedEvent)}.
-=======
-     * @return A {@link TimePoint} before executing
+     * @return A {@link StartTime} before executing
      * {@link ConnectionPoolListener#connectionCheckOutStarted(ConnectionCheckOutStartedEvent)} and logging the event.
->>>>>>> 42fdd3f2
      * This order is required by
      * <a href="https://github.com/mongodb/specifications/blob/master/source/connection-monitoring-and-pooling/connection-monitoring-and-pooling.rst#events">CMAP</a>
      * and {@link ConnectionCheckedOutEvent#getElapsedTime(TimeUnit)}, {@link ConnectionCheckOutFailedEvent#getElapsedTime(TimeUnit)}.
      */
-<<<<<<< HEAD
     private StartTime connectionCheckoutStarted(final OperationContext operationContext) {
-        logEventMessage("Connection checkout started", "Checkout started for connection to {}:{}");
-
-        connectionPoolListener.connectionCheckOutStarted(new ConnectionCheckOutStartedEvent(serverId, operationContext.getId()));
-        return StartTime.now();
-=======
-    private TimePoint connectionCheckoutStarted(final OperationContext operationContext) {
-        TimePoint checkoutStart = TimePoint.now();
+        StartTime checkoutStart = StartTime.now();
         logEventMessage("Connection checkout started", "Checkout started for connection to {}:{}");
 
         connectionPoolListener.connectionCheckOutStarted(new ConnectionCheckOutStartedEvent(serverId, operationContext.getId()));
         return checkoutStart;
->>>>>>> 42fdd3f2
+
     }
 
     /**
