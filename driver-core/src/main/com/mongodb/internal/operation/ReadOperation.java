/*
 * Copyright 2008-present MongoDB, Inc.
 *
 * Licensed under the Apache License, Version 2.0 (the "License");
 * you may not use this file except in compliance with the License.
 * You may obtain a copy of the License at
 *
 *   http://www.apache.org/licenses/LICENSE-2.0
 *
 * Unless required by applicable law or agreed to in writing, software
 * distributed under the License is distributed on an "AS IS" BASIS,
 * WITHOUT WARRANTIES OR CONDITIONS OF ANY KIND, either express or implied.
 * See the License for the specific language governing permissions and
 * limitations under the License.
 */

package com.mongodb.internal.operation;

import com.mongodb.internal.async.SingleResultCallback;
import com.mongodb.internal.binding.AsyncReadBinding;
import com.mongodb.internal.binding.ReadBinding;
import com.mongodb.internal.connection.OperationContext;

/**
 * An operation that reads from a MongoDB server.
 *
 * <p>This class is not part of the public API and may be removed or changed at any time</p>
 */
public interface ReadOperation<T, R> {

    /**
     * @return the command name of the operation, e.g. "insert", "update", "delete", "bulkWrite", etc.
     */
    String getCommandName();

    /**
     * General execute which can return anything of type T
     *
     * @param binding the binding to execute in the context of
     * @return T, the result of the execution
     */
<<<<<<< HEAD
    T execute(ReadBinding binding, OperationContext operationContext);
=======
    T execute(ReadBinding binding);

    /**
     * General execute which can return anything of type R
     *
     * @param binding the binding to execute in the context of
     * @param callback the callback to be called when the operation has been executed
     */
    void executeAsync(AsyncReadBinding binding, SingleResultCallback<R> callback);
>>>>>>> 5e61b7a2
}<|MERGE_RESOLUTION|>--- conflicted
+++ resolved
@@ -37,19 +37,17 @@
      * General execute which can return anything of type T
      *
      * @param binding the binding to execute in the context of
+     * @param operationContext the operation context
      * @return T, the result of the execution
      */
-<<<<<<< HEAD
     T execute(ReadBinding binding, OperationContext operationContext);
-=======
-    T execute(ReadBinding binding);
 
     /**
      * General execute which can return anything of type R
      *
      * @param binding the binding to execute in the context of
+     * @param operationContext the operation context
      * @param callback the callback to be called when the operation has been executed
      */
-    void executeAsync(AsyncReadBinding binding, SingleResultCallback<R> callback);
->>>>>>> 5e61b7a2
+    void executeAsync(AsyncReadBinding binding, OperationContext operationContext, SingleResultCallback<R> callback);
 }