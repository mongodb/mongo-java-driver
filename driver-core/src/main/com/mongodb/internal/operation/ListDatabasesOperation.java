/*
 * Copyright 2008-present MongoDB, Inc.
 *
 * Licensed under the Apache License, Version 2.0 (the "License");
 * you may not use this file except in compliance with the License.
 * You may obtain a copy of the License at
 *
 *   http://www.apache.org/licenses/LICENSE-2.0
 *
 * Unless required by applicable law or agreed to in writing, software
 * distributed under the License is distributed on an "AS IS" BASIS,
 * WITHOUT WARRANTIES OR CONDITIONS OF ANY KIND, either express or implied.
 * See the License for the specific language governing permissions and
 * limitations under the License.
 */

package com.mongodb.internal.operation;

import com.mongodb.internal.async.AsyncBatchCursor;
import com.mongodb.internal.async.SingleResultCallback;
import com.mongodb.internal.binding.AsyncReadBinding;
import com.mongodb.internal.binding.ReadBinding;
import com.mongodb.internal.connection.OperationContext;
import com.mongodb.lang.Nullable;
import org.bson.BsonDocument;
import org.bson.BsonInt32;
import org.bson.BsonValue;
import org.bson.codecs.Decoder;

import static com.mongodb.assertions.Assertions.notNull;
import static com.mongodb.internal.async.ErrorHandlingResultCallback.errorHandlingCallback;
import static com.mongodb.internal.operation.AsyncOperationHelper.asyncSingleBatchCursorTransformer;
import static com.mongodb.internal.operation.AsyncOperationHelper.executeRetryableReadAsync;
import static com.mongodb.internal.operation.CommandOperationHelper.CommandCreator;
import static com.mongodb.internal.operation.DocumentHelper.putIfNotNull;
import static com.mongodb.internal.operation.OperationHelper.LOGGER;
import static com.mongodb.internal.operation.SyncOperationHelper.executeRetryableRead;
import static com.mongodb.internal.operation.SyncOperationHelper.singleBatchCursorTransformer;


/**
 * An operation that provides a cursor allowing iteration through the metadata of all the databases for a MongoClient.
 *
 * <p>This class is not part of the public API and may be removed or changed at any time</p>
 */
public class ListDatabasesOperation<T> implements ReadOperationCursor<T> {
    private static final String COMMAND_NAME = "listDatabases";
    private static final String DATABASES = "databases";
    private final Decoder<T> decoder;
    private boolean retryReads;
    private BsonDocument filter;
    private Boolean nameOnly;
    private Boolean authorizedDatabasesOnly;
    private BsonValue comment;

    public ListDatabasesOperation(final Decoder<T> decoder) {
        this.decoder = notNull("decoder", decoder);
    }

    public ListDatabasesOperation<T> filter(@Nullable final BsonDocument filter) {
        this.filter = filter;
        return this;
    }

    public BsonDocument getFilter() {
        return filter;
    }

    public ListDatabasesOperation<T> nameOnly(final Boolean nameOnly) {
        this.nameOnly = nameOnly;
        return this;
    }

    public ListDatabasesOperation<T> authorizedDatabasesOnly(final Boolean authorizedDatabasesOnly) {
        this.authorizedDatabasesOnly = authorizedDatabasesOnly;
        return this;
    }

    public ListDatabasesOperation<T> retryReads(final boolean retryReads) {
        this.retryReads = retryReads;
        return this;
    }

    public boolean getRetryReads() {
        return retryReads;
    }

    public Boolean getNameOnly() {
        return nameOnly;
    }

    public Boolean getAuthorizedDatabasesOnly() {
        return authorizedDatabasesOnly;
    }

    @Nullable
    public BsonValue getComment() {
        return comment;
    }

    public ListDatabasesOperation<T> comment(@Nullable final BsonValue comment) {
        this.comment = comment;
        return this;
    }

    @Override
<<<<<<< HEAD
    public BatchCursor<T> execute(final ReadBinding binding, final OperationContext operationContext) {
        return executeRetryableRead(binding, operationContext, "admin", getCommandCreator(),
                CommandResultDocumentCodec.create(decoder, DATABASES),
=======
    public String getCommandName() {
        return COMMAND_NAME;
    }

    @Override
    public BatchCursor<T> execute(final ReadBinding binding) {
        return executeRetryableRead(binding, "admin", getCommandCreator(), CommandResultDocumentCodec.create(decoder, DATABASES),
>>>>>>> 5e61b7a2
                singleBatchCursorTransformer(DATABASES), retryReads);
    }

    @Override
    public void executeAsync(final AsyncReadBinding binding, final OperationContext operationContext,
                             final SingleResultCallback<AsyncBatchCursor<T>> callback) {
        executeRetryableReadAsync(binding, operationContext,  "admin", getCommandCreator(), CommandResultDocumentCodec.create(decoder, DATABASES),
                asyncSingleBatchCursorTransformer(DATABASES), retryReads, errorHandlingCallback(callback, LOGGER));
    }

    private CommandCreator getCommandCreator() {
        return (operationContext, serverDescription, connectionDescription) -> {
            BsonDocument commandDocument = new BsonDocument(getCommandName(), new BsonInt32(1));
            putIfNotNull(commandDocument, "filter", filter);
            putIfNotNull(commandDocument, "nameOnly", nameOnly);
            putIfNotNull(commandDocument, "authorizedDatabases", authorizedDatabasesOnly);
            putIfNotNull(commandDocument, "comment", comment);
            return commandDocument;
        };
    }
}<|MERGE_RESOLUTION|>--- conflicted
+++ resolved
@@ -104,19 +104,14 @@
     }
 
     @Override
-<<<<<<< HEAD
-    public BatchCursor<T> execute(final ReadBinding binding, final OperationContext operationContext) {
-        return executeRetryableRead(binding, operationContext, "admin", getCommandCreator(),
-                CommandResultDocumentCodec.create(decoder, DATABASES),
-=======
     public String getCommandName() {
         return COMMAND_NAME;
     }
 
     @Override
-    public BatchCursor<T> execute(final ReadBinding binding) {
-        return executeRetryableRead(binding, "admin", getCommandCreator(), CommandResultDocumentCodec.create(decoder, DATABASES),
->>>>>>> 5e61b7a2
+    public BatchCursor<T> execute(final ReadBinding binding, final OperationContext operationContext) {
+        return executeRetryableRead(binding, operationContext, "admin", getCommandCreator(),
+                CommandResultDocumentCodec.create(decoder, DATABASES),
                 singleBatchCursorTransformer(DATABASES), retryReads);
     }
 
