/*
 * Copyright 2008-present MongoDB, Inc.
 *
 * Licensed under the Apache License, Version 2.0 (the "License");
 * you may not use this file except in compliance with the License.
 * You may obtain a copy of the License at
 *
 *   http://www.apache.org/licenses/LICENSE-2.0
 *
 * Unless required by applicable law or agreed to in writing, software
 * distributed under the License is distributed on an "AS IS" BASIS,
 * WITHOUT WARRANTIES OR CONDITIONS OF ANY KIND, either express or implied.
 * See the License for the specific language governing permissions and
 * limitations under the License.
 */

package com.mongodb;

import com.mongodb.bulk.BulkWriteError;
import com.mongodb.bulk.BulkWriteResult;
import com.mongodb.bulk.WriteConcernError;
import com.mongodb.internal.async.SingleResultCallback;
import com.mongodb.internal.binding.AsyncWriteBinding;
import com.mongodb.internal.binding.WriteBinding;
import com.mongodb.internal.bulk.DeleteRequest;
import com.mongodb.internal.bulk.InsertRequest;
import com.mongodb.internal.bulk.UpdateRequest;
import com.mongodb.internal.bulk.WriteRequest;
import com.mongodb.internal.connection.OperationContext;
import com.mongodb.internal.operation.MixedBulkWriteOperation;
import com.mongodb.internal.operation.WriteOperation;
import com.mongodb.lang.Nullable;
import org.bson.BsonBoolean;
import org.bson.BsonDocument;
import org.bson.BsonInt32;
import org.bson.BsonString;

import java.util.List;

import static com.mongodb.assertions.Assertions.assertTrue;
import static com.mongodb.assertions.Assertions.isTrueArgument;
import static com.mongodb.assertions.Assertions.notNull;
import static com.mongodb.internal.bulk.WriteRequest.Type.DELETE;
import static com.mongodb.internal.bulk.WriteRequest.Type.INSERT;
import static com.mongodb.internal.bulk.WriteRequest.Type.REPLACE;
import static com.mongodb.internal.bulk.WriteRequest.Type.UPDATE;


/**
 * Operation for bulk writes for the legacy API.
 */
final class LegacyMixedBulkWriteOperation implements WriteOperation<WriteConcernResult> {
    private final MixedBulkWriteOperation wrappedOperation;
    private final WriteRequest.Type type;
    private Boolean bypassDocumentValidation;

    static LegacyMixedBulkWriteOperation createBulkWriteOperationForInsert(final MongoNamespace namespace, final boolean ordered,
            final WriteConcern writeConcern, final boolean retryWrites, final List<InsertRequest> insertRequests) {
        return new LegacyMixedBulkWriteOperation(namespace, ordered, writeConcern, retryWrites, insertRequests, INSERT);
    }

    static LegacyMixedBulkWriteOperation createBulkWriteOperationForUpdate(final MongoNamespace namespace, final boolean ordered,
            final WriteConcern writeConcern, final boolean retryWrites, final List<UpdateRequest> updateRequests) {
        assertTrue(updateRequests.stream().allMatch(updateRequest -> updateRequest.getType() == UPDATE));
        return new LegacyMixedBulkWriteOperation(namespace, ordered, writeConcern, retryWrites, updateRequests, UPDATE);
    }

    static LegacyMixedBulkWriteOperation createBulkWriteOperationForReplace(final MongoNamespace namespace, final boolean ordered,
            final WriteConcern writeConcern, final boolean retryWrites, final List<UpdateRequest> replaceRequests) {
        assertTrue(replaceRequests.stream().allMatch(updateRequest -> updateRequest.getType() == REPLACE));
        return new LegacyMixedBulkWriteOperation(namespace, ordered, writeConcern, retryWrites, replaceRequests, REPLACE);
    }

    static LegacyMixedBulkWriteOperation createBulkWriteOperationForDelete(final MongoNamespace namespace, final boolean ordered,
            final WriteConcern writeConcern, final boolean retryWrites, final List<DeleteRequest> deleteRequests) {
        return new LegacyMixedBulkWriteOperation(namespace, ordered, writeConcern, retryWrites, deleteRequests, DELETE);
    }

    private LegacyMixedBulkWriteOperation(final MongoNamespace namespace, final boolean ordered, final WriteConcern writeConcern,
            final boolean retryWrites, final List<? extends WriteRequest> writeRequests, final WriteRequest.Type type) {
        notNull("writeRequests", writeRequests);
        isTrueArgument("writeRequests is not an empty list", !writeRequests.isEmpty());
        this.type = type;
        this.wrappedOperation = new MixedBulkWriteOperation(namespace, writeRequests, ordered, writeConcern, retryWrites);
    }

    List<? extends WriteRequest> getWriteRequests() {
        return wrappedOperation.getWriteRequests();
    }

    LegacyMixedBulkWriteOperation bypassDocumentValidation(@Nullable final Boolean bypassDocumentValidation) {
        this.bypassDocumentValidation = bypassDocumentValidation;
        return this;
    }

    @Override
    public String getCommandName() {
        return wrappedOperation.getCommandName();
    }

    @Override
<<<<<<< HEAD
    public WriteConcernResult execute(final WriteBinding binding, final OperationContext operationContext) {
=======
    public MongoNamespace getNamespace() {
        return wrappedOperation.getNamespace();
    }

    @Override
    public WriteConcernResult execute(final WriteBinding binding) {
>>>>>>> eb670e34
        try {
            BulkWriteResult result = wrappedOperation.bypassDocumentValidation(bypassDocumentValidation).execute(binding, operationContext);
            if (result.wasAcknowledged()) {
                return translateBulkWriteResult(result);
            } else {
                return WriteConcernResult.unacknowledged();
            }
        } catch (MongoBulkWriteException e) {
            throw convertBulkWriteException(e);
        }
    }

    @Override
    public void executeAsync(final AsyncWriteBinding binding, final OperationContext operationContext, final SingleResultCallback<WriteConcernResult> callback) {
        throw new UnsupportedOperationException("This operation is sync only");
    }

    private MongoException convertBulkWriteException(final MongoBulkWriteException e) {
        BulkWriteError lastError = getLastError(e);
        if (lastError != null) {
            if (ErrorCategory.fromErrorCode(lastError.getCode()) == ErrorCategory.DUPLICATE_KEY) {
                return new DuplicateKeyException(manufactureGetLastErrorResponse(e), e.getServerAddress(),
                                                      translateBulkWriteResult(e.getWriteResult()));
            } else {
                return new WriteConcernException(manufactureGetLastErrorResponse(e), e.getServerAddress(),
                                                 translateBulkWriteResult(e.getWriteResult()));
            }
        } else {
            return new WriteConcernException(manufactureGetLastErrorResponse(e), e.getServerAddress(),
                                             translateBulkWriteResult(e.getWriteResult()));
        }
    }

    private BsonDocument manufactureGetLastErrorResponse(final MongoBulkWriteException e) {
        BsonDocument response = new BsonDocument();
        addBulkWriteResultToResponse(e.getWriteResult(), response);

        WriteConcernError writeConcernError = e.getWriteConcernError();
        if (writeConcernError != null) {
            response.putAll(writeConcernError.getDetails());
        }

        BulkWriteError lastError = getLastError(e);
        if (lastError != null) {
            response.put("err", new BsonString(lastError.getMessage()));
            response.put("code", new BsonInt32(lastError.getCode()));
            response.putAll(lastError.getDetails());

        } else if (writeConcernError != null) {
            response.put("err", new BsonString(writeConcernError.getMessage()));
            response.put("code", new BsonInt32(writeConcernError.getCode()));
        }
        return response;
    }

    private void addBulkWriteResultToResponse(final BulkWriteResult bulkWriteResult, final BsonDocument response) {
        response.put("ok", new BsonInt32(1));
        if (type == INSERT) {
            response.put("n", new BsonInt32(0));
        } else if (type == DELETE) {
            response.put("n", new BsonInt32(bulkWriteResult.getDeletedCount()));
        } else if (type == UPDATE || type == REPLACE) {
            response.put("n", new BsonInt32(bulkWriteResult.getMatchedCount() + bulkWriteResult.getUpserts().size()));
            if (bulkWriteResult.getUpserts().isEmpty()) {
                response.put("updatedExisting", BsonBoolean.TRUE);
            } else {
                response.put("updatedExisting", BsonBoolean.FALSE);
                response.put("upserted", bulkWriteResult.getUpserts().get(0).getId());
            }
        }
    }

    private WriteConcernResult translateBulkWriteResult(final BulkWriteResult bulkWriteResult) {
        return WriteConcernResult.acknowledged(getCount(bulkWriteResult), getUpdatedExisting(bulkWriteResult),
                                               bulkWriteResult.getUpserts().isEmpty()
                                               ? null : bulkWriteResult.getUpserts().get(0).getId());
    }

    private int getCount(final BulkWriteResult bulkWriteResult) {
        int count = 0;
        if (type == UPDATE || type == REPLACE) {
            count = bulkWriteResult.getMatchedCount() + bulkWriteResult.getUpserts().size();
        } else if (type == DELETE) {
            count = bulkWriteResult.getDeletedCount();
        }
        return count;
    }

    private boolean getUpdatedExisting(final BulkWriteResult bulkWriteResult) {
        if (type == UPDATE || type == REPLACE) {
            return bulkWriteResult.getMatchedCount() > 0;
        }
        return false;
    }

    @Nullable
    private BulkWriteError getLastError(final MongoBulkWriteException e) {
        return e.getWriteErrors().isEmpty() ? null : e.getWriteErrors().get(e.getWriteErrors().size() - 1);
    }
}<|MERGE_RESOLUTION|>--- conflicted
+++ resolved
@@ -99,16 +99,12 @@
     }
 
     @Override
-<<<<<<< HEAD
-    public WriteConcernResult execute(final WriteBinding binding, final OperationContext operationContext) {
-=======
     public MongoNamespace getNamespace() {
         return wrappedOperation.getNamespace();
     }
 
     @Override
-    public WriteConcernResult execute(final WriteBinding binding) {
->>>>>>> eb670e34
+    public WriteConcernResult execute(final WriteBinding binding, final OperationContext operationContext) {
         try {
             BulkWriteResult result = wrappedOperation.bypassDocumentValidation(bypassDocumentValidation).execute(binding, operationContext);
             if (result.wasAcknowledged()) {
