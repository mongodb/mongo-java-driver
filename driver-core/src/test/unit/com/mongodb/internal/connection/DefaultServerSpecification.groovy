--- conflicted
+++ resolved
@@ -394,18 +394,11 @@
             }
 
             @Override
-<<<<<<< HEAD
-            ClusterableServer getServer(final ServerAddress serverAddress,
-                                        Timeout serverSelectionTimeout,
-                                        TimeoutContext timeoutContext) {
-                throw new UnsupportedOperationException()
-=======
-            Cluster.ServersSnapshot getServersSnapshot() {
+            Cluster.ServersSnapshot getServersSnapshot(final Timeout serverSelectionTimeout, final TimeoutContext timeoutContext) {
                 Cluster.ServersSnapshot result = {
                     serverAddress -> throw new UnsupportedOperationException()
                 }
                 result
->>>>>>> 339bd2ca
             }
 
             @Override
