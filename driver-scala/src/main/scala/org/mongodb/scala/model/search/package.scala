/*
 * Copyright 2008-present MongoDB, Inc.
 *
 * Licensed under the Apache License, Version 2.0 (the "License");
 * you may not use this file except in compliance with the License.
 * You may obtain a copy of the License at
 *
 *   http://www.apache.org/licenses/LICENSE-2.0
 *
 * Unless required by applicable law or agreed to in writing, software
 * distributed under the License is distributed on an "AS IS" BASIS,
 * WITHOUT WARRANTIES OR CONDITIONS OF ANY KIND, either express or implied.
 * See the License for the specific language governing permissions and
 * limitations under the License.
 */
package org.mongodb.scala.model

import com.mongodb.annotations.{ Beta, Reason, Sealed }

/**
 * Query building API for MongoDB Atlas full-text search.
 *
 * While all the building blocks of this API, such as
 * `SearchOptions`, `SearchHighlight`, etc.,
 * are not necessary immutable, they are unmodifiable due to methods like
 * `SearchHighlight.maxCharsToExamine` returning new instances instead of modifying the instance
 * on which they are called. This allows storing and using such instances as templates.
 *
 * @see `Aggregates.search`
 * @see `Aggregates.vectorSearch`
 * @see [[https://www.mongodb.com/docs/atlas/atlas-search/ Atlas Search]]
 * @see [[https://www.mongodb.com/docs/atlas/atlas-search/query-syntax/ Atlas Search aggregation pipeline stages]]
 * @since 4.7
 */
package object search {

  /**
   * The core part of the `\$search` pipeline stage of an aggregation pipeline.
   *
   * @see [[https://www.mongodb.com/docs/atlas/atlas-search/operators-and-collectors/#operators Search operators]]
   */
  @Sealed
  @Beta(Array(Reason.CLIENT))
  type SearchOperator = com.mongodb.client.model.search.SearchOperator

  /**
   * A base for a [[CompoundSearchOperator]] which allows creating instances of this operator.
   * This interface is a technicality and does not represent a meaningful element of the full-text search query syntax.
   *
   * @see `SearchOperator.compound()`
   */
  @Sealed
  @Beta(Array(Reason.CLIENT))
  type CompoundSearchOperatorBase = com.mongodb.client.model.search.CompoundSearchOperatorBase

  /**
   * @see `SearchOperator.compound()`
   */
  @Sealed
  @Beta(Array(Reason.CLIENT))
  type CompoundSearchOperator = com.mongodb.client.model.search.CompoundSearchOperator

  /**
   * A representation of a [[CompoundSearchOperator]] that allows changing
   * `must`-specific options, if any.
   * This interface is a technicality and does not represent a meaningful element of the full-text search query syntax.
   *
   * @see `CompoundSearchOperatorBase.must(Iterable)`
   */
  @Sealed
  @Beta(Array(Reason.CLIENT))
  type MustCompoundSearchOperator = com.mongodb.client.model.search.MustCompoundSearchOperator

  /**
   * A representation of a [[CompoundSearchOperator]] that allows changing
   * `mustNot`-specific options, if any.
   * This interface is a technicality and does not represent a meaningful element of the full-text search query syntax.
   *
   * @see `CompoundSearchOperatorBase.mustNot(Iterable)`
   */
  @Sealed
  @Beta(Array(Reason.CLIENT))
  type MustNotCompoundSearchOperator = com.mongodb.client.model.search.MustNotCompoundSearchOperator

  /**
   * A representation of a [[CompoundSearchOperator]] that allows changing
   * `should`-specific options, if any.
   * This interface is a technicality and does not represent a meaningful element of the full-text search query syntax.
   *
   * @see `CompoundSearchOperatorBase.should(Iterable)`
   */
  @Sealed
  @Beta(Array(Reason.CLIENT))
  type ShouldCompoundSearchOperator = com.mongodb.client.model.search.ShouldCompoundSearchOperator

  /**
   * A representation of a [[CompoundSearchOperator]] that allows changing
   * `filter`-specific options, if any.
   * This interface is a technicality and does not represent a meaningful element of the full-text search query syntax.
   *
   * @see `CompoundSearchOperatorBase.filter(Iterable)`
   */
  @Sealed
  @Beta(Array(Reason.CLIENT))
  type FilterCompoundSearchOperator = com.mongodb.client.model.search.FilterCompoundSearchOperator

  /**
   * @see `SearchOperator.exists(FieldSearchPath)`
   */
  @Sealed
  @Beta(Array(Reason.CLIENT))
  type ExistsSearchOperator = com.mongodb.client.model.search.ExistsSearchOperator

  /**
   * @see `SearchOperator.text(String, SearchPath)`
   * @see `SearchOperator.text(Iterable, Iterable)`
   */
  @Sealed
  @Beta(Array(Reason.CLIENT))
  type TextSearchOperator = com.mongodb.client.model.search.TextSearchOperator

  /**
   * @see `SearchOperator.phrase(String, SearchPath)`
   * @see `SearchOperator.phrase(Iterable, Iterable)`
   */
  @Sealed
  @Beta(Array(Reason.CLIENT))
  type PhraseSearchOperator = com.mongodb.client.model.search.PhraseSearchOperator

  /**
   * @see `SearchOperator.autocomplete(String, FieldSearchPath)`
   * @see `SearchOperator.autocomplete(Iterable, FieldSearchPath)`
   */
  @Sealed
  @Beta(Array(Reason.CLIENT))
  type AutocompleteSearchOperator = com.mongodb.client.model.search.AutocompleteSearchOperator

  /**
   * @see `SearchOperator.regex(String, SearchPath)`
   * @see `SearchOperator.regex(Iterable, Iterable)`
   */
  @Sealed
  @Beta(Array(Reason.CLIENT))
  type RegexSearchOperator = com.mongodb.client.model.search.RegexSearchOperator

  /**
   * A base for a [[NumberRangeSearchOperatorBase]] which allows creating instances of this operator.
   * This interface is a technicality and does not represent a meaningful element of the full-text search query syntax.
   *
   * @see `SearchOperator.numberRange`
   */
  @Sealed
  @Beta(Array(Reason.CLIENT))
  type NumberRangeSearchOperatorBase = com.mongodb.client.model.search.NumberRangeSearchOperatorBase

  /**
   * A base for a [[DateRangeSearchOperatorBase]] which allows creating instances of this operator.
   * This interface is a technicality and does not represent a meaningful element of the full-text search query syntax.
   *
   * @see `SearchOperator.dateRange`
   */
  @Sealed
  @Beta(Array(Reason.CLIENT))
  type DateRangeSearchOperatorBase = com.mongodb.client.model.search.DateRangeSearchOperatorBase

  /**
   * @see `SearchOperator.numberRange`
   */
  @Sealed
  @Beta(Array(Reason.CLIENT))
  type NumberRangeSearchOperator = com.mongodb.client.model.search.NumberRangeSearchOperator

  /**
   * @see `SearchOperator.dateRange`
   */
  @Sealed
  @Beta(Array(Reason.CLIENT))
  type DateRangeSearchOperator = com.mongodb.client.model.search.DateRangeSearchOperator

  /**
   * @see `SearchOperator.near`
   */
  @Sealed
  @Beta(Array(Reason.CLIENT))
  type NumberNearSearchOperator = com.mongodb.client.model.search.NumberNearSearchOperator

  /**
   * @see `SearchOperator.near`
   */
  @Sealed
  @Beta(Array(Reason.CLIENT))
  type DateNearSearchOperator = com.mongodb.client.model.search.DateNearSearchOperator

  /**
   * @see `SearchOperator.near`
   */
  @Sealed
  @Beta(Array(Reason.CLIENT))
  type GeoNearSearchOperator = com.mongodb.client.model.search.GeoNearSearchOperator

  /**
<<<<<<< HEAD
   * @see `SearchOperator.moreLikeThis`
   */
  @Sealed
  @Beta(Array(Reason.CLIENT))
  type MoreLikeThisSearchOperator = com.mongodb.client.model.search.MoreLikeThisSearchOperator
=======
   * @see `SearchOperator.wildcard(String, SearchPath)`
   * @see `SearchOperator.wildcard(Iterable, Iterable)`
   */
  @Sealed
  @Beta(Array(Reason.CLIENT))
  type WildcardSearchOperator = com.mongodb.client.model.search.WildcardSearchOperator

  /**
   * @see `SearchOperator.queryString`
   */
  @Sealed
  @Beta(Array(Reason.CLIENT))
  type QueryStringSearchOperator = com.mongodb.client.model.search.QueryStringSearchOperator
>>>>>>> 22006bd1

  /**
   * Fuzzy search options that may be used with some [[SearchOperator]]s.
   *
   * @see [[https://www.mongodb.com/docs/atlas/atlas-search/autocomplete/ autocomplete operator]]
   * @see [[https://www.mongodb.com/docs/atlas/atlas-search/text/ text operator]]
   */
  @Sealed
  @Beta(Array(Reason.CLIENT))
  type FuzzySearchOptions = com.mongodb.client.model.search.FuzzySearchOptions

  /**
   * The core part of the `\$search` pipeline stage of an aggregation pipeline.
   * [[SearchCollector]]s allow returning metadata together with the matching search results.
   * You may use the `$$SEARCH_META` variable, e.g., via [[Projections.computedSearchMeta]], to extract this metadata.
   *
   * @see [[https://www.mongodb.com/docs/atlas/atlas-search/operators-and-collectors/#collectors Search collectors]]
   */
  @Sealed
  @Beta(Array(Reason.CLIENT))
  type SearchCollector = com.mongodb.client.model.search.SearchCollector

  /**
   * @see `SearchCollector.facet(SearchOperator, Iterable)`
   */
  @Sealed
  @Beta(Array(Reason.CLIENT, Reason.SERVER))
  type FacetSearchCollector = com.mongodb.client.model.search.FacetSearchCollector

  /**
   * Represents optional fields of the `\$search` pipeline stage of an aggregation pipeline.
   *
   * @see [[https://www.mongodb.com/docs/atlas/atlas-search/query-syntax/#-search \$search syntax]]
   */
  @Sealed
  @Beta(Array(Reason.CLIENT))
  type SearchOptions = com.mongodb.client.model.search.SearchOptions

  /**
   * Represents optional fields of the `\$vectorSearch` pipeline stage of an aggregation pipeline.
   *
   * @see [[https://www.mongodb.com/docs/atlas/atlas-vector-search/vector-search-stage/ \$vectorSearch]]
   * @note Requires MongoDB 6.0.11 or greater
   * @since 4.11
   */
  @Sealed
  @Beta(Array(Reason.SERVER))
  type VectorSearchOptions = com.mongodb.client.model.search.VectorSearchOptions

  /**
   * Represents optional fields of the `\$vectorSearch` pipeline stage of an aggregation pipeline.
   * <p>
   * Configures approximate vector search for Atlas Vector Search to enable searches that may not return the exact closest vectors.
   *
   * @see [[https://www.mongodb.com/docs/atlas/atlas-vector-search/vector-search-stage/ \$vectorSearch]]
   * @note Requires MongoDB 6.0.11, 7.0.2 or greater
   * @since 5.2
   */
  @Sealed
  @Beta(Array(Reason.SERVER))
  type ApproximateVectorSearchOptions = com.mongodb.client.model.search.ApproximateVectorSearchOptions

  /**
   * Represents optional fields of the `\$vectorSearch` pipeline stage of an aggregation pipeline.
   * <p>
   * Configures exact vector search for Atlas Vector Search to enable precise matching, ensuring that
   * results are the closest vectors to a given query vector.
   *
   * @see [[https://www.mongodb.com/docs/atlas/atlas-vector-search/vector-search-stage/ \$vectorSearch]]
   * @note Requires MongoDB 6.0.16, 7.0.10, 7.3.2 or greater
   * @since 5.2
   */
  @Sealed
  @Beta(Array(Reason.SERVER))
  type ExactVectorSearchOptions = com.mongodb.client.model.search.ExactVectorSearchOptions

  /**
   * Highlighting options.
   * You may use the `\$meta: "searchHighlights"` expression, e.g., via [[Projections.metaSearchHighlights]],
   * to extract the results of highlighting.
   *
   * @see [[https://www.mongodb.com/docs/atlas/atlas-search/highlighting/ Highlighting]]
   */
  @Sealed
  @Beta(Array(Reason.CLIENT))
  type SearchHighlight = com.mongodb.client.model.search.SearchHighlight

  /**
   * Counting options.
   * You may use the `$$SEARCH_META` variable, e.g., via [[Projections.computedSearchMeta]],
   * to extract the results of counting.
   * You may use [[Projections.computedSearchMeta]] to extract the count results.
   *
   * @see [[https://www.mongodb.com/docs/atlas/atlas-search/counting/ Counting]]
   */
  @Sealed
  @Beta(Array(Reason.CLIENT, Reason.SERVER))
  type SearchCount = com.mongodb.client.model.search.SearchCount

  /**
   * @see `SearchCount.total()`
   */
  @Sealed
  @Beta(Array(Reason.CLIENT, Reason.SERVER))
  type TotalSearchCount = com.mongodb.client.model.search.TotalSearchCount

  /**
   * @see `SearchCount.lowerBound()`
   */
  @Sealed
  @Beta(Array(Reason.CLIENT, Reason.SERVER))
  type LowerBoundSearchCount = com.mongodb.client.model.search.LowerBoundSearchCount

  /**
   * A facet definition for [[FacetSearchCollector]].
   *
   * @see [[https://www.mongodb.com/docs/atlas/atlas-search/facet/#facet-definition Facet definition]]
   */
  @Sealed
  @Beta(Array(Reason.CLIENT, Reason.SERVER))
  type SearchFacet = com.mongodb.client.model.search.SearchFacet

  /**
   * @see `SearchFacet.stringFacet(String, FieldSearchPath)`
   */
  @Sealed
  @Beta(Array(Reason.CLIENT, Reason.SERVER))
  type StringSearchFacet = com.mongodb.client.model.search.StringSearchFacet

  /**
   * @see `SearchFacet.numberFacet(String, FieldSearchPath, Iterable)`
   */
  @Sealed
  @Beta(Array(Reason.CLIENT, Reason.SERVER))
  type NumberSearchFacet = com.mongodb.client.model.search.NumberSearchFacet

  /**
   * @see `SearchFacet.dateFacet(String, FieldSearchPath, Iterable)`
   */
  @Sealed
  @Beta(Array(Reason.CLIENT, Reason.SERVER))
  type DateSearchFacet = com.mongodb.client.model.search.DateSearchFacet

  /**
   * A specification of fields to be searched.
   *
   * Despite `SearchPath` being `Bson`,
   * its value conforming to the correct syntax must be obtained via either `SearchPath.toBsonValue` or `FieldSearchPath.toValue`.
   *
   * @see [[https://www.mongodb.com/docs/atlas/atlas-search/path-construction/ Path]]
   */
  @Sealed
  @Beta(Array(Reason.CLIENT))
  type SearchPath = com.mongodb.client.model.search.SearchPath

  /**
   * @see `SearchPath.fieldPath(String)`
   */
  @Sealed
  @Beta(Array(Reason.CLIENT))
  type FieldSearchPath = com.mongodb.client.model.search.FieldSearchPath

  /**
   * @see `SearchPath.wildcardPath(String)`
   */
  @Sealed
  @Beta(Array(Reason.CLIENT))
  type WildcardSearchPath = com.mongodb.client.model.search.WildcardSearchPath

  /**
   * A modifier of the relevance score.
   * You may use the `\$meta: "searchScore"` expression, e.g., via [[Projections.metaSearchScore]],
   * to extract the relevance score assigned to each found document.
   *
   * @see [[https://www.mongodb.com/docs/atlas/atlas-search/scoring/ Scoring]]
   */
  @Sealed
  @Beta(Array(Reason.CLIENT))
  type SearchScore = com.mongodb.client.model.search.SearchScore

  /**
   * @see `SearchScore.boost(float)`
   */
  @Sealed
  @Beta(Array(Reason.CLIENT))
  type ValueBoostSearchScore = com.mongodb.client.model.search.ValueBoostSearchScore

  /**
   * @see `SearchScore.boost(FieldSearchPath)`
   */
  @Sealed
  @Beta(Array(Reason.CLIENT))
  type PathBoostSearchScore = com.mongodb.client.model.search.PathBoostSearchScore

  /**
   * @see `SearchScore.constant`
   */
  @Sealed
  @Beta(Array(Reason.CLIENT))
  type ConstantSearchScore = com.mongodb.client.model.search.ConstantSearchScore

  /**
   * @see `SearchScore.function`
   */
  @Sealed
  @Beta(Array(Reason.CLIENT))
  type FunctionSearchScore = com.mongodb.client.model.search.FunctionSearchScore

  /**
   * @see `SearchScore.function`
   * @see [[https://www.mongodb.com/docs/atlas/atlas-search/scoring/#expressions Expressions for the function score modifier]]
   */
  @Sealed
  @Beta(Array(Reason.CLIENT))
  type SearchScoreExpression = com.mongodb.client.model.search.SearchScoreExpression

  /**
   * @see `SearchScoreExpression.relevanceExpression`
   */
  @Sealed
  @Beta(Array(Reason.CLIENT))
  type RelevanceSearchScoreExpression = com.mongodb.client.model.search.RelevanceSearchScoreExpression

  /**
   * @see `SearchScoreExpression.pathExpression`
   */
  @Sealed
  @Beta(Array(Reason.CLIENT))
  type PathSearchScoreExpression = com.mongodb.client.model.search.PathSearchScoreExpression

  /**
   * @see `SearchScoreExpression.constantExpression`
   */
  @Sealed
  @Beta(Array(Reason.CLIENT))
  type ConstantSearchScoreExpression = com.mongodb.client.model.search.ConstantSearchScoreExpression

  /**
   * @see `SearchScoreExpression.gaussExpression`
   */
  @Sealed
  @Beta(Array(Reason.CLIENT))
  type GaussSearchScoreExpression = com.mongodb.client.model.search.GaussSearchScoreExpression

  /**
   * @see `SearchScoreExpression.log`
   */
  @Sealed
  @Beta(Array(Reason.CLIENT))
  type LogSearchScoreExpression = com.mongodb.client.model.search.LogSearchScoreExpression

  /**
   * @see `SearchScoreExpression.log1p`
   */
  @Sealed
  @Beta(Array(Reason.CLIENT))
  type Log1pSearchScoreExpression = com.mongodb.client.model.search.Log1pSearchScoreExpression

  /**
   * @see `SearchScoreExpression.addExpression`
   */
  @Sealed
  @Beta(Array(Reason.CLIENT))
  type AddSearchScoreExpression = com.mongodb.client.model.search.AddSearchScoreExpression

  /**
   * @see `SearchScoreExpression.multiplyExpression`
   */
  @Sealed
  @Beta(Array(Reason.CLIENT))
  type MultiplySearchScoreExpression = com.mongodb.client.model.search.MultiplySearchScoreExpression
}<|MERGE_RESOLUTION|>--- conflicted
+++ resolved
@@ -199,13 +199,13 @@
   type GeoNearSearchOperator = com.mongodb.client.model.search.GeoNearSearchOperator
 
   /**
-<<<<<<< HEAD
    * @see `SearchOperator.moreLikeThis`
    */
   @Sealed
   @Beta(Array(Reason.CLIENT))
   type MoreLikeThisSearchOperator = com.mongodb.client.model.search.MoreLikeThisSearchOperator
-=======
+
+  /**
    * @see `SearchOperator.wildcard(String, SearchPath)`
    * @see `SearchOperator.wildcard(Iterable, Iterable)`
    */
@@ -219,7 +219,6 @@
   @Sealed
   @Beta(Array(Reason.CLIENT))
   type QueryStringSearchOperator = com.mongodb.client.model.search.QueryStringSearchOperator
->>>>>>> 22006bd1
 
   /**
    * Fuzzy search options that may be used with some [[SearchOperator]]s.
