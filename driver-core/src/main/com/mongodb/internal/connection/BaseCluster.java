/*
 * Copyright 2008-present MongoDB, Inc.
 *
 * Licensed under the Apache License, Version 2.0 (the "License");
 * you may not use this file except in compliance with the License.
 * You may obtain a copy of the License at
 *
 *   http://www.apache.org/licenses/LICENSE-2.0
 *
 * Unless required by applicable law or agreed to in writing, software
 * distributed under the License is distributed on an "AS IS" BASIS,
 * WITHOUT WARRANTIES OR CONDITIONS OF ANY KIND, either express or implied.
 * See the License for the specific language governing permissions and
 * limitations under the License.
 */

package com.mongodb.internal.connection;

import com.mongodb.MongoClientException;
import com.mongodb.MongoException;
import com.mongodb.MongoIncompatibleDriverException;
import com.mongodb.MongoInterruptedException;
import com.mongodb.MongoOperationTimeoutException;
import com.mongodb.MongoTimeoutException;
import com.mongodb.ServerAddress;
import com.mongodb.UnixServerAddress;
import com.mongodb.connection.ClusterDescription;
import com.mongodb.connection.ClusterId;
import com.mongodb.connection.ClusterSettings;
import com.mongodb.connection.ServerDescription;
import com.mongodb.event.ClusterClosedEvent;
import com.mongodb.event.ClusterDescriptionChangedEvent;
import com.mongodb.event.ClusterListener;
import com.mongodb.event.ClusterOpeningEvent;
import com.mongodb.internal.TimeoutContext;
import com.mongodb.internal.VisibleForTesting;
import com.mongodb.internal.async.SingleResultCallback;
import com.mongodb.internal.connection.OperationContext.ServerDeprioritization;
import com.mongodb.internal.diagnostics.logging.Logger;
import com.mongodb.internal.diagnostics.logging.Loggers;
import com.mongodb.internal.logging.LogMessage;
import com.mongodb.internal.logging.LogMessage.Entry;
import com.mongodb.internal.logging.StructuredLogger;
import com.mongodb.internal.selector.AtMostTwoRandomServerSelector;
import com.mongodb.internal.selector.LatencyMinimizingServerSelector;
import com.mongodb.internal.selector.MinimumOperationCountServerSelector;
import com.mongodb.internal.time.Timeout;
import com.mongodb.lang.Nullable;
import com.mongodb.selector.CompositeServerSelector;
import com.mongodb.selector.ServerSelector;

import java.util.Deque;
import java.util.Iterator;
import java.util.List;
import java.util.Objects;
import java.util.concurrent.ConcurrentLinkedDeque;
import java.util.concurrent.CountDownLatch;
import java.util.concurrent.atomic.AtomicReference;
import java.util.concurrent.locks.ReentrantLock;
import java.util.stream.Stream;

import static com.mongodb.assertions.Assertions.assertNotNull;
import static com.mongodb.assertions.Assertions.isTrue;
import static com.mongodb.assertions.Assertions.notNull;
import static com.mongodb.connection.ClusterType.UNKNOWN;
import static com.mongodb.connection.ServerDescription.MAX_DRIVER_WIRE_VERSION;
import static com.mongodb.connection.ServerDescription.MIN_DRIVER_SERVER_VERSION;
import static com.mongodb.connection.ServerDescription.MIN_DRIVER_WIRE_VERSION;
import static com.mongodb.internal.Locks.withInterruptibleLock;
import static com.mongodb.internal.VisibleForTesting.AccessModifier.PRIVATE;
import static com.mongodb.internal.connection.EventHelper.wouldDescriptionsGenerateEquivalentEvents;
import static com.mongodb.internal.event.EventListenerHelper.singleClusterListener;
import static com.mongodb.internal.logging.LogMessage.Component.SERVER_SELECTION;
import static com.mongodb.internal.logging.LogMessage.Component.TOPOLOGY;
import static com.mongodb.internal.logging.LogMessage.Entry.Name.FAILURE;
import static com.mongodb.internal.logging.LogMessage.Entry.Name.OPERATION;
import static com.mongodb.internal.logging.LogMessage.Entry.Name.OPERATION_ID;
import static com.mongodb.internal.logging.LogMessage.Entry.Name.REMAINING_TIME_MS;
import static com.mongodb.internal.logging.LogMessage.Entry.Name.SELECTOR;
import static com.mongodb.internal.logging.LogMessage.Entry.Name.SERVER_HOST;
import static com.mongodb.internal.logging.LogMessage.Entry.Name.SERVER_PORT;
import static com.mongodb.internal.logging.LogMessage.Entry.Name.TOPOLOGY_DESCRIPTION;
import static com.mongodb.internal.logging.LogMessage.Entry.Name.TOPOLOGY_ID;
import static com.mongodb.internal.logging.LogMessage.Entry.Name.TOPOLOGY_NEW_DESCRIPTION;
import static com.mongodb.internal.logging.LogMessage.Entry.Name.TOPOLOGY_PREVIOUS_DESCRIPTION;
import static com.mongodb.internal.logging.LogMessage.Level.DEBUG;
import static com.mongodb.internal.logging.LogMessage.Level.INFO;
import static com.mongodb.internal.time.Timeout.ZeroSemantics.ZERO_DURATION_MEANS_EXPIRED;
import static java.lang.String.format;
import static java.util.Arrays.asList;
import static java.util.Collections.emptyList;
import static java.util.Collections.singletonList;
import static java.util.concurrent.TimeUnit.MILLISECONDS;
import static java.util.concurrent.TimeUnit.NANOSECONDS;
import static java.util.stream.Collectors.toList;

abstract class BaseCluster implements Cluster {
    private static final Logger LOGGER = Loggers.getLogger("cluster");
    private static final StructuredLogger STRUCTURED_LOGGER = new StructuredLogger("cluster");

    private final ReentrantLock lock = new ReentrantLock();
    private final AtomicReference<CountDownLatch> phase = new AtomicReference<>(new CountDownLatch(1));
    private final ClusterableServerFactory serverFactory;
    private final ClusterId clusterId;
    private final ClusterSettings settings;
    private final ClusterListener clusterListener;
    private final Deque<ServerSelectionRequest> waitQueue = new ConcurrentLinkedDeque<>();
    private final ClusterClock clusterClock = new ClusterClock();
    private final ClientMetadata clientMetadata;
    private Thread waitQueueHandler;

    private volatile boolean isClosed;
    private volatile ClusterDescription description;

    BaseCluster(final ClusterId clusterId,
                final ClusterSettings settings,
                final ClusterableServerFactory serverFactory,
                final ClientMetadata clientMetadata) {
        this.clusterId = notNull("clusterId", clusterId);
        this.settings = notNull("settings", settings);
        this.serverFactory = notNull("serverFactory", serverFactory);
        this.clusterListener = singleClusterListener(settings);
        logTopologyMonitoringStarting(clusterId);
        ClusterOpeningEvent clusterOpeningEvent = new ClusterOpeningEvent(clusterId);
<<<<<<< HEAD
        clusterListener.clusterOpening(clusterOpeningEvent);
        description = new ClusterDescription(settings.getMode(), UNKNOWN, emptyList(),
=======
        this.clusterListener.clusterOpening(clusterOpeningEvent);
        logTopologyOpening(clusterId, clusterOpeningEvent);
        this.description = new ClusterDescription(settings.getMode(), UNKNOWN, emptyList(),
>>>>>>> adcc577a
                settings, serverFactory.getSettings());
        this.clientMetadata = clientMetadata;
    }

    @Override
    public ClusterClock getClock() {
        return clusterClock;
    }

    @Override
    public ClientMetadata getClientMetadata() {
        return clientMetadata;
    }

    @Override
    public ServerTuple selectServer(final ServerSelector serverSelector, final OperationContext operationContext) {
        isTrue("open", !isClosed());

        ServerDeprioritization serverDeprioritization = operationContext.getServerDeprioritization();
        boolean selectionWaitingLogged = false;
        Timeout computedServerSelectionTimeout = operationContext.getTimeoutContext().computeServerSelectionTimeout();
        logServerSelectionStarted(clusterId, operationContext.getId(), serverSelector, description);
        while (true) {
            CountDownLatch currentPhaseLatch = phase.get();
            ClusterDescription currentDescription = description;
            ServerTuple serverTuple = createCompleteSelectorAndSelectServer(
                    serverSelector, currentDescription, serverDeprioritization,
                    computedServerSelectionTimeout, operationContext.getTimeoutContext());

            if (!currentDescription.isCompatibleWithDriver()) {
                logAndThrowIncompatibleException(operationContext.getId(), serverSelector, currentDescription);
            }
            if (serverTuple != null) {
                ServerAddress serverAddress = serverTuple.getServerDescription().getAddress();
                logServerSelectionSucceeded(
                        clusterId,
                        operationContext.getId(),
                        serverAddress,
                        serverSelector,
                        currentDescription);
                serverDeprioritization.updateCandidate(serverAddress);
                return serverTuple;
            }
            computedServerSelectionTimeout.onExpired(() ->
                    logAndThrowTimeoutException(operationContext, serverSelector, currentDescription));

            if (!selectionWaitingLogged) {
                logServerSelectionWaiting(clusterId, operationContext.getId(), computedServerSelectionTimeout, serverSelector, currentDescription);
                selectionWaitingLogged = true;
            }
            connect();

            Timeout heartbeatLimitedTimeout = Timeout.earliest(
                    computedServerSelectionTimeout,
                    startMinWaitHeartbeatTimeout());

            heartbeatLimitedTimeout.awaitOn(currentPhaseLatch,
                    () -> format("waiting for a server that matches %s", serverSelector));
        }
    }

    @Override
    public void selectServerAsync(final ServerSelector serverSelector, final OperationContext operationContext,
            final SingleResultCallback<ServerTuple> callback) {
        isTrue("open", !isClosed());

        Timeout computedServerSelectionTimeout = operationContext.getTimeoutContext().computeServerSelectionTimeout();
        ServerSelectionRequest request = new ServerSelectionRequest(
                serverSelector, operationContext, computedServerSelectionTimeout, callback);

        CountDownLatch currentPhase = phase.get();
        ClusterDescription currentDescription = description;

        logServerSelectionStarted(
                clusterId,
                operationContext.getId(),
                serverSelector,
                currentDescription);

        if (!handleServerSelectionRequest(request, currentPhase, currentDescription)) {
            notifyWaitQueueHandler(request);
        }
    }

    public ClusterId getClusterId() {
        return clusterId;
    }

    public ClusterSettings getSettings() {
        return settings;
    }

    public ClusterableServerFactory getServerFactory() {
        return serverFactory;
    }

    protected abstract void connect();

    @Override
    public void close() {
        if (!isClosed()) {
            isClosed = true;
            phase.get().countDown();
            fireChangeEvent(new ClusterDescription(settings.getMode(), UNKNOWN, emptyList(), settings, serverFactory.getSettings()),
                    description);
            logTopologyMonitoringStopping(clusterId);
            ClusterClosedEvent clusterClosedEvent = new ClusterClosedEvent(clusterId);
            clusterListener.clusterClosed(clusterClosedEvent);
            stopWaitQueueHandler();
        }
    }

    @Override
    public boolean isClosed() {
        return isClosed;
    }

    protected void updateDescription(final ClusterDescription newDescription) {
        withLock(() -> {
            if (LOGGER.isDebugEnabled()) {
                LOGGER.debug(format("Updating cluster description to  %s", newDescription.getShortDescription()));
            }

            description = newDescription;
            updatePhase();
        });
    }

    /**
     * Subclasses must ensure that this method is called in a way that events are delivered in a predictable order.
     * Typically, this means calling it while holding a lock that includes both updates to the cluster state and firing the event.
     */
    protected void fireChangeEvent(final ClusterDescription newDescription, final ClusterDescription previousDescription) {
        if (!wouldDescriptionsGenerateEquivalentEvents(newDescription, previousDescription)) {
            ClusterDescriptionChangedEvent changedEvent = new ClusterDescriptionChangedEvent(getClusterId(), newDescription, previousDescription);
            logTopologyDescriptionChanged(getClusterId(),  changedEvent);
            clusterListener.clusterDescriptionChanged(changedEvent);
        }
    }

    @Override
    public ClusterDescription getCurrentDescription() {
        return description;
    }

    @Override
    public void withLock(final Runnable action) {
        withInterruptibleLock(lock, action);
    }

    private void updatePhase() {
        withLock(() -> phase.getAndSet(new CountDownLatch(1)).countDown());
    }

    private Timeout startMinWaitHeartbeatTimeout() {
        long minHeartbeatFrequency = serverFactory.getSettings().getMinHeartbeatFrequency(NANOSECONDS);
        minHeartbeatFrequency = Math.max(0, minHeartbeatFrequency);
        return Timeout.expiresIn(minHeartbeatFrequency, NANOSECONDS, ZERO_DURATION_MEANS_EXPIRED);
    }

    private boolean handleServerSelectionRequest(
            final ServerSelectionRequest request, final CountDownLatch currentPhase,
            final ClusterDescription description) {

        try {
            OperationContext operationContext = request.getOperationContext();
            long operationId = operationContext.getId();
            if (currentPhase != request.phase) {
                CountDownLatch prevPhase = request.phase;
                request.phase = currentPhase;
                if (!description.isCompatibleWithDriver()) {
                    logAndThrowIncompatibleException(operationId, request.originalSelector, description);
                }


                ServerDeprioritization serverDeprioritization = request.operationContext.getServerDeprioritization();
                ServerTuple serverTuple = createCompleteSelectorAndSelectServer(
                        request.originalSelector,
                        description,
                        serverDeprioritization,
                        request.getTimeout(),
                        operationContext.getTimeoutContext());

                if (serverTuple != null) {
                    ServerAddress serverAddress = serverTuple.getServerDescription().getAddress();
                    logServerSelectionSucceeded(
                            clusterId,
                            operationId,
                            serverAddress,
                            request.originalSelector,
                            description);
                    serverDeprioritization.updateCandidate(serverAddress);
                    request.onResult(serverTuple, null);
                    return true;
                }
                if (prevPhase == null) {
                    logServerSelectionWaiting(
                            clusterId,
                            operationId,
                            request.getTimeout(),
                            request.originalSelector,
                            description);
                }
            }

            Timeout.onExistsAndExpired(request.getTimeout(), () -> {
                logAndThrowTimeoutException(operationContext, request.originalSelector, description);
            });
            return false;
        } catch (Exception e) {
            request.onResult(null, e);
            return true;
        }
    }

    @Nullable
    private ServerTuple createCompleteSelectorAndSelectServer(
            final ServerSelector serverSelector,
            final ClusterDescription clusterDescription,
            final ServerDeprioritization serverDeprioritization,
            final Timeout serverSelectionTimeout,
            final TimeoutContext timeoutContext) {
        return createCompleteSelectorAndSelectServer(
                serverSelector,
                clusterDescription,
                getServersSnapshot(serverSelectionTimeout, timeoutContext),
                serverDeprioritization,
                settings);
    }

    @Nullable
    @VisibleForTesting(otherwise = PRIVATE)
    static ServerTuple createCompleteSelectorAndSelectServer(
            final ServerSelector serverSelector,
            final ClusterDescription clusterDescription,
            final ServersSnapshot serversSnapshot,
            final ServerDeprioritization serverDeprioritization,
            final ClusterSettings settings) {
        ServerSelector completeServerSelector = getCompleteServerSelector(serverSelector, serverDeprioritization, serversSnapshot, settings);
        return completeServerSelector.select(clusterDescription)
                .stream()
                .map(serverDescription -> new ServerTuple(
                        assertNotNull(serversSnapshot.getServer(serverDescription.getAddress())),
                        serverDescription))
                .findAny()
                .orElse(null);
    }

    private static ServerSelector getCompleteServerSelector(
            final ServerSelector serverSelector,
            final ServerDeprioritization serverDeprioritization,
            final ServersSnapshot serversSnapshot,
            final ClusterSettings settings) {
        List<ServerSelector> selectors = Stream.of(
                getRaceConditionPreFilteringSelector(serversSnapshot),
                serverSelector,
                serverDeprioritization.getServerSelector(),
                settings.getServerSelector(), // may be null
                new LatencyMinimizingServerSelector(settings.getLocalThreshold(MILLISECONDS), MILLISECONDS),
                AtMostTwoRandomServerSelector.instance(),
                new MinimumOperationCountServerSelector(serversSnapshot)
        ).filter(Objects::nonNull).collect(toList());
        return new CompositeServerSelector(selectors);
    }

    private static ServerSelector getRaceConditionPreFilteringSelector(final ServersSnapshot serversSnapshot) {
        // The set of `Server`s maintained by the `Cluster` is updated concurrently with `clusterDescription` being read.
        // Additionally, that set of servers continues to be concurrently updated while `serverSelector` selects.
        // This race condition means that we are not guaranteed to observe all the servers from `clusterDescription`
        // among the `Server`s maintained by the `Cluster`.
        // To deal with this race condition, we take `serversSnapshot` of that set of `Server`s
        // (the snapshot itself does not have to be atomic) non-atomically with reading `clusterDescription`
        // (this means, `serversSnapshot` and `clusterDescription` are not guaranteed to be consistent with each other),
        // and do pre-filtering to make sure that the only `ServerDescription`s we may select,
        // are of those `Server`s that are known to both `clusterDescription` and `serversSnapshot`.
        return clusterDescription -> clusterDescription.getServerDescriptions()
                .stream()
                .filter(serverDescription -> serversSnapshot.containsServer(serverDescription.getAddress()))
                .collect(toList());
    }

    protected ClusterableServer createServer(final ServerAddress serverAddress) {
        return serverFactory.create(this, serverAddress);
    }

    private void logAndThrowIncompatibleException(
            final long operationId,
            final ServerSelector serverSelector,
            final ClusterDescription clusterDescription) {
        MongoIncompatibleDriverException exception = createIncompatibleException(clusterDescription);
        logServerSelectionFailed(clusterId, operationId, exception, serverSelector, clusterDescription);
        throw exception;
    }

    private MongoIncompatibleDriverException createIncompatibleException(final ClusterDescription curDescription) {
        String message;
        ServerDescription incompatibleServer = curDescription.findServerIncompatiblyOlderThanDriver();
        if (incompatibleServer != null) {
            message = format("Server at %s reports wire version %d, but this version of the driver requires at least %d (MongoDB %s).",
                    incompatibleServer.getAddress(), incompatibleServer.getMaxWireVersion(),
                    MIN_DRIVER_WIRE_VERSION, MIN_DRIVER_SERVER_VERSION);
        } else {
            incompatibleServer = curDescription.findServerIncompatiblyNewerThanDriver();
            if (incompatibleServer != null) {
                message = format("Server at %s requires wire version %d, but this version of the driver only supports up to %d.",
                        incompatibleServer.getAddress(), incompatibleServer.getMinWireVersion(), MAX_DRIVER_WIRE_VERSION);
            } else {
                throw new IllegalStateException("Server can't be both older than the driver and newer.");
            }
        }
        return new MongoIncompatibleDriverException(message, curDescription);
    }

    private void logAndThrowTimeoutException(
            final OperationContext operationContext,
            final ServerSelector serverSelector,
            final ClusterDescription clusterDescription) {
        String message = format(
                "Timed out while waiting for a server that matches %s. Client view of cluster state is %s",
                serverSelector, clusterDescription.getShortDescription());

        MongoTimeoutException exception = operationContext.getTimeoutContext().hasTimeoutMS()
                ? new MongoOperationTimeoutException(message) : new MongoTimeoutException(message);

        logServerSelectionFailed(clusterId, operationContext.getId(), exception, serverSelector, clusterDescription);
        throw exception;
    }

    private static final class ServerSelectionRequest {
        private final ServerSelector originalSelector;
        private final SingleResultCallback<ServerTuple> callback;
        private final OperationContext operationContext;
        private final Timeout timeout;
        private CountDownLatch phase;

        ServerSelectionRequest(
                final ServerSelector serverSelector,
                final OperationContext operationContext,
                final Timeout timeout,
                final SingleResultCallback<ServerTuple> callback) {
            this.originalSelector = serverSelector;
            this.operationContext = operationContext;
            this.timeout = timeout;
            this.callback = callback;
        }

        void onResult(@Nullable final ServerTuple serverTuple, @Nullable final Throwable t) {
            try {
                callback.onResult(serverTuple, t);
            } catch (Throwable tr) {
                // ignore
            }
        }

        Timeout getTimeout() {
            return timeout;
        }

        public OperationContext getOperationContext() {
            return operationContext;
        }
    }

    private void notifyWaitQueueHandler(final ServerSelectionRequest request) {
        withLock(() -> {
            if (isClosed) {
                return;
            }

            waitQueue.add(request);

            if (waitQueueHandler == null) {
                waitQueueHandler = new Thread(new WaitQueueHandler(), "cluster-" + clusterId.getValue());
                waitQueueHandler.setDaemon(true);
                waitQueueHandler.start();
            } else {
                updatePhase();
            }
        });
    }

    private void stopWaitQueueHandler() {
        withLock(() -> {
            if (waitQueueHandler != null) {
                waitQueueHandler.interrupt();
            }
        });
    }

    private final class WaitQueueHandler implements Runnable {

        WaitQueueHandler() {
        }

        public void run() {
            while (!isClosed) {
                CountDownLatch currentPhase = phase.get();
                ClusterDescription curDescription = description;

                Timeout timeout = Timeout.infinite();
                boolean someWaitersNotSatisfied = false;
                for (Iterator<ServerSelectionRequest> iter = waitQueue.iterator(); iter.hasNext();) {
                    ServerSelectionRequest currentRequest = iter.next();
                    if (handleServerSelectionRequest(currentRequest, currentPhase, curDescription)) {
                        iter.remove();
                    } else {
                        someWaitersNotSatisfied = true;
                        timeout = Timeout.earliest(
                                timeout,
                                currentRequest.getTimeout(),
                                startMinWaitHeartbeatTimeout());
                    }
                }

                if (someWaitersNotSatisfied) {
                    connect();
                }

                try {
                    timeout.awaitOn(currentPhase, () -> "ignored");
                } catch (MongoInterruptedException closed) {
                    // The cluster has been closed and the while loop will exit.
                }
            }
            // Notify all remaining waiters that a shutdown is in progress
            for (Iterator<ServerSelectionRequest> iter = waitQueue.iterator(); iter.hasNext();) {
                iter.next().onResult(null, new MongoClientException("Shutdown in progress"));
                iter.remove();
            }
        }
    }

    static void logServerSelectionStarted(
            final ClusterId clusterId,
            final long operationId,
            final ServerSelector serverSelector,
            final ClusterDescription clusterDescription) {
        if (STRUCTURED_LOGGER.isRequired(DEBUG, clusterId)) {
            STRUCTURED_LOGGER.log(new LogMessage(
                    SERVER_SELECTION, DEBUG, "Server selection started", clusterId,
                    asList(
                            new Entry(OPERATION, null),
                            new Entry(OPERATION_ID, operationId),
                            new Entry(SELECTOR, serverSelector.toString()),
                            new Entry(TOPOLOGY_DESCRIPTION, clusterDescription.getShortDescription())),
                    "Server selection started for operation[ {}] with ID {}. Selector: {}, topology description: {}"));
        }
    }

    private static void logServerSelectionWaiting(
            final ClusterId clusterId,
            final long operationId,
            final Timeout timeout,
            final ServerSelector serverSelector,
            final ClusterDescription clusterDescription) {
        if (STRUCTURED_LOGGER.isRequired(INFO, clusterId)) {
            STRUCTURED_LOGGER.log(new LogMessage(
                    SERVER_SELECTION, INFO, "Waiting for suitable server to become available", clusterId,
                    asList(
                            new Entry(OPERATION, null),
                            new Entry(OPERATION_ID, operationId),
                            timeout.call(MILLISECONDS,
                                    () -> new Entry(REMAINING_TIME_MS, "infinite"),
                                    (ms) -> new Entry(REMAINING_TIME_MS, ms),
                                    () -> new Entry(REMAINING_TIME_MS, 0L)),
                            new Entry(SELECTOR, serverSelector.toString()),
                            new Entry(TOPOLOGY_DESCRIPTION, clusterDescription.getShortDescription())),
                    "Waiting for server to become available for operation[ {}] with ID {}.[ Remaining time: {} ms.]"
                            + " Selector: {}, topology description: {}."));
        }
    }

    private static void logServerSelectionFailed(
            final ClusterId clusterId,
            final long operationId,
            final MongoException failure,
            final ServerSelector serverSelector,
            final ClusterDescription clusterDescription) {
        if (STRUCTURED_LOGGER.isRequired(DEBUG, clusterId)) {
            String failureDescription = failure instanceof MongoTimeoutException
                    // This hardcoded message guarantees that the `FAILURE` entry for `MongoTimeoutException` does not include
                    // any information that is specified via other entries, e.g., `SELECTOR` and `TOPOLOGY_DESCRIPTION`.
                    // The logging spec requires us to avoid such duplication of information.
                    ? MongoTimeoutException.class.getName() + ": Timed out while waiting for a suitable server"
                    : failure.toString();
            STRUCTURED_LOGGER.log(new LogMessage(
                    SERVER_SELECTION, DEBUG, "Server selection failed", clusterId,
                    asList(
                            new Entry(OPERATION, null),
                            new Entry(OPERATION_ID, operationId),
                            new Entry(FAILURE, failureDescription),
                            new Entry(SELECTOR, serverSelector.toString()),
                            new Entry(TOPOLOGY_DESCRIPTION, clusterDescription.getShortDescription())),
                    "Server selection failed for operation[ {}] with ID {}. Failure: {}. Selector: {}, topology description: {}"));
        }
    }

    static void logServerSelectionSucceeded(
            final ClusterId clusterId,
            final long operationId,
            final ServerAddress serverAddress,
            final ServerSelector serverSelector,
            final ClusterDescription clusterDescription) {
        if (STRUCTURED_LOGGER.isRequired(DEBUG, clusterId)) {
            STRUCTURED_LOGGER.log(new LogMessage(
                    SERVER_SELECTION, DEBUG, "Server selection succeeded", clusterId,
                    asList(
                            new Entry(OPERATION, null),
                            new Entry(OPERATION_ID, operationId),
                            new Entry(SERVER_HOST, serverAddress.getHost()),
                            new Entry(SERVER_PORT, serverAddress instanceof UnixServerAddress ? null : serverAddress.getPort()),
                            new Entry(SELECTOR, serverSelector.toString()),
                            new Entry(TOPOLOGY_DESCRIPTION, clusterDescription.getShortDescription())),
                    "Server selection succeeded for operation[ {}] with ID {}. Selected server: {}[:{}]."
                            + " Selector: {}, topology description: {}"));
        }
    }

    static void logTopologyMonitoringStarting(final ClusterId clusterId) {
        if (STRUCTURED_LOGGER.isRequired(DEBUG, clusterId)) {
            STRUCTURED_LOGGER.log(new LogMessage(
                    TOPOLOGY, DEBUG, "Starting topology monitoring", clusterId,
                    singletonList(new Entry(TOPOLOGY_ID, clusterId)),
                    "Starting monitoring for topology with ID {}"));
        }
    }

    static void logTopologyDescriptionChanged(
            final ClusterId clusterId,
            final ClusterDescriptionChangedEvent clusterDescriptionChangedEvent) {
        if (STRUCTURED_LOGGER.isRequired(DEBUG, clusterId)) {
            STRUCTURED_LOGGER.log(new LogMessage(
                    TOPOLOGY, DEBUG, "Topology description changed", clusterId,
                    asList(
                            new Entry(TOPOLOGY_ID, clusterId),
                            new Entry(TOPOLOGY_PREVIOUS_DESCRIPTION,
                                    clusterDescriptionChangedEvent.getPreviousDescription().getShortDescription()),
                            new Entry(TOPOLOGY_NEW_DESCRIPTION,
                                    clusterDescriptionChangedEvent.getNewDescription().getShortDescription())),
                    "Description changed for topology with ID {}. Previous description: {}. New description: {}"));
        }
    }

    static void logTopologyMonitoringStopping(final ClusterId clusterId) {
        if (STRUCTURED_LOGGER.isRequired(DEBUG, clusterId)) {
            STRUCTURED_LOGGER.log(new LogMessage(
                    TOPOLOGY, DEBUG, "Stopped topology monitoring", clusterId,
                    singletonList(new Entry(TOPOLOGY_ID, clusterId)),
                    "Stopped monitoring for topology with ID {}"));
        }
    }

}<|MERGE_RESOLUTION|>--- conflicted
+++ resolved
@@ -120,18 +120,12 @@
         this.settings = notNull("settings", settings);
         this.serverFactory = notNull("serverFactory", serverFactory);
         this.clusterListener = singleClusterListener(settings);
+        this.description = new ClusterDescription(settings.getMode(), UNKNOWN, emptyList(),
+                settings, serverFactory.getSettings());
+        this.clientMetadata = clientMetadata;
         logTopologyMonitoringStarting(clusterId);
         ClusterOpeningEvent clusterOpeningEvent = new ClusterOpeningEvent(clusterId);
-<<<<<<< HEAD
         clusterListener.clusterOpening(clusterOpeningEvent);
-        description = new ClusterDescription(settings.getMode(), UNKNOWN, emptyList(),
-=======
-        this.clusterListener.clusterOpening(clusterOpeningEvent);
-        logTopologyOpening(clusterId, clusterOpeningEvent);
-        this.description = new ClusterDescription(settings.getMode(), UNKNOWN, emptyList(),
->>>>>>> adcc577a
-                settings, serverFactory.getSettings());
-        this.clientMetadata = clientMetadata;
     }
 
     @Override
