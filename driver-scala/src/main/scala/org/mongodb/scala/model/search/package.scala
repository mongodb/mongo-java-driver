--- conflicted
+++ resolved
@@ -199,20 +199,19 @@
   type GeoNearSearchOperator = com.mongodb.client.model.search.GeoNearSearchOperator
 
   /**
-<<<<<<< HEAD
    * @see `SearchOperator.wildcard(String, SearchPath)`
    * @see `SearchOperator.wildcard(Iterable, Iterable)`
    */
   @Sealed
   @Beta(Array(Reason.CLIENT))
   type WildcardSearchOperator = com.mongodb.client.model.search.WildcardSearchOperator
-=======
+
+  /**
    * @see `SearchOperator.queryString`
    */
   @Sealed
   @Beta(Array(Reason.CLIENT))
   type QueryStringSearchOperator = com.mongodb.client.model.search.QueryStringSearchOperator
->>>>>>> 0d875082
 
   /**
    * Fuzzy search options that may be used with some [[SearchOperator]]s.
