--- conflicted
+++ resolved
@@ -589,7 +589,6 @@
     }
 
     @Test
-<<<<<<< HEAD
     void in() {
         ObjectId objectId = new ObjectId();
         UUID uuid = UUID.randomUUID();
@@ -672,7 +671,11 @@
                                         .append("value", new BsonString("value"))
                         ),
                         SearchOperator.in(fieldPath("fieldName1"), "value")
-=======
+                                .toBsonDocument()
+                )
+        );
+    }
+
     void phrase() {
         assertAll(
                 () -> assertThrows(IllegalArgumentException.class, () ->
@@ -689,8 +692,8 @@
                                         .append("query", new BsonString("term"))
                         ),
                         SearchOperator.phrase(
-                                fieldPath("fieldName"),
-                                "term")
+                                        fieldPath("fieldName"),
+                                        "term")
                                 .toBsonDocument()
                 ),
                 () -> assertEquals(
@@ -718,8 +721,8 @@
                                         .append("synonyms", new BsonString("synonymMappingName"))
                         ),
                         SearchOperator.phrase(
-                                singleton(fieldPath("fieldName")),
-                                singleton("term"))
+                                        singleton(fieldPath("fieldName")),
+                                        singleton("term"))
                                 .synonyms("synonymMappingName")
                                 .toBsonDocument()
                 ),
@@ -731,16 +734,14 @@
                                         .append("slop", new BsonInt32(5))
                         ),
                         SearchOperator.phrase(
-                                singleton(fieldPath("fieldName")),
-                                singleton("term"))
+                                        singleton(fieldPath("fieldName")),
+                                        singleton("term"))
                                 .synonyms("synonymMappingName")
                                 .slop(5)
->>>>>>> 8c49e380
-                                .toBsonDocument()
-                )
-        );
-    }
-
+                                .toBsonDocument()
+                )
+        );
+    }
     private static SearchOperator docExamplePredefined() {
         return SearchOperator.exists(
                 fieldPath("fieldName"));
