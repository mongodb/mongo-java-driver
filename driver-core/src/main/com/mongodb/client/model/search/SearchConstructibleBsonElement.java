/*
 * Copyright 2008-present MongoDB, Inc.
 *
 * Licensed under the Apache License, Version 2.0 (the "License");
 * you may not use this file except in compliance with the License.
 * You may obtain a copy of the License at
 *
 *   http://www.apache.org/licenses/LICENSE-2.0
 *
 * Unless required by applicable law or agreed to in writing, software
 * distributed under the License is distributed on an "AS IS" BASIS,
 * WITHOUT WARRANTIES OR CONDITIONS OF ANY KIND, either express or implied.
 * See the License for the specific language governing permissions and
 * limitations under the License.
 */
package com.mongodb.client.model.search;

import com.mongodb.internal.client.model.AbstractConstructibleBsonElement;
import org.bson.BsonInt32;
import org.bson.conversions.Bson;

import java.util.stream.Collectors;
import java.util.stream.Stream;
import java.util.stream.StreamSupport;

import static com.mongodb.assertions.Assertions.isTrueArgument;
import static com.mongodb.assertions.Assertions.notNull;
import static com.mongodb.client.model.search.FuzzySearchOptions.fuzzySearchOptions;
import static com.mongodb.internal.client.model.Util.sizeAtLeast;

final class SearchConstructibleBsonElement extends AbstractConstructibleBsonElement<SearchConstructibleBsonElement> implements
        MustCompoundSearchOperator, MustNotCompoundSearchOperator, ShouldCompoundSearchOperator, FilterCompoundSearchOperator,
        ExistsSearchOperator, TextSearchOperator, AutocompleteSearchOperator,
<<<<<<< HEAD
        NumberNearSearchOperator, DateNearSearchOperator, GeoNearSearchOperator, InSearchOperator,
=======
        NumberNearSearchOperator, DateNearSearchOperator, GeoNearSearchOperator,
        EqualsSearchOperator, MoreLikeThisSearchOperator,
        RegexSearchOperator, QueryStringSearchOperator, WildcardSearchOperator,
>>>>>>> 0e256548
        ValueBoostSearchScore, PathBoostSearchScore, ConstantSearchScore, FunctionSearchScore,
        GaussSearchScoreExpression, PathSearchScoreExpression,
        FacetSearchCollector,
        StringSearchFacet, NumberSearchFacet, DateSearchFacet {
    SearchConstructibleBsonElement(final String name) {
        super(name);
    }

    SearchConstructibleBsonElement(final String name, final Bson value) {
        super(name, value);
    }

    SearchConstructibleBsonElement(final Bson baseElement) {
        super(baseElement);
    }

    private SearchConstructibleBsonElement(final Bson baseElement, final Bson appendedElementValue) {
        super(baseElement, appendedElementValue);
    }

    @Override
    protected SearchConstructibleBsonElement newSelf(final Bson baseElement, final Bson appendedElementValue) {
        return new SearchConstructibleBsonElement(baseElement, appendedElementValue);
    }

    @Override
    public StringSearchFacet numBuckets(final int max) {
        return newWithAppendedValue("numBuckets", max);
    }

    @Override
    public SearchConstructibleBsonElement defaultBucket(final String name) {
        return newWithAppendedValue("default", notNull("name", name));
    }

    @Override
    public SearchConstructibleBsonElement fuzzy() {
        return fuzzy(fuzzySearchOptions());
    }

    @Override
    public SearchConstructibleBsonElement fuzzy(final FuzzySearchOptions options) {
        return newWithMutatedValue(doc -> {
            doc.remove("synonyms");
            doc.append("fuzzy", notNull("options", options));
        });
    }

    @Override
    public TextSearchOperator synonyms(final String name) {
        return newWithMutatedValue(doc -> {
            doc.remove("fuzzy");
            doc.append("synonyms", notNull("name", name));
        });
    }

    @Override
    public AutocompleteSearchOperator anyTokenOrder() {
        return newWithAppendedValue("tokenOrder", "any");
    }

    @Override
    public AutocompleteSearchOperator sequentialTokenOrder() {
        return newWithAppendedValue("tokenOrder", "sequential");
    }

    @Override
    public MustCompoundSearchOperator must(final Iterable<? extends SearchOperator> clauses) {
        return newCombined("must", clauses);
    }

    @Override
    public MustNotCompoundSearchOperator mustNot(final Iterable<? extends SearchOperator> clauses) {
        return newCombined("mustNot", clauses);
    }

    @Override
    public ShouldCompoundSearchOperator should(final Iterable<? extends SearchOperator> clauses) {
        return newCombined("should", clauses);
    }

    @Override
    public FilterCompoundSearchOperator filter(final Iterable<? extends SearchOperator> clauses) {
        return newCombined("filter", clauses);
    }

    private SearchConstructibleBsonElement newCombined(final String ruleName, final Iterable<? extends SearchOperator> clauses) {
        notNull("clauses", clauses);
        isTrueArgument("clauses must not be empty", sizeAtLeast(clauses, 1));
        return newWithMutatedValue(doc -> {
            Iterable<?> existingClauses = doc.get(ruleName, Iterable.class);
            Iterable<?> newClauses;
            if (existingClauses == null) {
                newClauses = clauses;
            } else {
                newClauses = Stream.concat(
                        StreamSupport.stream(existingClauses.spliterator(), false),
                        StreamSupport.stream(clauses.spliterator(), false)).collect(Collectors.toList());
            }
            doc.append(ruleName, newClauses);
        });
    }

    @Override
    public ShouldCompoundSearchOperator minimumShouldMatch(final int minimumShouldMatch) {
        return newWithAppendedValue("minimumShouldMatch", new BsonInt32(minimumShouldMatch));
    }

    @Override
    public SearchConstructibleBsonElement score(final SearchScore modifier) {
        return newWithAppendedValue("score", notNull("modifier", modifier));
    }

    @Override
    public SearchConstructibleBsonElement undefined(final float fallback) {
        return newWithAppendedValue("undefined", fallback);
    }

    @Override
    public GaussSearchScoreExpression offset(final double offset) {
        return newWithAppendedValue("offset", offset);
    }

    @Override
    public GaussSearchScoreExpression decay(final double decay) {
        return newWithAppendedValue("decay", decay);
    }
}<|MERGE_RESOLUTION|>--- conflicted
+++ resolved
@@ -31,13 +31,9 @@
 final class SearchConstructibleBsonElement extends AbstractConstructibleBsonElement<SearchConstructibleBsonElement> implements
         MustCompoundSearchOperator, MustNotCompoundSearchOperator, ShouldCompoundSearchOperator, FilterCompoundSearchOperator,
         ExistsSearchOperator, TextSearchOperator, AutocompleteSearchOperator,
-<<<<<<< HEAD
-        NumberNearSearchOperator, DateNearSearchOperator, GeoNearSearchOperator, InSearchOperator,
-=======
         NumberNearSearchOperator, DateNearSearchOperator, GeoNearSearchOperator,
-        EqualsSearchOperator, MoreLikeThisSearchOperator,
+        EqualsSearchOperator, InSearchOperator, MoreLikeThisSearchOperator,
         RegexSearchOperator, QueryStringSearchOperator, WildcardSearchOperator,
->>>>>>> 0e256548
         ValueBoostSearchScore, PathBoostSearchScore, ConstantSearchScore, FunctionSearchScore,
         GaussSearchScoreExpression, PathSearchScoreExpression,
         FacetSearchCollector,
