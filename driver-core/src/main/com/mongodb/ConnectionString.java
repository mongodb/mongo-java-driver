--- conflicted
+++ resolved
@@ -262,11 +262,8 @@
 
     private Integer minConnectionPoolSize;
     private Integer maxConnectionPoolSize;
-<<<<<<< HEAD
-=======
     private String incrementType;
     private Integer incrementSize;
->>>>>>> d0582ce4
     private Integer threadsAllowedToBlockForConnectionMultiplier;
     private Integer maxWaitTime;
     private Integer maxConnectionIdleTime;
@@ -391,7 +388,7 @@
         Map<String, List<String>> txtRecordsOptionsMap = parseOptions(txtRecordsQueryParameters);
         if (!ALLOWED_OPTIONS_IN_TXT_RECORD.containsAll(txtRecordsOptionsMap.keySet())) {
             throw new MongoConfigurationException(format("A TXT record is only permitted to contain the keys %s, but the TXT record for "
-            + "'%s' contains the keys %s", ALLOWED_OPTIONS_IN_TXT_RECORD, unresolvedHosts.get(0), txtRecordsOptionsMap.keySet()));
+                    + "'%s' contains the keys %s", ALLOWED_OPTIONS_IN_TXT_RECORD, unresolvedHosts.get(0), txtRecordsOptionsMap.keySet()));
         }
         Map<String, List<String>> combinedOptionsMaps = combineOptionsMaps(txtRecordsOptionsMap, connectionStringOptionsMap);
         if (isSrvProtocol && !combinedOptionsMaps.containsKey("ssl")) {
@@ -418,11 +415,9 @@
         GENERAL_OPTIONS_KEYS.add("maxidletimems");
         GENERAL_OPTIONS_KEYS.add("maxlifetimems");
         GENERAL_OPTIONS_KEYS.add("sockettimeoutms");
-<<<<<<< HEAD
-=======
+
         GENERAL_OPTIONS_KEYS.add("incrementsize");
         GENERAL_OPTIONS_KEYS.add("incrementtype");
->>>>>>> d0582ce4
 
         // Order matters here: Having tls after ssl means than the tls option will supersede the ssl option when both are set
         GENERAL_OPTIONS_KEYS.add("ssl");
@@ -511,6 +506,10 @@
                 maxConnectionPoolSize = parseInteger(value, "maxpoolsize");
             } else if (key.equals("minpoolsize")) {
                 minConnectionPoolSize = parseInteger(value, "minpoolsize");
+            } else if (key.equals("incrementsize")) {
+                incrementSize = parseInteger(value, "incrementsize");
+            } else if (key.equals("incrementtype")) {
+                incrementType = value;
             } else if (key.equals("maxidletimems")) {
                 maxConnectionIdleTime = parseInteger(value, "maxidletimems");
             } else if (key.equals("maxlifetimems")) {
@@ -1160,6 +1159,7 @@
 
     /**
      * Gets the read preference specified in the connection string.
+     *
      * @return the read preference
      */
     @Nullable
@@ -1220,7 +1220,6 @@
      *
      * @return the retryWrites value
      * @since 3.11
-     * @mongodb.server.release 3.6
      */
     public Boolean getRetryReads() {
         return retryReads;
@@ -1235,8 +1234,6 @@
         return minConnectionPoolSize;
     }
 
-<<<<<<< HEAD
-=======
     /**
      * Gets the increment size for connection pool size specified in the connection string.
      *
@@ -1257,7 +1254,6 @@
         return incrementType;
     }
 
->>>>>>> d0582ce4
     /**
      * Gets the maximum connection pool size specified in the connection string.
      * @return the maximum connection pool size
@@ -1298,6 +1294,7 @@
 
     /**
      * Gets the maximum connection life time specified in the connection string.
+     *
      * @return the maximum connection life time
      */
     @Nullable
@@ -1524,6 +1521,8 @@
         result = 31 * result + (writeConcern != null ? writeConcern.hashCode() : 0);
         result = 31 * result + (minConnectionPoolSize != null ? minConnectionPoolSize.hashCode() : 0);
         result = 31 * result + (maxConnectionPoolSize != null ? maxConnectionPoolSize.hashCode() : 0);
+        result = 31 * result + (incrementSize != null ? incrementSize.hashCode() : 1);
+        result = 31 * result + (incrementType != null ? incrementType.hashCode() : 0);
         result = 31 * result + (threadsAllowedToBlockForConnectionMultiplier != null
                                 ? threadsAllowedToBlockForConnectionMultiplier.hashCode()
                                 : 0);
