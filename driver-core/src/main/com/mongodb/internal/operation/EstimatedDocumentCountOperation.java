--- conflicted
+++ resolved
@@ -72,16 +72,12 @@
     }
 
     @Override
-<<<<<<< HEAD
-    public Long execute(final ReadBinding binding, final OperationContext operationContext) {
-=======
     public String getCommandName() {
         return COMMAND_NAME;
     }
 
     @Override
-    public Long execute(final ReadBinding binding) {
->>>>>>> 5e61b7a2
+    public Long execute(final ReadBinding binding, final OperationContext operationContext) {
         try {
             return executeRetryableRead(binding, operationContext, namespace.getDatabaseName(),
                                         getCommandCreator(), CommandResultDocumentCodec.create(DECODER, singletonList("firstBatch")),
