/*
 * Copyright 2008-present MongoDB, Inc.
 *
 * Licensed under the Apache License, Version 2.0 (the "License");
 * you may not use this file except in compliance with the License.
 * You may obtain a copy of the License at
 *
 *   http://www.apache.org/licenses/LICENSE-2.0
 *
 * Unless required by applicable law or agreed to in writing, software
 * distributed under the License is distributed on an "AS IS" BASIS,
 * WITHOUT WARRANTIES OR CONDITIONS OF ANY KIND, either express or implied.
 * See the License for the specific language governing permissions and
 * limitations under the License.
 */

package com.mongodb.client.test;

import com.mongodb.MongoClientSettings;
import com.mongodb.MongoCommandException;
import com.mongodb.MongoNamespace;
import com.mongodb.ReadPreference;
import com.mongodb.ServerCursor;
import com.mongodb.WriteConcern;
import com.mongodb.client.model.CreateCollectionOptions;
import com.mongodb.client.model.IndexOptionDefaults;
import com.mongodb.client.model.ValidationOptions;
import com.mongodb.internal.binding.AsyncReadWriteBinding;
import com.mongodb.internal.binding.ReadBinding;
import com.mongodb.internal.binding.WriteBinding;
import com.mongodb.internal.bulk.DeleteRequest;
import com.mongodb.internal.bulk.IndexRequest;
import com.mongodb.internal.bulk.InsertRequest;
import com.mongodb.internal.bulk.UpdateRequest;
import com.mongodb.internal.bulk.WriteRequest;
import com.mongodb.internal.client.model.AggregationLevel;
import com.mongodb.internal.operation.AggregateOperation;
import com.mongodb.internal.operation.BatchCursor;
import com.mongodb.internal.operation.CommandReadOperation;
import com.mongodb.internal.operation.CountDocumentsOperation;
import com.mongodb.internal.operation.CreateCollectionOperation;
import com.mongodb.internal.operation.CreateIndexesOperation;
import com.mongodb.internal.operation.DropCollectionOperation;
import com.mongodb.internal.operation.DropDatabaseOperation;
import com.mongodb.internal.operation.FindOperation;
import com.mongodb.internal.operation.ListIndexesOperation;
import com.mongodb.internal.operation.MixedBulkWriteOperation;
import org.bson.BsonArray;
import org.bson.BsonDocument;
import org.bson.BsonDocumentWrapper;
import org.bson.BsonInt32;
import org.bson.BsonInt64;
import org.bson.BsonString;
import org.bson.BsonValue;
import org.bson.Document;
import org.bson.codecs.BsonDocumentCodec;
import org.bson.codecs.Codec;
import org.bson.codecs.Decoder;
import org.bson.codecs.DocumentCodec;
import org.bson.codecs.configuration.CodecRegistry;
import org.bson.conversions.Bson;

import java.util.ArrayList;
import java.util.List;
import java.util.stream.Collectors;

import static com.mongodb.ClusterFixture.TIMEOUT_SETTINGS;
import static com.mongodb.ClusterFixture.executeAsync;
import static com.mongodb.ClusterFixture.getBinding;
import static java.util.Arrays.asList;
import static java.util.Collections.singletonList;

public final class CollectionHelper<T> {

    private final Codec<T> codec;
    private final CodecRegistry registry = MongoClientSettings.getDefaultCodecRegistry();
    private final MongoNamespace namespace;

    public CollectionHelper(final Codec<T> codec, final MongoNamespace namespace) {
        this.codec = codec;
        this.namespace = namespace;
    }

    public T hello() {
        return new CommandReadOperation<>(TIMEOUT_SETTINGS, "admin", BsonDocument.parse("{isMaster: 1}"), codec)
                .execute(getBinding());
    }

    public static void drop(final MongoNamespace namespace) {
        drop(namespace, WriteConcern.ACKNOWLEDGED);
    }

    public static void drop(final MongoNamespace namespace, final WriteConcern writeConcern) {
        new DropCollectionOperation(TIMEOUT_SETTINGS, namespace, writeConcern).execute(getBinding());
    }

    public static void dropDatabase(final String name) {
        dropDatabase(name, WriteConcern.ACKNOWLEDGED);
    }

    public static void dropDatabase(final String name, final WriteConcern writeConcern) {
        if (name == null) {
            return;
        }
        try {
            new DropDatabaseOperation(TIMEOUT_SETTINGS, name, writeConcern).execute(getBinding());
        } catch (MongoCommandException e) {
            if (!e.getErrorMessage().contains("ns not found")) {
                throw e;
            }
        }
    }

    public MongoNamespace getNamespace() {
        return namespace;
    }

    public void drop() {
        drop(WriteConcern.ACKNOWLEDGED);
    }

    public void drop(final WriteConcern writeConcern) {
        drop(namespace, writeConcern);
    }

    public void create() {
        create(namespace.getCollectionName(), new CreateCollectionOptions(), WriteConcern.ACKNOWLEDGED);
    }

    public void create(final WriteConcern writeConcern) {
        create(namespace.getCollectionName(), new CreateCollectionOptions(), writeConcern);
    }

    public void create(final String collectionName, final CreateCollectionOptions options) {
        create(collectionName, options, WriteConcern.ACKNOWLEDGED);
    }

    public void create(final String collectionName, final CreateCollectionOptions options, final WriteConcern writeConcern) {
        drop(namespace, writeConcern);
        CreateCollectionOperation operation = new CreateCollectionOperation(TIMEOUT_SETTINGS, namespace.getDatabaseName(), collectionName,
                                                                            writeConcern)
                .capped(options.isCapped())
                .sizeInBytes(options.getSizeInBytes())
                .maxDocuments(options.getMaxDocuments());

        IndexOptionDefaults indexOptionDefaults = options.getIndexOptionDefaults();
        if (indexOptionDefaults.getStorageEngine() != null) {
            operation.indexOptionDefaults(new BsonDocument("storageEngine", toBsonDocument(indexOptionDefaults.getStorageEngine())));
        }
        ValidationOptions validationOptions = options.getValidationOptions();
        if (validationOptions.getValidator() != null) {
            operation.validator(toBsonDocument(validationOptions.getValidator()));
        }
        if (validationOptions.getValidationLevel() != null) {
            operation.validationLevel(validationOptions.getValidationLevel());
        }
        if (validationOptions.getValidationAction() != null) {
            operation.validationAction(validationOptions.getValidationAction());
        }
        operation.execute(getBinding());
    }

    public void killCursor(final MongoNamespace namespace, final ServerCursor serverCursor) {
        if (serverCursor != null) {
            BsonDocument command = new BsonDocument("killCursors", new BsonString(namespace.getCollectionName()))
                    .append("cursors", new BsonArray(singletonList(new BsonInt64(serverCursor.getId()))));
            try {
                new CommandReadOperation<>(TIMEOUT_SETTINGS, namespace.getDatabaseName(), command, new BsonDocumentCodec())
                        .execute(getBinding());
            } catch (Exception e) {
                // Ignore any exceptions killing old cursors
            }
        }
    }

    public void insertDocuments(final BsonDocument... documents) {
        insertDocuments(asList(documents));
    }

    public void insertDocuments(final List<BsonDocument> documents) {
        insertDocuments(documents, getBinding());
    }

    public void insertDocuments(final List<BsonDocument> documents, final WriteConcern writeConcern) {
        insertDocuments(documents, writeConcern, getBinding());
    }

    public void insertDocuments(final List<BsonDocument> documents, final WriteBinding binding) {
        insertDocuments(documents, WriteConcern.ACKNOWLEDGED, binding);
    }

    public void insertDocuments(final List<BsonDocument> documents, final WriteConcern writeConcern, final WriteBinding binding) {
        List<InsertRequest> insertRequests = new ArrayList<>(documents.size());
        for (BsonDocument document : documents) {
            insertRequests.add(new InsertRequest(document));
        }
        new MixedBulkWriteOperation(TIMEOUT_SETTINGS, namespace, insertRequests, true, writeConcern, false).execute(binding);
    }

    public void insertDocuments(final Document... documents) {
        insertDocuments(new DocumentCodec(registry), asList(documents));
    }

    @SafeVarargs
    @SuppressWarnings("varargs")
    public final <I> void insertDocuments(final Codec<I> iCodec, final I... documents) {
        insertDocuments(iCodec, asList(documents));
    }

    @SafeVarargs
    @SuppressWarnings("varargs")
    public final <I> void insertDocuments(final Codec<I> iCodec, final WriteBinding binding, final I... documents) {
        insertDocuments(iCodec, binding, asList(documents));
    }

    public <I> void insertDocuments(final Codec<I> iCodec, final List<I> documents) {
        insertDocuments(iCodec, getBinding(), documents);
    }

    public <I> void insertDocuments(final Codec<I> iCodec, final WriteBinding binding, final List<I> documents) {
        List<BsonDocument> bsonDocuments = new ArrayList<>(documents.size());
        for (I document : documents) {
            bsonDocuments.add(new BsonDocumentWrapper<>(document, iCodec));
        }
        insertDocuments(bsonDocuments, binding);
    }

    public void insertDocuments(final String insertAll) {
        List<BsonDocument> documents = BsonArray.parse(insertAll).stream().map(BsonValue::asDocument).collect(Collectors.toList());
        insertDocuments(documents);
    }

    public List<T> find() {
        return find(codec);
    }

    public <D> List<D> find(final Codec<D> codec) {
        BatchCursor<D> cursor = new FindOperation<>(TIMEOUT_SETTINGS, namespace, codec)
                .sort(new BsonDocument("_id", new BsonInt32(1)))
                .execute(getBinding());
        List<D> results = new ArrayList<>();
        while (cursor.hasNext()) {
            results.addAll(cursor.next());
        }
        return results;
    }

    public void updateOne(final Bson filter, final Bson update) {
        updateOne(filter, update, false);
    }

    public void updateOne(final Bson filter, final Bson update, final boolean isUpsert) {
        new MixedBulkWriteOperation(TIMEOUT_SETTINGS, namespace,
                                    singletonList(new UpdateRequest(filter.toBsonDocument(Document.class, registry),
                                                                    update.toBsonDocument(Document.class, registry),
                                                                    WriteRequest.Type.UPDATE)
                                                  .upsert(isUpsert)),
                                    true, WriteConcern.ACKNOWLEDGED, false)
        .execute(getBinding());
    }

    public void replaceOne(final Bson filter, final Bson update, final boolean isUpsert) {
        new MixedBulkWriteOperation(TIMEOUT_SETTINGS, namespace,
                                    singletonList(new UpdateRequest(filter.toBsonDocument(Document.class, registry),
                        update.toBsonDocument(Document.class, registry),
                        WriteRequest.Type.REPLACE)
                        .upsert(isUpsert)),
                                    true, WriteConcern.ACKNOWLEDGED, false)
                .execute(getBinding());
    }

    public void deleteOne(final Bson filter) {
        new MixedBulkWriteOperation(TIMEOUT_SETTINGS, namespace,
                                    singletonList(new DeleteRequest(filter.toBsonDocument(Document.class, registry))),
                                    true, WriteConcern.ACKNOWLEDGED, false)
                .execute(getBinding());
    }

    public List<T> find(final Bson filter) {
        return find(filter, null);
    }

    public List<T> aggregate(final List<Bson> pipeline) {
        return aggregate(pipeline, codec);
    }

    public <D> List<D> aggregate(final List<Bson> pipeline, final Decoder<D> decoder) {
        return aggregate(pipeline, decoder, AggregationLevel.COLLECTION);
    }

    public List<T> aggregateDb(final List<Bson> pipeline) {
        return aggregate(pipeline, codec, AggregationLevel.DATABASE);
    }

    private <D> List<D> aggregate(final List<Bson> pipeline, final Decoder<D> decoder, final AggregationLevel level) {
        List<BsonDocument> bsonDocumentPipeline = new ArrayList<>();
        for (Bson cur : pipeline) {
            bsonDocumentPipeline.add(cur.toBsonDocument(Document.class, registry));
        }
        BatchCursor<D> cursor = new AggregateOperation<>(TIMEOUT_SETTINGS, namespace, bsonDocumentPipeline, decoder, level)
                .execute(getBinding());
        List<D> results = new ArrayList<>();
        while (cursor.hasNext()) {
            results.addAll(cursor.next());
        }
        return results;
    }

    @SuppressWarnings("overloads")
    public List<T> find(final Bson filter, final Bson sort) {
        return find(filter != null ? filter.toBsonDocument(Document.class, registry) : null,
                    sort != null ? sort.toBsonDocument(Document.class, registry) : null,
                    codec);
    }

    @SuppressWarnings("overloads")
    public List<T> find(final Bson filter, final Bson sort, final Bson projection) {
        return find(filter != null ? filter.toBsonDocument(Document.class, registry) : null,
                    sort != null ? sort.toBsonDocument(Document.class, registry) : null,
                    projection != null ? projection.toBsonDocument(Document.class, registry) : null,
                    codec);
    }

    @SuppressWarnings("overloads")
    public <D> List<D> find(final BsonDocument filter, final Decoder<D> decoder) {
        return find(filter, null, decoder);
    }

    @SuppressWarnings("overloads")
    public <D> List<D> find(final BsonDocument filter, final BsonDocument sort, final Decoder<D> decoder) {
        return find(filter, sort, null, decoder);
    }

    public <D> List<D> find(final BsonDocument filter, final BsonDocument sort, final BsonDocument projection, final Decoder<D> decoder) {
        BatchCursor<D> cursor = new FindOperation<>(TIMEOUT_SETTINGS, namespace, decoder).filter(filter).sort(sort)
                .projection(projection).execute(getBinding());
        List<D> results = new ArrayList<>();
        while (cursor.hasNext()) {
            results.addAll(cursor.next());
        }
        return results;
    }

    public long count() {
        return count(getBinding());
    }

    public long count(final ReadBinding binding) {
        return new CountDocumentsOperation(TIMEOUT_SETTINGS, namespace).execute(binding);
    }

    public long count(final AsyncReadWriteBinding binding) throws Throwable {
        return executeAsync(new CountDocumentsOperation(TIMEOUT_SETTINGS, namespace), binding);
    }

    public long count(final Bson filter) {
        return new CountDocumentsOperation(TIMEOUT_SETTINGS, namespace)
                .filter(toBsonDocument(filter)).execute(getBinding());
    }

    public BsonDocument wrap(final Document document) {
        return new BsonDocumentWrapper<>(document, new DocumentCodec());
    }

    public BsonDocument toBsonDocument(final Bson document) {
        return document.toBsonDocument(BsonDocument.class, registry);
    }

    public void createIndex(final BsonDocument key) {
        new CreateIndexesOperation(TIMEOUT_SETTINGS, namespace, singletonList(new IndexRequest(key)), WriteConcern.ACKNOWLEDGED)
                .execute(getBinding());
    }

    public void createIndex(final Document key) {
        new CreateIndexesOperation(TIMEOUT_SETTINGS, namespace, singletonList(new IndexRequest(wrap(key))), WriteConcern.ACKNOWLEDGED)
                .execute(getBinding());
    }

    public void createUniqueIndex(final Document key) {
        new CreateIndexesOperation(TIMEOUT_SETTINGS, namespace, singletonList(new IndexRequest(wrap(key)).unique(true)),
                                   WriteConcern.ACKNOWLEDGED)
                .execute(getBinding());
    }

    public void createIndex(final Document key, final String defaultLanguage) {
        new CreateIndexesOperation(TIMEOUT_SETTINGS, namespace,
                                   singletonList(new IndexRequest(wrap(key)).defaultLanguage(defaultLanguage)), WriteConcern.ACKNOWLEDGED).execute(getBinding());
    }

    public void createIndex(final Bson key) {
        new CreateIndexesOperation(TIMEOUT_SETTINGS, namespace,
                                   singletonList(new IndexRequest(key.toBsonDocument(Document.class, registry))), WriteConcern.ACKNOWLEDGED).execute(getBinding());
    }

<<<<<<< HEAD
    @SuppressWarnings("deprecation")
    public void createIndex(final Bson key, final Double bucketSize) {
        new CreateIndexesOperation(TIMEOUT_SETTINGS, namespace,
                                   singletonList(new IndexRequest(key.toBsonDocument(Document.class, registry)).bucketSize(bucketSize)),
                                   WriteConcern.ACKNOWLEDGED).execute(getBinding());
    }

=======
>>>>>>> 75c00dac
    public List<BsonDocument> listIndexes(){
        List<BsonDocument> indexes = new ArrayList<>();
        BatchCursor<BsonDocument> cursor = new ListIndexesOperation<>(TIMEOUT_SETTINGS, namespace, new BsonDocumentCodec())
                .execute(getBinding());
        while (cursor.hasNext()) {
            indexes.addAll(cursor.next());
        }
        return indexes;
    }

    public void killAllSessions() {
        try {
            new CommandReadOperation<>(TIMEOUT_SETTINGS, "admin",
                                       new BsonDocument("killAllSessions", new BsonArray()), new BsonDocumentCodec()).execute(getBinding());
        } catch (MongoCommandException e) {
            // ignore exception caused by killing the implicit session that the killAllSessions command itself is running in
        }
    }

    public void renameCollection(final MongoNamespace newNamespace) {
        try {
            new CommandReadOperation<>(TIMEOUT_SETTINGS, "admin",
                                       new BsonDocument("renameCollection", new BsonString(getNamespace().getFullName()))
                            .append("to", new BsonString(newNamespace.getFullName())), new BsonDocumentCodec()).execute(getBinding());
        } catch (MongoCommandException e) {
            // do nothing
        }
    }

    public void runAdminCommand(final String command) {
        runAdminCommand(BsonDocument.parse(command));
    }

    public void runAdminCommand(final BsonDocument command) {
        new CommandReadOperation<>(TIMEOUT_SETTINGS, "admin", command, new BsonDocumentCodec())
                .execute(getBinding());
    }

    public void runAdminCommand(final BsonDocument command, final ReadPreference readPreference) {
        new CommandReadOperation<>(TIMEOUT_SETTINGS, "admin", command, new BsonDocumentCodec())
                .execute(getBinding(readPreference));
    }
}<|MERGE_RESOLUTION|>--- conflicted
+++ resolved
@@ -392,16 +392,6 @@
                                    singletonList(new IndexRequest(key.toBsonDocument(Document.class, registry))), WriteConcern.ACKNOWLEDGED).execute(getBinding());
     }
 
-<<<<<<< HEAD
-    @SuppressWarnings("deprecation")
-    public void createIndex(final Bson key, final Double bucketSize) {
-        new CreateIndexesOperation(TIMEOUT_SETTINGS, namespace,
-                                   singletonList(new IndexRequest(key.toBsonDocument(Document.class, registry)).bucketSize(bucketSize)),
-                                   WriteConcern.ACKNOWLEDGED).execute(getBinding());
-    }
-
-=======
->>>>>>> 75c00dac
     public List<BsonDocument> listIndexes(){
         List<BsonDocument> indexes = new ArrayList<>();
         BatchCursor<BsonDocument> cursor = new ListIndexesOperation<>(TIMEOUT_SETTINGS, namespace, new BsonDocumentCodec())
