--- conflicted
+++ resolved
@@ -616,14 +616,11 @@
                                         near(0, 1.5, fieldPath("fieldName7"), fieldPath("fieldName8")),
                                         near(Instant.ofEpochMilli(1), Duration.ofMillis(3), fieldPath("fieldName9")),
                                         phrase(fieldPath("fieldName10"), "term6"),
-<<<<<<< HEAD
+                                        regex(fieldPath("fieldName11"), "term7"),
+                                        queryString(fieldPath("fieldName12"), "term8"),
+                                        wildcard(asList("term10", "term11"), asList(wildcardPath("wildc*rd"), fieldPath("fieldName14"))),
                                         moreLikeThis(new BsonDocument("like", new BsonDocument("fieldName10",
                                                 new BsonString("term6"))))
-=======
-                                        regex(fieldPath("fieldName11"), "term7"),
-                                        queryString(fieldPath("fieldName12"), "term8"),
-                                        wildcard(asList("term10", "term11"), asList(wildcardPath("wildc*rd"), fieldPath("fieldName14")))
->>>>>>> 22006bd1
                                 ))
                                 .minimumShouldMatch(1)
                                 .mustNot(singleton(
