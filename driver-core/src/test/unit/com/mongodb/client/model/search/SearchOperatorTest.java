/*
 * Copyright 2008-present MongoDB, Inc.
 *
 * Licensed under the Apache License, Version 2.0 (the "License");
 * you may not use this file except in compliance with the License.
 * You may obtain a copy of the License at
 *
 *   http://www.apache.org/licenses/LICENSE-2.0
 *
 * Unless required by applicable law or agreed to in writing, software
 * distributed under the License is distributed on an "AS IS" BASIS,
 * WITHOUT WARRANTIES OR CONDITIONS OF ANY KIND, either express or implied.
 * See the License for the specific language governing permissions and
 * limitations under the License.
 */
package com.mongodb.client.model.search;

import com.mongodb.MongoClientSettings;
import com.mongodb.client.model.geojson.Point;
import com.mongodb.client.model.geojson.Position;
import org.bson.BsonArray;
import org.bson.BsonDateTime;
import org.bson.BsonDocument;
import org.bson.BsonDouble;
import org.bson.BsonInt32;
import org.bson.BsonInt64;
import org.bson.BsonString;
import org.bson.Document;
import org.junit.jupiter.api.Test;

import java.time.Duration;
import java.time.Instant;

import static com.mongodb.client.model.search.FuzzySearchOptions.fuzzySearchOptions;
import static com.mongodb.client.model.search.SearchPath.fieldPath;
import static com.mongodb.client.model.search.SearchPath.wildcardPath;
import static com.mongodb.client.model.search.SearchScore.boost;
import static java.util.Arrays.asList;
import static java.util.Collections.emptyList;
import static java.util.Collections.singleton;
import static java.util.Collections.singletonList;
import static org.junit.jupiter.api.Assertions.assertAll;
import static org.junit.jupiter.api.Assertions.assertEquals;
import static org.junit.jupiter.api.Assertions.assertThrows;

final class SearchOperatorTest {
    @Test
    void of() {
        assertAll(
                () -> assertEquals(
                        docExamplePredefined()
                                .toBsonDocument(),
                        SearchOperator.of(docExampleCustom())
                                .toBsonDocument()
                ),
                () -> assertEquals(
                        docExamplePredefined()
                                .score(boost(2))
                                .toBsonDocument(),
                        SearchOperator.of(docExampleCustom())
                                .score(boost(2))
                                .toBsonDocument()
                )
        );
    }

    @Test
    void compound() {
        assertAll(
                // combinations must not be empty
                () -> assertThrows(IllegalArgumentException.class, () ->
                        SearchOperator.compound().must(emptyList())
                ),
                () -> assertThrows(IllegalArgumentException.class, () ->
                        SearchOperator.compound().mustNot(emptyList())
                ),
                () -> assertThrows(IllegalArgumentException.class, () ->
                        SearchOperator.compound().should(emptyList())
                ),
                () -> assertThrows(IllegalArgumentException.class, () ->
                        SearchOperator.compound().filter(emptyList())
                ),
                () -> assertEquals(
                        new BsonDocument("compound", new BsonDocument()
                                .append("must", new BsonArray(singletonList(SearchOperator.exists(fieldPath("fieldName1")).toBsonDocument())))
                                .append("mustNot", new BsonArray(singletonList(SearchOperator.exists(fieldPath("fieldName2"))
                                        .score(boost(0.1f)).toBsonDocument())))
                                .append("should", new BsonArray(asList(
                                        SearchOperator.exists(fieldPath("fieldName3")).toBsonDocument(),
                                        SearchOperator.exists(fieldPath("fieldName4")).toBsonDocument(),
                                        SearchOperator.exists(fieldPath("fieldName5")).toBsonDocument())))
                                .append("filter", new BsonArray(singletonList(SearchOperator.exists(fieldPath("fieldName6")).toBsonDocument())))
                                .append("minimumShouldMatch", new BsonInt32(1))
                        ),
                        SearchOperator.compound()
                                .must(singleton(SearchOperator.exists(fieldPath("fieldName1"))))
                                .mustNot(singleton(SearchOperator.exists(fieldPath("fieldName2"))
                                        .score(boost(0.1f))))
                                .should(singleton(SearchOperator.exists(fieldPath("fieldName3"))))
                                // appends to the existing operators combined with the same rule
                                .should(asList(
                                        SearchOperator.exists(fieldPath("fieldName4")),
                                        SearchOperator.exists(fieldPath("fieldName5"))))
                                .minimumShouldMatch(2)
                                // overrides the previous value
                                .minimumShouldMatch(1)
                                .filter(singleton(SearchOperator.exists(fieldPath("fieldName6"))))
                                .toBsonDocument()
                ),
                () -> assertEquals(
                        new BsonDocument("compound", new BsonDocument(
                                "filter", new BsonArray(singletonList(
                                SearchOperator.compound().filter(singleton(
                                        SearchOperator.exists(fieldPath("fieldName")))).toBsonDocument())))
                        ),
                        SearchOperator.compound().filter(singleton(
                                // nested compound operators are allowed
                                SearchOperator.compound().filter(singleton(
                                        SearchOperator.exists(fieldPath("fieldName"))))))
                                .toBsonDocument()
                )
        );
    }

    @Test
    void exists() {
        assertAll(
                () -> assertEquals(
                        docExampleCustom()
                                .toBsonDocument(),
                        docExamplePredefined()
                                .toBsonDocument()
                ),
                () -> assertEquals(
                        new BsonDocument("exists", new BsonDocument("path", new BsonString(fieldPath("fieldName").toValue()))),
                        SearchOperator.exists(
                                fieldPath("fieldName")
                                        // multi must be ignored
                                        .multi("analyzerName"))
                                .toBsonDocument()
                )
        );
    }

    @Test
    void text() {
        assertAll(
                () -> assertThrows(IllegalArgumentException.class, () ->
                        // queries must not be empty
                        SearchOperator.text(singleton(fieldPath("fieldName")), emptyList())
                ),
                () -> assertThrows(IllegalArgumentException.class, () ->
                        // paths must not be empty
                        SearchOperator.text(emptyList(), singleton("term"))
                ),
                () -> assertEquals(
                        new BsonDocument("text",
                                new BsonDocument("path", fieldPath("fieldName").toBsonValue())
                                        .append("query", new BsonString("term"))
                        ),
                        SearchOperator.text(
                                fieldPath("fieldName"),
                                "term")
                                .toBsonDocument()
                ),
                () -> assertEquals(
                        new BsonDocument("text",
                                new BsonDocument("path", new BsonArray(asList(
                                        fieldPath("fieldName").toBsonValue(),
                                        wildcardPath("wildc*rd").toBsonValue())))
                                        .append("query", new BsonArray(asList(
                                                new BsonString("term1"),
                                                new BsonString("term2"))))
                        ),
                        SearchOperator.text(
                                asList(
                                        fieldPath("fieldName"),
                                        wildcardPath("wildc*rd")),
                                asList(
                                        "term1",
                                        "term2"))
                                .toBsonDocument()
                ),
                () -> assertEquals(
                        new BsonDocument("text",
                                new BsonDocument("path", fieldPath("fieldName").toBsonValue())
                                        .append("query", new BsonString("term"))
                                        .append("synonyms", new BsonString("synonymMappingName"))
                        ),
                        SearchOperator.text(
                                singleton(fieldPath("fieldName")),
                                singleton("term"))
                                .fuzzy(fuzzySearchOptions())
                                // synonyms overrides fuzzy
                                .synonyms("synonymMappingName")
                                .toBsonDocument()
                ),
                () -> assertEquals(
                        new BsonDocument("text",
                                new BsonDocument("path", fieldPath("fieldName").toBsonValue())
                                        .append("query", new BsonString("term"))
                                        .append("fuzzy", new BsonDocument())
                        ),
                        SearchOperator.text(
                                singleton(fieldPath("fieldName")),
                                singleton("term"))
                                .synonyms("synonymMappingName")
                                // fuzzy overrides synonyms
                                .fuzzy()
                                .toBsonDocument()
                )
        );
    }

    @Test
    void autocomplete() {
        assertAll(
                () -> assertThrows(IllegalArgumentException.class, () ->
                        // queries must not be empty
                        SearchOperator.autocomplete(fieldPath("fieldName"), emptyList())
                ),
                () -> assertEquals(
                        new BsonDocument("autocomplete",
                                new BsonDocument("path", fieldPath("fieldName").toBsonValue())
                                        .append("query", new BsonString("term"))
                        ),
                        SearchOperator.autocomplete(
                                fieldPath("fieldName"),
                                "term")
                                .toBsonDocument()
                ),
                () -> assertEquals(
                        new BsonDocument("autocomplete",
                                new BsonDocument("path", fieldPath("fieldName").toBsonValue())
                                        .append("query", new BsonArray(asList(
                                                new BsonString("term1"),
                                                new BsonString("term2"))))
                        ),
                        SearchOperator.autocomplete(
                                fieldPath("fieldName")
                                        // multi must be ignored
                                        .multi("analyzerName"),
                                asList(
                                        "term1",
                                        "term2"))
                                .toBsonDocument()
                ),
                () -> assertEquals(
                        new BsonDocument("autocomplete",
                                new BsonDocument("path", fieldPath("fieldName").toBsonValue())
                                        .append("query", new BsonString("term"))
                                        .append("fuzzy", new BsonDocument()
                                                .append("maxExpansions", new BsonInt32(10))
                                                .append("maxEdits", new BsonInt32(1)))
                                        .append("tokenOrder", new BsonString("any"))
                        ),
                        SearchOperator.autocomplete(
                                fieldPath("fieldName")
                                        // multi must be ignored
                                        .multi("analyzerName"),
                                        singleton("term"))
                                .fuzzy(fuzzySearchOptions()
                                        .maxExpansions(10)
                                        .maxEdits(1))
                                .sequentialTokenOrder()
                                // anyTokenOrder overrides sequentialTokenOrder
                                .anyTokenOrder()
                                .toBsonDocument()
                )
        );
    }

    @Test
    void numberRange() {
        assertAll(
                () -> assertThrows(IllegalArgumentException.class, () ->
                        // queries must not be empty
                        SearchOperator.numberRange(emptyList())
                ),
                () -> assertEquals(
                        new BsonDocument("range",
                                new BsonDocument("path", fieldPath("fieldName").toBsonValue())
                                        .append("gt", new BsonDouble(Double.MIN_VALUE))
                        ),
                        SearchOperator.numberRange(
                                singleton(fieldPath("fieldName")
                                        // multi must be ignored
                                        .multi("analyzeName")))
                                .gteLte(-1, 1)
                                // overrides
                                .gt(Double.MIN_VALUE)
                                .toBsonDocument()
                ),
                () -> assertEquals(
                        new BsonDocument("range",
                                new BsonDocument("path", fieldPath("fieldName").toBsonValue())
                                        .append("lt", new BsonInt32(Integer.MAX_VALUE))
                        ),
                        SearchOperator.numberRange(
                                fieldPath("fieldName")
                                        // multi must be ignored
                                        .multi("analyzeName"))
                                .lt(Integer.MAX_VALUE)
                                .toBsonDocument()
                ),
                () -> assertEquals(
                        new BsonDocument("range",
                                new BsonDocument("path", fieldPath("fieldName").toBsonValue())
                                        .append("gte", new BsonDouble(Float.MIN_VALUE))
                                        .append("score", new BsonDocument("boost", new BsonDocument("value", new BsonDouble(0.5))))
                        ),
                        SearchOperator.numberRange(
                                fieldPath("fieldName"))
                                .gte(Float.MIN_VALUE)
                                .score(boost(0.5f))
                                .toBsonDocument()
                ),
                () -> assertEquals(
                        new BsonDocument("range",
                                new BsonDocument("path", fieldPath("fieldName").toBsonValue())
                                        .append("lte", new BsonInt64(Long.MAX_VALUE))
                        ),
                        SearchOperator.numberRange(
                                fieldPath("fieldName"))
                                .lte(Long.MAX_VALUE)
                                .toBsonDocument()
                ),
                () -> assertEquals(
                        new BsonDocument("range",
                                new BsonDocument("path", fieldPath("fieldName").toBsonValue())
                                        .append("gt", new BsonInt32(-1)).append("lt", new BsonInt32(1))
                        ),
                        SearchOperator.numberRange(
                                fieldPath("fieldName"))
                                .gtLt(-1, 1)
                                .toBsonDocument()
                ),
                () -> assertEquals(
                        new BsonDocument("range",
                                new BsonDocument("path", fieldPath("fieldName").toBsonValue())
                                        .append("gte", new BsonInt32(-1)).append("lte", new BsonInt32(1))
                        ),
                        SearchOperator.numberRange(
                                fieldPath("fieldName"))
                                .gteLte(-1, 1)
                                .toBsonDocument()
                ),
                () -> assertEquals(
                        new BsonDocument("range",
                                new BsonDocument("path", fieldPath("fieldName").toBsonValue())
                                        .append("gt", new BsonInt32(-1)).append("lte", new BsonInt32(1))
                        ),
                        SearchOperator.numberRange(
                                fieldPath("fieldName"))
                                .gtLte(-1, 1)
                                .toBsonDocument()
                ),
                () -> assertEquals(
                        new BsonDocument("range",
                                new BsonDocument("path", fieldPath("fieldName").toBsonValue())
                                        .append("gte", new BsonInt32(-1)).append("lt", new BsonInt32(1))
                        ),
                        SearchOperator.numberRange(
                                fieldPath("fieldName"))
                                .gteLt(-1, 1)
                                .toBsonDocument()
                )
        );
    }

    @Test
    void dateRange() {
        assertAll(
                () -> assertThrows(IllegalArgumentException.class, () ->
                        // queries must not be empty
                        SearchOperator.dateRange(emptyList())
                ),
                () -> assertEquals(
                        new BsonDocument("range",
                                new BsonDocument("path", fieldPath("fieldName").toBsonValue())
                                        .append("gt", new BsonDateTime(0))
                        ),
                        SearchOperator.dateRange(
                                singleton(fieldPath("fieldName")
                                        // multi must be ignored
                                        .multi("analyzeName")))
                                .gteLte(Instant.ofEpochMilli(-1), Instant.ofEpochMilli(1))
                                // overrides
                                .gt(Instant.EPOCH)
                                .toBsonDocument()
                ),
                () -> assertEquals(
                        new BsonDocument("range",
                                new BsonDocument("path", fieldPath("fieldName").toBsonValue())
                                        .append("lt", new BsonDateTime(0))
                        ),
                        SearchOperator.dateRange(
                                fieldPath("fieldName")
                                        // multi must be ignored
                                        .multi("analyzeName"))
                                .lt(Instant.EPOCH)
                                .toBsonDocument()
                ),
                () -> assertEquals(
                        new BsonDocument("range",
                                new BsonDocument("path", fieldPath("fieldName").toBsonValue())
                                        .append("gte", new BsonDateTime(0))
                                        .append("score", new BsonDocument("boost", new BsonDocument("value", new BsonDouble(0.5))))
                        ),
                        SearchOperator.dateRange(
                                fieldPath("fieldName"))
                                .gte(Instant.EPOCH)
                                .score(boost(0.5f))
                                .toBsonDocument()
                ),
                () -> assertEquals(
                        new BsonDocument("range",
                                new BsonDocument("path", fieldPath("fieldName").toBsonValue())
                                        .append("lte", new BsonDateTime(0))
                        ),
                        SearchOperator.dateRange(
                                fieldPath("fieldName"))
                                .lte(Instant.EPOCH)
                                .toBsonDocument()
                ),
                () -> assertEquals(
                        new BsonDocument("range",
                                new BsonDocument("path", fieldPath("fieldName").toBsonValue())
                                        .append("gt", new BsonDateTime(-1))
                                        .append("lt", new BsonDateTime(1))
                        ),
                        SearchOperator.dateRange(
                                fieldPath("fieldName"))
                                .gtLt(
                                        Instant.ofEpochMilli(-1),
                                        Instant.ofEpochMilli(1))
                                .toBsonDocument()
                ),
                () -> assertEquals(
                        new BsonDocument("range",
                                new BsonDocument("path", fieldPath("fieldName").toBsonValue())
                                        .append("gte", new BsonDateTime(-1))
                                        .append("lte", new BsonDateTime(1))
                        ),
                        SearchOperator.dateRange(
                                fieldPath("fieldName"))
                                .gteLte(
                                        Instant.ofEpochMilli(-1),
                                        Instant.ofEpochMilli(1))
                                .toBsonDocument()
                ),
                () -> assertEquals(
                        new BsonDocument("range",
                                new BsonDocument("path", fieldPath("fieldName").toBsonValue())
                                        .append("gt", new BsonDateTime(-1))
                                        .append("lte", new BsonDateTime(1))
                        ),
                        SearchOperator.dateRange(
                                fieldPath("fieldName"))
                                .gtLte(
                                        Instant.ofEpochMilli(-1),
                                        Instant.ofEpochMilli(1))
                                .toBsonDocument()
                ),
                () -> assertEquals(
                        new BsonDocument("range",
                                new BsonDocument("path", fieldPath("fieldName").toBsonValue())
                                        .append("gte", new BsonDateTime(-1))
                                        .append("lt", new BsonDateTime(1))
                        ),
                        SearchOperator.dateRange(
                                fieldPath("fieldName"))
                                .gteLt(
                                        Instant.ofEpochMilli(-1),
                                        Instant.ofEpochMilli(1))
                                .toBsonDocument()
                )
        );
    }

    @Test
    void near() {
        assertAll(
                () -> assertThrows(IllegalArgumentException.class, () ->
                        // paths must not be empty
                        SearchOperator.near(new Point(new Position(0, 0)), 1, emptyList())
                ),
                () -> assertEquals(
                        new BsonDocument("near",
                                new BsonDocument("origin", new BsonInt32(0))
                                        .append("path", new BsonString(fieldPath("fieldName1").toValue()))
                                        .append("pivot", new BsonDouble(1.5))
                        ),
                        SearchOperator.near(
                                0,
                                1.5,
                                fieldPath("fieldName1")
                                        // multi must be ignored
                                        .multi("analyzeName"))
                                .toBsonDocument(BsonDocument.class, MongoClientSettings.getDefaultCodecRegistry())
                ),
                () -> assertEquals(
                        new BsonDocument("near",
                                new BsonDocument("origin", new BsonDouble(1.5))
                                        .append("path", new BsonArray(asList(
                                                new BsonString(fieldPath("fieldName1").toValue()),
                                                new BsonString(fieldPath("fieldName2").toValue()))))
                                        .append("pivot", new BsonDouble(1.5))
                        ),
                        SearchOperator.near(
                                1.5,
                                1.5,
                                asList(
                                        fieldPath("fieldName1"),
                                        fieldPath("fieldName2")))
                                .toBsonDocument(BsonDocument.class, MongoClientSettings.getDefaultCodecRegistry())
                ),
                () -> assertEquals(
                        new BsonDocument("near",
                                new BsonDocument("origin", new BsonDateTime(Instant.EPOCH.toEpochMilli()))
                                        .append("path", new BsonString(fieldPath("fieldName1").toValue()))
                                        .append("pivot", new BsonInt64(3))
                        ),
                        SearchOperator.near(
                                Instant.EPOCH,
                                Duration.ofMillis(3),
                                fieldPath("fieldName1")
                                        // multi must be ignored
                                        .multi("analyzeName"))
                                .toBsonDocument(BsonDocument.class, MongoClientSettings.getDefaultCodecRegistry())
                ),
                () -> assertEquals(
                        new BsonDocument("near",
                                new BsonDocument("origin", new BsonDateTime(Instant.EPOCH.toEpochMilli()))
                                        .append("path", new BsonArray(asList(
                                                new BsonString(fieldPath("fieldName1").toValue()),
                                                new BsonString(fieldPath("fieldName2").toValue()))))
                                        .append("pivot", new BsonInt64(3))
                        ),
                        SearchOperator.near(
                                Instant.EPOCH,
                                Duration.ofMillis(3),
                                fieldPath("fieldName1"),
                                fieldPath("fieldName2"))
                                .toBsonDocument(BsonDocument.class, MongoClientSettings.getDefaultCodecRegistry())
                ),
                () -> assertEquals(
                        new BsonDocument("near",
                                new BsonDocument("origin", new BsonDocument("type", new BsonString("Point"))
                                        .append("coordinates", new BsonArray(asList(new BsonDouble(1), new BsonDouble(2)))))
                                        .append("path", new BsonString(fieldPath("fieldName1").toValue()))
                                        .append("pivot", new BsonDouble(1.5))
                        ),
                        SearchOperator.near(
                                new Point(
                                        new Position(1, 2)),
                                1.5,
                                fieldPath("fieldName1")
                                    // multi must be ignored
                                    .multi("analyzeName"))
                                .toBsonDocument(BsonDocument.class, MongoClientSettings.getDefaultCodecRegistry())
                ),
                () -> assertEquals(
                        new BsonDocument("near",
                                new BsonDocument("origin", new BsonDocument("type", new BsonString("Point"))
                                        .append("coordinates", new BsonArray(asList(new BsonDouble(1), new BsonDouble(2)))))
                                        .append("path", new BsonArray(asList(
                                                new BsonString(fieldPath("fieldName1").toValue()),
                                                new BsonString(fieldPath("fieldName2").toValue()))))
                                        .append("pivot", new BsonDouble(1.5))
                        ),
                        SearchOperator.near(
                                new Point(
                                        new Position(1, 2)),
                                1.5,
                                asList(
                                        fieldPath("fieldName1"),
                                        fieldPath("fieldName2")))
                                .toBsonDocument(BsonDocument.class, MongoClientSettings.getDefaultCodecRegistry())
                )
        );
    }

    @Test
<<<<<<< HEAD
    void moreLikeThis() {
        assertAll(
                () -> assertThrows(IllegalArgumentException.class, () ->
                        // likes must not be empty
                        SearchOperator.moreLikeThis(emptyList())
                ),
                () -> assertEquals(
                        new BsonDocument("moreLikeThis",
                                new BsonDocument("like", new BsonDocument("fieldName", new BsonString("fieldValue")))
                        ),
                        SearchOperator.moreLikeThis(new BsonDocument("fieldName", new BsonString("fieldValue")))
                                .toBsonDocument()
                ),
                () -> assertEquals(
                        new BsonDocument("moreLikeThis",
                                new BsonDocument("like", new BsonDocument("fieldName", new BsonString("fieldValue"))
                                        .append("fieldName2", new BsonString("fieldValue2")))
                        ),
                        SearchOperator.moreLikeThis(new BsonDocument("fieldName", new BsonString("fieldValue"))
                                        .append("fieldName2", new BsonString("fieldValue2")))
                                .toBsonDocument()
                ),
                () -> assertEquals(
                        new BsonDocument("moreLikeThis",
                                new BsonDocument("like", new BsonArray(asList(
                                        new BsonDocument("fieldName", new BsonString("fieldValue"))
                                                .append("fieldName2", new BsonString("fieldValue2")),
                                        new BsonDocument("fieldName3", new BsonString("fieldValue3"))
                                )))
                        ),
                        SearchOperator.moreLikeThis(asList(
                                new BsonDocument("fieldName", new BsonString("fieldValue"))
                                        .append("fieldName2", new BsonString("fieldValue2")),
                                new BsonDocument("fieldName3", new BsonString("fieldValue3"))))
=======
    void phrase() {
        assertAll(
                () -> assertThrows(IllegalArgumentException.class, () ->
                        // queries must not be empty
                        SearchOperator.phrase(singleton(fieldPath("fieldName")), emptyList())
                ),
                () -> assertThrows(IllegalArgumentException.class, () ->
                        // paths must not be empty
                        SearchOperator.phrase(emptyList(), singleton("term"))
                ),
                () -> assertEquals(
                        new BsonDocument("phrase",
                                new BsonDocument("path", fieldPath("fieldName").toBsonValue())
                                        .append("query", new BsonString("term"))
                        ),
                        SearchOperator.phrase(
                                fieldPath("fieldName"),
                                "term")
                                .toBsonDocument()
                ),
                () -> assertEquals(
                        new BsonDocument("phrase",
                                new BsonDocument("path", new BsonArray(asList(
                                        fieldPath("fieldName").toBsonValue(),
                                        wildcardPath("wildc*rd").toBsonValue())))
                                        .append("query", new BsonArray(asList(
                                                new BsonString("term1"),
                                                new BsonString("term2"))))
                        ),
                        SearchOperator.phrase(
                                        asList(
                                                fieldPath("fieldName"),
                                                wildcardPath("wildc*rd")),
                                        asList(
                                                "term1",
                                                "term2"))
                                .toBsonDocument()
                ),
                () -> assertEquals(
                        new BsonDocument("phrase",
                                new BsonDocument("path", fieldPath("fieldName").toBsonValue())
                                        .append("query", new BsonString("term"))
                                        .append("synonyms", new BsonString("synonymMappingName"))
                        ),
                        SearchOperator.phrase(
                                singleton(fieldPath("fieldName")),
                                singleton("term"))
                                .synonyms("synonymMappingName")
                                .toBsonDocument()
                ),
                () -> assertEquals(
                        new BsonDocument("phrase",
                                new BsonDocument("path", fieldPath("fieldName").toBsonValue())
                                        .append("query", new BsonString("term"))
                                        .append("synonyms", new BsonString("synonymMappingName"))
                                        .append("slop", new BsonInt32(5))
                        ),
                        SearchOperator.phrase(
                                singleton(fieldPath("fieldName")),
                                singleton("term"))
                                .synonyms("synonymMappingName")
                                .slop(5)
>>>>>>> 8c49e380
                                .toBsonDocument()
                )
        );
    }

    private static SearchOperator docExamplePredefined() {
        return SearchOperator.exists(
                fieldPath("fieldName"));
    }

    private static Document docExampleCustom() {
        return new Document("exists",
                new Document("path", fieldPath("fieldName").toValue()));
    }
}<|MERGE_RESOLUTION|>--- conflicted
+++ resolved
@@ -582,7 +582,6 @@
     }
 
     @Test
-<<<<<<< HEAD
     void moreLikeThis() {
         assertAll(
                 () -> assertThrows(IllegalArgumentException.class, () ->
@@ -617,7 +616,11 @@
                                 new BsonDocument("fieldName", new BsonString("fieldValue"))
                                         .append("fieldName2", new BsonString("fieldValue2")),
                                 new BsonDocument("fieldName3", new BsonString("fieldValue3"))))
-=======
+                )
+        );
+    }
+
+    @Test
     void phrase() {
         assertAll(
                 () -> assertThrows(IllegalArgumentException.class, () ->
@@ -680,7 +683,6 @@
                                 singleton("term"))
                                 .synonyms("synonymMappingName")
                                 .slop(5)
->>>>>>> 8c49e380
                                 .toBsonDocument()
                 )
         );
