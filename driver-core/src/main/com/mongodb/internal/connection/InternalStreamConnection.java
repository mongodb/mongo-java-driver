--- conflicted
+++ resolved
@@ -669,19 +669,15 @@
             stream.write(byteBuffers, operationContext);
         } catch (Exception e) {
             close();
-<<<<<<< HEAD
-            throw translateWriteException(e, operationContext);
-=======
-            throwTranslatedWriteException(e);
->>>>>>> 339bd2ca
-        }
-    }
-
-    @Override
-<<<<<<< HEAD
-    public ResponseBuffers receiveMessage(final int responseTo, final OperationContext operationContext) {
-=======
-    public void sendMessageAsync(final List<ByteBuf> byteBuffers, final int lastRequestId,
+            throwTranslatedWriteException(e, operationContext);
+        }
+    }
+
+    @Override
+    public void sendMessageAsync(
+            final List<ByteBuf> byteBuffers,
+            final int lastRequestId,
+            final OperationContext operationContext,
             final SingleResultCallback<Void> callback) {
         beginAsync().thenRun((c) -> {
             notNull("stream is open", stream);
@@ -690,16 +686,16 @@
             }
             c.complete(c);
         }).thenRunTryCatchAsyncBlocks(c -> {
-            stream.writeAsync(byteBuffers, c.asHandler());
+            stream.writeAsync(byteBuffers, operationContext, c.asHandler());
         }, Exception.class, (e, c) -> {
             close();
-            throwTranslatedWriteException(e);
+            //TODO-m propably should be solved after merge
+            throwTranslatedWriteException(e, operationContext);
         }).finish(errorHandlingCallback(callback, LOGGER));
     }
 
     @Override
-    public ResponseBuffers receiveMessage(final int responseTo) {
->>>>>>> 339bd2ca
+    public ResponseBuffers receiveMessage(final int responseTo, final OperationContext operationContext) {
         assertNotNull(stream);
         if (isClosed()) {
             throw new MongoSocketClosedException("Cannot read from a closed stream", getServerAddress());
@@ -709,45 +705,8 @@
     }
 
     @Override
-<<<<<<< HEAD
-    public void sendMessageAsync(final List<ByteBuf> byteBuffers, final int lastRequestId,
-                                 final OperationContext operationContext, final SingleResultCallback<Void> callback) {
-        assertNotNull(stream);
-
-        if (isClosed()) {
-            callback.onResult(null, new MongoSocketClosedException("Can not read from a closed socket", getServerAddress()));
-            return;
-        }
-
-        writeAsync(operationContext, byteBuffers, errorHandlingCallback(callback, LOGGER));
-    }
-
-    private void writeAsync(final OperationContext operationContext, final List<ByteBuf> byteBuffers, final SingleResultCallback<Void> callback) {
-        try {
-            stream.writeAsync(byteBuffers, operationContext, new AsyncCompletionHandler<Void>() {
-                @Override
-                public void completed(@Nullable final Void v) {
-                    callback.onResult(null, null);
-                }
-
-                @Override
-                public void failed(final Throwable t) {
-                    close();
-                    callback.onResult(null, translateWriteException(t, operationContext));
-                }
-            });
-        } catch (Throwable t) {
-            close();
-            callback.onResult(null, t);
-        }
-    }
-
-    @Override
     public void receiveMessageAsync(final int responseTo, final OperationContext operationContext,
             final SingleResultCallback<ResponseBuffers> callback) {
-=======
-    public void receiveMessageAsync(final int responseTo, final SingleResultCallback<ResponseBuffers> callback) {
->>>>>>> 339bd2ca
         assertNotNull(stream);
 
         if (isClosed()) {
@@ -810,19 +769,15 @@
         }
     }
 
-<<<<<<< HEAD
+    private void throwTranslatedWriteException(final Throwable e, final OperationContext operationContext) {
+        throw translateWriteException(e, operationContext);
+    }
+
     private MongoException translateWriteException(final Throwable e, final OperationContext operationContext) {
         if (e instanceof MongoSocketWriteTimeoutException && operationContext.getTimeoutContext().hasExpired()) {
             return TimeoutContext.createMongoTimeoutException(e);
         }
 
-=======
-    private void throwTranslatedWriteException(final Throwable e) {
-        throw translateWriteException(e);
-    }
-
-    private MongoException translateWriteException(final Throwable e) {
->>>>>>> 339bd2ca
         if (e instanceof MongoException) {
             return (MongoException) e;
         }
