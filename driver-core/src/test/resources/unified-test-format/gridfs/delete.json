{
  "description" : "gridfs-delete",
  "schemaVersion" : "1.0",
  "createEntities" : [
    {
      "client" : {
        "id" : "client0"
      }
    },
    {
      "database" : {
        "id" : "database0",
        "client" : "client0",
        "databaseName" : "gridfs-tests"
      }
    },
    {
      "bucket" : {
        "id" : "bucket0",
        "database" : "database0"
      }
    },
    {
      "collection" : {
        "id" : "bucket0_files_collection",
        "database" : "database0",
        "collectionName" : "fs.files"
      }
    },
    {
      "collection" : {
        "id" : "bucket0_chunks_collection",
        "database" : "database0",
        "collectionName" : "fs.chunks"
      }
    }
  ],
  "initialData" : [
    {
      "collectionName" : "fs.files",
      "databaseName" : "gridfs-tests",
      "documents" : [
        {
          "_id" : {
            "$oid" : "000000000000000000000001"
          },
          "length" : 0,
          "chunkSize" : 4,
          "uploadDate" : {
            "$date" : "1970-01-01T00:00:00.000Z"
          },
<<<<<<< HEAD
          "filename" : "length-0",
          "metadata" : {}
=======
          "filename": "length-0",
          "metadata": {}
>>>>>>> 6bb40051
        },
        {
          "_id" : {
            "$oid" : "000000000000000000000002"
          },
          "length" : 0,
          "chunkSize" : 4,
          "uploadDate" : {
            "$date" : "1970-01-01T00:00:00.000Z"
          },
<<<<<<< HEAD
          "filename" : "length-0-with-empty-chunk",
          "metadata" : {}
=======
          "filename": "length-0-with-empty-chunk",
          "metadata": {}
>>>>>>> 6bb40051
        },
        {
          "_id" : {
            "$oid" : "000000000000000000000003"
          },
          "length" : 2,
          "chunkSize" : 4,
          "uploadDate" : {
            "$date" : "1970-01-01T00:00:00.000Z"
          },
<<<<<<< HEAD
          "filename" : "length-2",
          "metadata" : {}
=======
          "filename": "length-2",
          "metadata": {}
>>>>>>> 6bb40051
        },
        {
          "_id" : {
            "$oid" : "000000000000000000000004"
          },
          "length" : 8,
          "chunkSize" : 4,
          "uploadDate" : {
            "$date" : "1970-01-01T00:00:00.000Z"
          },
<<<<<<< HEAD
          "filename" : "length-8",
          "metadata" : {}
=======
          "filename": "length-8",
          "metadata": {}
>>>>>>> 6bb40051
        }
      ]
    },
    {
      "collectionName" : "fs.chunks",
      "databaseName" : "gridfs-tests",
      "documents" : [
        {
          "_id" : {
            "$oid" : "000000000000000000000001"
          },
          "files_id" : {
            "$oid" : "000000000000000000000002"
          },
          "n" : 0,
          "data" : {
            "$binary" : {
              "base64" : "",
              "subType" : "00"
            }
          }
        },
        {
          "_id" : {
            "$oid" : "000000000000000000000002"
          },
          "files_id" : {
            "$oid" : "000000000000000000000003"
          },
          "n" : 0,
          "data" : {
            "$binary" : {
              "base64" : "ESI=",
              "subType" : "00"
            }
          }
        },
        {
          "_id" : {
            "$oid" : "000000000000000000000003"
          },
          "files_id" : {
            "$oid" : "000000000000000000000004"
          },
          "n" : 0,
          "data" : {
            "$binary" : {
              "base64" : "ESIzRA==",
              "subType" : "00"
            }
          }
        },
        {
          "_id" : {
            "$oid" : "000000000000000000000004"
          },
          "files_id" : {
            "$oid" : "000000000000000000000004"
          },
          "n" : 1,
          "data" : {
            "$binary" : {
              "base64" : "VWZ3iA==",
              "subType" : "00"
            }
          }
        }
      ]
    }
  ],
  "tests" : [
    {
      "description" : "delete when length is 0",
      "operations" : [
        {
          "name" : "delete",
          "object" : "bucket0",
          "arguments" : {
            "id" : {
              "$oid" : "000000000000000000000001"
            }
          }
        }
      ],
      "outcome" : [
        {
          "collectionName" : "fs.files",
          "databaseName" : "gridfs-tests",
          "documents" : [
            {
<<<<<<< HEAD
              "_id" : {
                "$oid" : "000000000000000000000002"
              },
              "length" : 0,
              "chunkSize" : 4,
              "uploadDate" : {
                "$date" : "1970-01-01T00:00:00.000Z"
              },
              "filename" : "length-0-with-empty-chunk",
              "metadata" : {}
            },
            {
              "_id" : {
                "$oid" : "000000000000000000000003"
              },
              "length" : 2,
              "chunkSize" : 4,
              "uploadDate" : {
                "$date" : "1970-01-01T00:00:00.000Z"
              },
              "filename" : "length-2",
              "metadata" : {}
            },
            {
              "_id" : {
                "$oid" : "000000000000000000000004"
              },
              "length" : 8,
              "chunkSize" : 4,
              "uploadDate" : {
                "$date" : "1970-01-01T00:00:00.000Z"
              },
              "filename" : "length-8",
              "metadata" : {}
=======
              "_id": {
                "$oid": "000000000000000000000002"
              },
              "length": 0,
              "chunkSize": 4,
              "uploadDate": {
                "$date": "1970-01-01T00:00:00.000Z"
              },
              "filename": "length-0-with-empty-chunk",
              "metadata": {}
            },
            {
              "_id": {
                "$oid": "000000000000000000000003"
              },
              "length": 2,
              "chunkSize": 4,
              "uploadDate": {
                "$date": "1970-01-01T00:00:00.000Z"
              },
              "filename": "length-2",
              "metadata": {}
            },
            {
              "_id": {
                "$oid": "000000000000000000000004"
              },
              "length": 8,
              "chunkSize": 4,
              "uploadDate": {
                "$date": "1970-01-01T00:00:00.000Z"
              },
              "filename": "length-8",
              "metadata": {}
>>>>>>> 6bb40051
            }
          ]
        },
        {
          "collectionName" : "fs.chunks",
          "databaseName" : "gridfs-tests",
          "documents" : [
            {
              "_id" : {
                "$oid" : "000000000000000000000001"
              },
              "files_id" : {
                "$oid" : "000000000000000000000002"
              },
              "n" : 0,
              "data" : {
                "$binary" : {
                  "base64" : "",
                  "subType" : "00"
                }
              }
            },
            {
              "_id" : {
                "$oid" : "000000000000000000000002"
              },
              "files_id" : {
                "$oid" : "000000000000000000000003"
              },
              "n" : 0,
              "data" : {
                "$binary" : {
                  "base64" : "ESI=",
                  "subType" : "00"
                }
              }
            },
            {
              "_id" : {
                "$oid" : "000000000000000000000003"
              },
              "files_id" : {
                "$oid" : "000000000000000000000004"
              },
              "n" : 0,
              "data" : {
                "$binary" : {
                  "base64" : "ESIzRA==",
                  "subType" : "00"
                }
              }
            },
            {
              "_id" : {
                "$oid" : "000000000000000000000004"
              },
              "files_id" : {
                "$oid" : "000000000000000000000004"
              },
              "n" : 1,
              "data" : {
                "$binary" : {
                  "base64" : "VWZ3iA==",
                  "subType" : "00"
                }
              }
            }
          ]
        }
      ]
    },
    {
      "description" : "delete when length is 0 and there is one extra empty chunk",
      "operations" : [
        {
          "name" : "delete",
          "object" : "bucket0",
          "arguments" : {
            "id" : {
              "$oid" : "000000000000000000000002"
            }
          }
        }
      ],
      "outcome" : [
        {
          "collectionName" : "fs.files",
          "databaseName" : "gridfs-tests",
          "documents" : [
            {
<<<<<<< HEAD
              "_id" : {
                "$oid" : "000000000000000000000001"
              },
              "length" : 0,
              "chunkSize" : 4,
              "uploadDate" : {
                "$date" : "1970-01-01T00:00:00.000Z"
              },
              "filename" : "length-0",
              "metadata" : {}
            },
            {
              "_id" : {
                "$oid" : "000000000000000000000003"
              },
              "length" : 2,
              "chunkSize" : 4,
              "uploadDate" : {
                "$date" : "1970-01-01T00:00:00.000Z"
              },
              "filename" : "length-2",
              "metadata" : {}
            },
            {
              "_id" : {
                "$oid" : "000000000000000000000004"
              },
              "length" : 8,
              "chunkSize" : 4,
              "uploadDate" : {
                "$date" : "1970-01-01T00:00:00.000Z"
              },
              "filename" : "length-8",
              "metadata" : {}
=======
              "_id": {
                "$oid": "000000000000000000000001"
              },
              "length": 0,
              "chunkSize": 4,
              "uploadDate": {
                "$date": "1970-01-01T00:00:00.000Z"
              },
              "filename": "length-0",
              "metadata": {}
            },
            {
              "_id": {
                "$oid": "000000000000000000000003"
              },
              "length": 2,
              "chunkSize": 4,
              "uploadDate": {
                "$date": "1970-01-01T00:00:00.000Z"
              },
              "filename": "length-2",
              "metadata": {}
            },
            {
              "_id": {
                "$oid": "000000000000000000000004"
              },
              "length": 8,
              "chunkSize": 4,
              "uploadDate": {
                "$date": "1970-01-01T00:00:00.000Z"
              },
              "filename": "length-8",
              "metadata": {}
>>>>>>> 6bb40051
            }
          ]
        },
        {
          "collectionName" : "fs.chunks",
          "databaseName" : "gridfs-tests",
          "documents" : [
            {
              "_id" : {
                "$oid" : "000000000000000000000002"
              },
              "files_id" : {
                "$oid" : "000000000000000000000003"
              },
              "n" : 0,
              "data" : {
                "$binary" : {
                  "base64" : "ESI=",
                  "subType" : "00"
                }
              }
            },
            {
              "_id" : {
                "$oid" : "000000000000000000000003"
              },
              "files_id" : {
                "$oid" : "000000000000000000000004"
              },
              "n" : 0,
              "data" : {
                "$binary" : {
                  "base64" : "ESIzRA==",
                  "subType" : "00"
                }
              }
            },
            {
              "_id" : {
                "$oid" : "000000000000000000000004"
              },
              "files_id" : {
                "$oid" : "000000000000000000000004"
              },
              "n" : 1,
              "data" : {
                "$binary" : {
                  "base64" : "VWZ3iA==",
                  "subType" : "00"
                }
              }
            }
          ]
        }
      ]
    },
    {
      "description" : "delete when length is 8",
      "operations" : [
        {
          "name" : "delete",
          "object" : "bucket0",
          "arguments" : {
            "id" : {
              "$oid" : "000000000000000000000004"
            }
          }
        }
      ],
      "outcome" : [
        {
          "collectionName" : "fs.files",
          "databaseName" : "gridfs-tests",
          "documents" : [
            {
<<<<<<< HEAD
              "_id" : {
                "$oid" : "000000000000000000000001"
              },
              "length" : 0,
              "chunkSize" : 4,
              "uploadDate" : {
                "$date" : "1970-01-01T00:00:00.000Z"
              },
              "filename" : "length-0",
              "metadata" : {}
            },
            {
              "_id" : {
                "$oid" : "000000000000000000000002"
              },
              "length" : 0,
              "chunkSize" : 4,
              "uploadDate" : {
                "$date" : "1970-01-01T00:00:00.000Z"
              },
              "filename" : "length-0-with-empty-chunk",
              "metadata" : {}
            },
            {
              "_id" : {
                "$oid" : "000000000000000000000003"
              },
              "length" : 2,
              "chunkSize" : 4,
              "uploadDate" : {
                "$date" : "1970-01-01T00:00:00.000Z"
              },
              "filename" : "length-2",
              "metadata" : {}
=======
              "_id": {
                "$oid": "000000000000000000000001"
              },
              "length": 0,
              "chunkSize": 4,
              "uploadDate": {
                "$date": "1970-01-01T00:00:00.000Z"
              },
              "filename": "length-0",
              "metadata": {}
            },
            {
              "_id": {
                "$oid": "000000000000000000000002"
              },
              "length": 0,
              "chunkSize": 4,
              "uploadDate": {
                "$date": "1970-01-01T00:00:00.000Z"
              },
              "filename": "length-0-with-empty-chunk",
              "metadata": {}
            },
            {
              "_id": {
                "$oid": "000000000000000000000003"
              },
              "length": 2,
              "chunkSize": 4,
              "uploadDate": {
                "$date": "1970-01-01T00:00:00.000Z"
              },
              "filename": "length-2",
              "metadata": {}
>>>>>>> 6bb40051
            }
          ]
        },
        {
          "collectionName" : "fs.chunks",
          "databaseName" : "gridfs-tests",
          "documents" : [
            {
              "_id" : {
                "$oid" : "000000000000000000000001"
              },
              "files_id" : {
                "$oid" : "000000000000000000000002"
              },
              "n" : 0,
              "data" : {
                "$binary" : {
                  "base64" : "",
                  "subType" : "00"
                }
              }
            },
            {
              "_id" : {
                "$oid" : "000000000000000000000002"
              },
              "files_id" : {
                "$oid" : "000000000000000000000003"
              },
              "n" : 0,
              "data" : {
                "$binary" : {
                  "base64" : "ESI=",
                  "subType" : "00"
                }
              }
            }
          ]
        }
      ]
    },
    {
      "description" : "delete when files entry does not exist",
      "operations" : [
        {
          "name" : "delete",
          "object" : "bucket0",
          "arguments" : {
            "id" : {
              "$oid" : "000000000000000000000000"
            }
          },
          "expectError" : {
            "isError" : true
          }
        }
      ],
      "outcome" : [
        {
          "collectionName" : "fs.files",
          "databaseName" : "gridfs-tests",
          "documents" : [
            {
<<<<<<< HEAD
              "_id" : {
                "$oid" : "000000000000000000000001"
              },
              "length" : 0,
              "chunkSize" : 4,
              "uploadDate" : {
                "$date" : "1970-01-01T00:00:00.000Z"
              },
              "filename" : "length-0",
              "metadata" : {}
            },
            {
              "_id" : {
                "$oid" : "000000000000000000000002"
              },
              "length" : 0,
              "chunkSize" : 4,
              "uploadDate" : {
                "$date" : "1970-01-01T00:00:00.000Z"
              },
              "filename" : "length-0-with-empty-chunk",
              "metadata" : {}
            },
            {
              "_id" : {
                "$oid" : "000000000000000000000003"
              },
              "length" : 2,
              "chunkSize" : 4,
              "uploadDate" : {
                "$date" : "1970-01-01T00:00:00.000Z"
              },
              "filename" : "length-2",
              "metadata" : {}
            },
            {
              "_id" : {
                "$oid" : "000000000000000000000004"
              },
              "length" : 8,
              "chunkSize" : 4,
              "uploadDate" : {
                "$date" : "1970-01-01T00:00:00.000Z"
              },
              "filename" : "length-8",
              "metadata" : {}
=======
              "_id": {
                "$oid": "000000000000000000000001"
              },
              "length": 0,
              "chunkSize": 4,
              "uploadDate": {
                "$date": "1970-01-01T00:00:00.000Z"
              },
              "filename": "length-0",
              "metadata": {}
            },
            {
              "_id": {
                "$oid": "000000000000000000000002"
              },
              "length": 0,
              "chunkSize": 4,
              "uploadDate": {
                "$date": "1970-01-01T00:00:00.000Z"
              },
              "filename": "length-0-with-empty-chunk",
              "metadata": {}
            },
            {
              "_id": {
                "$oid": "000000000000000000000003"
              },
              "length": 2,
              "chunkSize": 4,
              "uploadDate": {
                "$date": "1970-01-01T00:00:00.000Z"
              },
              "filename": "length-2",
              "metadata": {}
            },
            {
              "_id": {
                "$oid": "000000000000000000000004"
              },
              "length": 8,
              "chunkSize": 4,
              "uploadDate": {
                "$date": "1970-01-01T00:00:00.000Z"
              },
              "filename": "length-8",
              "metadata": {}
>>>>>>> 6bb40051
            }
          ]
        },
        {
          "collectionName" : "fs.chunks",
          "databaseName" : "gridfs-tests",
          "documents" : [
            {
              "_id" : {
                "$oid" : "000000000000000000000001"
              },
              "files_id" : {
                "$oid" : "000000000000000000000002"
              },
              "n" : 0,
              "data" : {
                "$binary" : {
                  "base64" : "",
                  "subType" : "00"
                }
              }
            },
            {
              "_id" : {
                "$oid" : "000000000000000000000002"
              },
              "files_id" : {
                "$oid" : "000000000000000000000003"
              },
              "n" : 0,
              "data" : {
                "$binary" : {
                  "base64" : "ESI=",
                  "subType" : "00"
                }
              }
            },
            {
              "_id" : {
                "$oid" : "000000000000000000000003"
              },
              "files_id" : {
                "$oid" : "000000000000000000000004"
              },
              "n" : 0,
              "data" : {
                "$binary" : {
                  "base64" : "ESIzRA==",
                  "subType" : "00"
                }
              }
            },
            {
              "_id" : {
                "$oid" : "000000000000000000000004"
              },
              "files_id" : {
                "$oid" : "000000000000000000000004"
              },
              "n" : 1,
              "data" : {
                "$binary" : {
                  "base64" : "VWZ3iA==",
                  "subType" : "00"
                }
              }
            }
          ]
        }
      ]
    },
    {
      "description" : "delete when files entry does not exist and there are orphaned chunks",
      "operations" : [
        {
          "name" : "deleteOne",
          "object" : "bucket0_files_collection",
          "arguments" : {
            "filter" : {
              "_id" : {
                "$oid" : "000000000000000000000004"
              }
            }
          },
          "expectResult" : {
            "deletedCount" : 1
          }
        },
        {
          "name" : "delete",
          "object" : "bucket0",
          "arguments" : {
            "id" : {
              "$oid" : "000000000000000000000004"
            }
          },
          "expectError" : {
            "isError" : true
          }
        }
      ],
      "outcome" : [
        {
          "collectionName" : "fs.files",
          "databaseName" : "gridfs-tests",
          "documents" : [
            {
<<<<<<< HEAD
              "_id" : {
                "$oid" : "000000000000000000000001"
              },
              "length" : 0,
              "chunkSize" : 4,
              "uploadDate" : {
                "$date" : "1970-01-01T00:00:00.000Z"
              },
              "filename" : "length-0",
              "metadata" : {}
            },
            {
              "_id" : {
                "$oid" : "000000000000000000000002"
              },
              "length" : 0,
              "chunkSize" : 4,
              "uploadDate" : {
                "$date" : "1970-01-01T00:00:00.000Z"
              },
              "filename" : "length-0-with-empty-chunk",
              "metadata" : {}
            },
            {
              "_id" : {
                "$oid" : "000000000000000000000003"
              },
              "length" : 2,
              "chunkSize" : 4,
              "uploadDate" : {
                "$date" : "1970-01-01T00:00:00.000Z"
              },
              "filename" : "length-2",
              "metadata" : {}
=======
              "_id": {
                "$oid": "000000000000000000000001"
              },
              "length": 0,
              "chunkSize": 4,
              "uploadDate": {
                "$date": "1970-01-01T00:00:00.000Z"
              },
              "filename": "length-0",
              "metadata": {}
            },
            {
              "_id": {
                "$oid": "000000000000000000000002"
              },
              "length": 0,
              "chunkSize": 4,
              "uploadDate": {
                "$date": "1970-01-01T00:00:00.000Z"
              },
              "filename": "length-0-with-empty-chunk",
              "metadata": {}
            },
            {
              "_id": {
                "$oid": "000000000000000000000003"
              },
              "length": 2,
              "chunkSize": 4,
              "uploadDate": {
                "$date": "1970-01-01T00:00:00.000Z"
              },
              "filename": "length-2",
              "metadata": {}
>>>>>>> 6bb40051
            }
          ]
        },
        {
          "collectionName" : "fs.chunks",
          "databaseName" : "gridfs-tests",
          "documents" : [
            {
              "_id" : {
                "$oid" : "000000000000000000000001"
              },
              "files_id" : {
                "$oid" : "000000000000000000000002"
              },
              "n" : 0,
              "data" : {
                "$binary" : {
                  "base64" : "",
                  "subType" : "00"
                }
              }
            },
            {
              "_id" : {
                "$oid" : "000000000000000000000002"
              },
              "files_id" : {
                "$oid" : "000000000000000000000003"
              },
              "n" : 0,
              "data" : {
                "$binary" : {
                  "base64" : "ESI=",
                  "subType" : "00"
                }
              }
            }
          ]
        }
      ]
    }
  ]
}<|MERGE_RESOLUTION|>--- conflicted
+++ resolved
@@ -49,13 +49,8 @@
           "uploadDate" : {
             "$date" : "1970-01-01T00:00:00.000Z"
           },
-<<<<<<< HEAD
-          "filename" : "length-0",
-          "metadata" : {}
-=======
           "filename": "length-0",
           "metadata": {}
->>>>>>> 6bb40051
         },
         {
           "_id" : {
@@ -66,13 +61,8 @@
           "uploadDate" : {
             "$date" : "1970-01-01T00:00:00.000Z"
           },
-<<<<<<< HEAD
-          "filename" : "length-0-with-empty-chunk",
-          "metadata" : {}
-=======
           "filename": "length-0-with-empty-chunk",
           "metadata": {}
->>>>>>> 6bb40051
         },
         {
           "_id" : {
@@ -83,13 +73,8 @@
           "uploadDate" : {
             "$date" : "1970-01-01T00:00:00.000Z"
           },
-<<<<<<< HEAD
-          "filename" : "length-2",
-          "metadata" : {}
-=======
           "filename": "length-2",
           "metadata": {}
->>>>>>> 6bb40051
         },
         {
           "_id" : {
@@ -100,13 +85,8 @@
           "uploadDate" : {
             "$date" : "1970-01-01T00:00:00.000Z"
           },
-<<<<<<< HEAD
-          "filename" : "length-8",
-          "metadata" : {}
-=======
           "filename": "length-8",
           "metadata": {}
->>>>>>> 6bb40051
         }
       ]
     },
@@ -197,42 +177,6 @@
           "databaseName" : "gridfs-tests",
           "documents" : [
             {
-<<<<<<< HEAD
-              "_id" : {
-                "$oid" : "000000000000000000000002"
-              },
-              "length" : 0,
-              "chunkSize" : 4,
-              "uploadDate" : {
-                "$date" : "1970-01-01T00:00:00.000Z"
-              },
-              "filename" : "length-0-with-empty-chunk",
-              "metadata" : {}
-            },
-            {
-              "_id" : {
-                "$oid" : "000000000000000000000003"
-              },
-              "length" : 2,
-              "chunkSize" : 4,
-              "uploadDate" : {
-                "$date" : "1970-01-01T00:00:00.000Z"
-              },
-              "filename" : "length-2",
-              "metadata" : {}
-            },
-            {
-              "_id" : {
-                "$oid" : "000000000000000000000004"
-              },
-              "length" : 8,
-              "chunkSize" : 4,
-              "uploadDate" : {
-                "$date" : "1970-01-01T00:00:00.000Z"
-              },
-              "filename" : "length-8",
-              "metadata" : {}
-=======
               "_id": {
                 "$oid": "000000000000000000000002"
               },
@@ -267,7 +211,6 @@
               },
               "filename": "length-8",
               "metadata": {}
->>>>>>> 6bb40051
             }
           ]
         },
@@ -358,42 +301,6 @@
           "databaseName" : "gridfs-tests",
           "documents" : [
             {
-<<<<<<< HEAD
-              "_id" : {
-                "$oid" : "000000000000000000000001"
-              },
-              "length" : 0,
-              "chunkSize" : 4,
-              "uploadDate" : {
-                "$date" : "1970-01-01T00:00:00.000Z"
-              },
-              "filename" : "length-0",
-              "metadata" : {}
-            },
-            {
-              "_id" : {
-                "$oid" : "000000000000000000000003"
-              },
-              "length" : 2,
-              "chunkSize" : 4,
-              "uploadDate" : {
-                "$date" : "1970-01-01T00:00:00.000Z"
-              },
-              "filename" : "length-2",
-              "metadata" : {}
-            },
-            {
-              "_id" : {
-                "$oid" : "000000000000000000000004"
-              },
-              "length" : 8,
-              "chunkSize" : 4,
-              "uploadDate" : {
-                "$date" : "1970-01-01T00:00:00.000Z"
-              },
-              "filename" : "length-8",
-              "metadata" : {}
-=======
               "_id": {
                 "$oid": "000000000000000000000001"
               },
@@ -428,7 +335,6 @@
               },
               "filename": "length-8",
               "metadata": {}
->>>>>>> 6bb40051
             }
           ]
         },
@@ -504,42 +410,6 @@
           "databaseName" : "gridfs-tests",
           "documents" : [
             {
-<<<<<<< HEAD
-              "_id" : {
-                "$oid" : "000000000000000000000001"
-              },
-              "length" : 0,
-              "chunkSize" : 4,
-              "uploadDate" : {
-                "$date" : "1970-01-01T00:00:00.000Z"
-              },
-              "filename" : "length-0",
-              "metadata" : {}
-            },
-            {
-              "_id" : {
-                "$oid" : "000000000000000000000002"
-              },
-              "length" : 0,
-              "chunkSize" : 4,
-              "uploadDate" : {
-                "$date" : "1970-01-01T00:00:00.000Z"
-              },
-              "filename" : "length-0-with-empty-chunk",
-              "metadata" : {}
-            },
-            {
-              "_id" : {
-                "$oid" : "000000000000000000000003"
-              },
-              "length" : 2,
-              "chunkSize" : 4,
-              "uploadDate" : {
-                "$date" : "1970-01-01T00:00:00.000Z"
-              },
-              "filename" : "length-2",
-              "metadata" : {}
-=======
               "_id": {
                 "$oid": "000000000000000000000001"
               },
@@ -574,7 +444,6 @@
               },
               "filename": "length-2",
               "metadata": {}
->>>>>>> 6bb40051
             }
           ]
         },
@@ -638,54 +507,6 @@
           "databaseName" : "gridfs-tests",
           "documents" : [
             {
-<<<<<<< HEAD
-              "_id" : {
-                "$oid" : "000000000000000000000001"
-              },
-              "length" : 0,
-              "chunkSize" : 4,
-              "uploadDate" : {
-                "$date" : "1970-01-01T00:00:00.000Z"
-              },
-              "filename" : "length-0",
-              "metadata" : {}
-            },
-            {
-              "_id" : {
-                "$oid" : "000000000000000000000002"
-              },
-              "length" : 0,
-              "chunkSize" : 4,
-              "uploadDate" : {
-                "$date" : "1970-01-01T00:00:00.000Z"
-              },
-              "filename" : "length-0-with-empty-chunk",
-              "metadata" : {}
-            },
-            {
-              "_id" : {
-                "$oid" : "000000000000000000000003"
-              },
-              "length" : 2,
-              "chunkSize" : 4,
-              "uploadDate" : {
-                "$date" : "1970-01-01T00:00:00.000Z"
-              },
-              "filename" : "length-2",
-              "metadata" : {}
-            },
-            {
-              "_id" : {
-                "$oid" : "000000000000000000000004"
-              },
-              "length" : 8,
-              "chunkSize" : 4,
-              "uploadDate" : {
-                "$date" : "1970-01-01T00:00:00.000Z"
-              },
-              "filename" : "length-8",
-              "metadata" : {}
-=======
               "_id": {
                 "$oid": "000000000000000000000001"
               },
@@ -732,7 +553,6 @@
               },
               "filename": "length-8",
               "metadata": {}
->>>>>>> 6bb40051
             }
           ]
         },
@@ -840,42 +660,6 @@
           "databaseName" : "gridfs-tests",
           "documents" : [
             {
-<<<<<<< HEAD
-              "_id" : {
-                "$oid" : "000000000000000000000001"
-              },
-              "length" : 0,
-              "chunkSize" : 4,
-              "uploadDate" : {
-                "$date" : "1970-01-01T00:00:00.000Z"
-              },
-              "filename" : "length-0",
-              "metadata" : {}
-            },
-            {
-              "_id" : {
-                "$oid" : "000000000000000000000002"
-              },
-              "length" : 0,
-              "chunkSize" : 4,
-              "uploadDate" : {
-                "$date" : "1970-01-01T00:00:00.000Z"
-              },
-              "filename" : "length-0-with-empty-chunk",
-              "metadata" : {}
-            },
-            {
-              "_id" : {
-                "$oid" : "000000000000000000000003"
-              },
-              "length" : 2,
-              "chunkSize" : 4,
-              "uploadDate" : {
-                "$date" : "1970-01-01T00:00:00.000Z"
-              },
-              "filename" : "length-2",
-              "metadata" : {}
-=======
               "_id": {
                 "$oid": "000000000000000000000001"
               },
@@ -910,7 +694,6 @@
               },
               "filename": "length-2",
               "metadata": {}
->>>>>>> 6bb40051
             }
           ]
         },
