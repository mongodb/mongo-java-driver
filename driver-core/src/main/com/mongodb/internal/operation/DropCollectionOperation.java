/*
 * Copyright 2008-present MongoDB, Inc.
 *
 * Licensed under the Apache License, Version 2.0 (the "License");
 * you may not use this file except in compliance with the License.
 * You may obtain a copy of the License at
 *
 *   http://www.apache.org/licenses/LICENSE-2.0
 *
 * Unless required by applicable law or agreed to in writing, software
 * distributed under the License is distributed on an "AS IS" BASIS,
 * WITHOUT WARRANTIES OR CONDITIONS OF ANY KIND, either express or implied.
 * See the License for the specific language governing permissions and
 * limitations under the License.
 */

package com.mongodb.internal.operation;

import com.mongodb.MongoCommandException;
import com.mongodb.MongoNamespace;
import com.mongodb.MongoOperationTimeoutException;
import com.mongodb.WriteConcern;
import com.mongodb.internal.async.SingleResultCallback;
import com.mongodb.internal.binding.AsyncReadWriteBinding;
import com.mongodb.internal.binding.AsyncWriteBinding;
import com.mongodb.internal.binding.ReadWriteBinding;
import com.mongodb.internal.binding.WriteBinding;
import com.mongodb.internal.connection.AsyncConnection;
import com.mongodb.internal.connection.OperationContext;
import com.mongodb.lang.Nullable;
import org.bson.BsonDocument;
import org.bson.BsonString;
import org.bson.BsonValue;
import org.bson.codecs.BsonValueCodec;

import java.util.ArrayDeque;
import java.util.Deque;
import java.util.List;
import java.util.function.Supplier;

import static com.mongodb.assertions.Assertions.notNull;
import static com.mongodb.internal.async.ErrorHandlingResultCallback.errorHandlingCallback;
import static com.mongodb.internal.operation.AsyncOperationHelper.executeCommandAsync;
import static com.mongodb.internal.operation.AsyncOperationHelper.releasingCallback;
import static com.mongodb.internal.operation.AsyncOperationHelper.withAsyncConnection;
import static com.mongodb.internal.operation.AsyncOperationHelper.writeConcernErrorTransformerAsync;
import static com.mongodb.internal.operation.CommandOperationHelper.isNamespaceError;
import static com.mongodb.internal.operation.CommandOperationHelper.rethrowIfNotNamespaceError;
import static com.mongodb.internal.operation.OperationHelper.LOGGER;
import static com.mongodb.internal.operation.SyncOperationHelper.executeCommand;
import static com.mongodb.internal.operation.SyncOperationHelper.withConnection;
import static com.mongodb.internal.operation.SyncOperationHelper.writeConcernErrorTransformer;
import static com.mongodb.internal.operation.WriteConcernHelper.appendWriteConcernToCommand;
import static java.util.Arrays.asList;
import static java.util.Collections.singletonList;

/**
 * Operation to drop a Collection in MongoDB.  The {@code execute} method throws MongoCommandFailureException if something goes wrong, but
 * it will not throw an Exception if the collection does not exist before trying to drop it.
 *
 * <p>This class is not part of the public API and may be removed or changed at any time</p>
 */
public class DropCollectionOperation implements WriteOperation<Void> {
    private static final String ENCRYPT_PREFIX = "enxcol_.";
    private static final BsonValueCodec BSON_VALUE_CODEC = new BsonValueCodec();
    private final MongoNamespace namespace;
    private final WriteConcern writeConcern;
    private BsonDocument encryptedFields;
    private boolean autoEncryptedFields;

    public DropCollectionOperation(final MongoNamespace namespace, @Nullable final WriteConcern writeConcern) {
        this.namespace = notNull("namespace", namespace);
        this.writeConcern = writeConcern;
    }

    public WriteConcern getWriteConcern() {
        return writeConcern;
    }

    public DropCollectionOperation encryptedFields(final BsonDocument encryptedFields) {
        this.encryptedFields = encryptedFields;
        return this;
    }

    public DropCollectionOperation autoEncryptedFields(final boolean autoEncryptedFields) {
        this.autoEncryptedFields = autoEncryptedFields;
        return this;
    }

    @Override
    public String getCommandName() {
        return "dropCollection";
    }

    @Override
<<<<<<< HEAD
    public Void execute(final WriteBinding binding, final OperationContext operationContext) {
        BsonDocument localEncryptedFields = getEncryptedFields((ReadWriteBinding) binding, operationContext);
        return withConnection(binding, operationContext, (connection, operationContextWithMinRtt) -> {
=======
    public MongoNamespace getNamespace() {
        return namespace;
    }

    @Override
    public Void execute(final WriteBinding binding) {
        BsonDocument localEncryptedFields = getEncryptedFields((ReadWriteBinding) binding);
        return withConnection(binding, connection -> {
>>>>>>> eb670e34
            getCommands(localEncryptedFields).forEach(command -> {
                try {
                    executeCommand(binding, operationContextWithMinRtt, namespace.getDatabaseName(), command.get(),
                            connection, writeConcernErrorTransformer(operationContextWithMinRtt.getTimeoutContext()));
                } catch (MongoCommandException e) {
                    rethrowIfNotNamespaceError(e);
                }
            });
            return null;
        });
    }

    @Override
    public void executeAsync(final AsyncWriteBinding binding, final OperationContext operationContext,
                             final SingleResultCallback<Void> callback) {
        SingleResultCallback<Void> errHandlingCallback = errorHandlingCallback(callback, LOGGER);
        getEncryptedFields((AsyncReadWriteBinding) binding, operationContext, (result, t) -> {
            if (t != null) {
                errHandlingCallback.onResult(null, t);
            } else {
                withAsyncConnection(binding, operationContext, (connection, operationContextWithMinRtt, t1) -> {
                    if (t1 != null) {
                        errHandlingCallback.onResult(null, t1);
                    } else {
                        new ProcessCommandsCallback(binding, operationContextWithMinRtt, connection, getCommands(result),
                                releasingCallback(errHandlingCallback,
                                connection))
                                .onResult(null, null);
                    }
                });
            }
        });
    }

    /**
     * With Queryable Encryption dropping a collection can involve more logic and commands.
     *
     * <p>
     * A call to a driver helper Collection.drop(dropOptions) must check if the collection namespace (<databaseName>.<collectionName>)
     * has an associated encryptedFields. Check for an associated encryptedFields from the following:
     * <ol>
     *     <li>The encryptedFields option passed in dropOptions.</li>
     *     <li>The value of AutoEncryptionOpts.encryptedFieldsMap[<databaseName>.<collectionName>].</li>
     *     <li>If AutoEncryptionOpts.encryptedFieldsMap is not null, run a listCollections command on the database databaseName with the
     *          filter { "name": "<collectionName>" }. Check the returned options for the encryptedFields option.</li>
     * </ol>
     * </p>
     * <p>
     * If the collection namespace has an associated encryptedFields, then do the following operations.
     * If any of the following operations error, the remaining operations are not attempted:
     * <ol>
     * <li>Drop the collection collectionName.
     * <li>Drop the collection with name encryptedFields["escCollection"].
     *    If encryptedFields["escCollection"] is not set, use the collection name enxcol_.<collectionName>.esc.</li>
     * <li>Drop the collection with name encryptedFields["ecocCollection"].
     *    If encryptedFields["ecocCollection"] is not set, use the collection name enxcol_.<collectionName>.ecoc.</li>
     * </ol>
     * </p>
     *
     * @return the list of commands to run to create the collection
     */
    private List<Supplier<BsonDocument>> getCommands(@Nullable final BsonDocument encryptedFields) {
        if (encryptedFields == null || encryptedFields.isEmpty()) {
            return singletonList(this::dropCollectionCommand);
        } else  {
            return asList(
                    () -> getDropEncryptedFieldsCollectionCommand(encryptedFields, "esc"),
                    () -> getDropEncryptedFieldsCollectionCommand(encryptedFields, "ecoc"),
                    this::dropCollectionCommand
            );
        }
    }

    private BsonDocument getDropEncryptedFieldsCollectionCommand(final BsonDocument encryptedFields, final String collectionSuffix) {
        BsonString defaultCollectionName = new BsonString(ENCRYPT_PREFIX + namespace.getCollectionName() + "." + collectionSuffix);
        return new BsonDocument("drop", encryptedFields.getOrDefault(collectionSuffix + "Collection", defaultCollectionName));
    }

    private BsonDocument dropCollectionCommand() {
        BsonDocument commandDocument = new BsonDocument("drop", new BsonString(namespace.getCollectionName()));
        appendWriteConcernToCommand(writeConcern, commandDocument);
        return commandDocument;
    }

    @Nullable
    private BsonDocument getEncryptedFields(final ReadWriteBinding readWriteBinding, final OperationContext operationContext) {
        if (encryptedFields == null && autoEncryptedFields) {
            try (BatchCursor<BsonValue> cursor = listCollectionOperation().execute(readWriteBinding, operationContext)) {
                return getCollectionEncryptedFields(encryptedFields, cursor.tryNext());
            }
        }
        return encryptedFields;
    }

    private void getEncryptedFields(
            final AsyncReadWriteBinding asyncReadWriteBinding,
            final OperationContext operationContext,
            final SingleResultCallback<BsonDocument> callback) {
        if (encryptedFields == null && autoEncryptedFields) {
            listCollectionOperation().executeAsync(asyncReadWriteBinding, operationContext, (cursor, t) -> {
                if (t != null) {
                    callback.onResult(null, t);
                } else {
                    cursor.next((bsonValues, t1) -> {
                        if (t1 != null) {
                            callback.onResult(null, t1);
                        } else {
                            callback.onResult(getCollectionEncryptedFields(encryptedFields, bsonValues), null);
                        }
                    });
                }
            });
        } else {
            callback.onResult(encryptedFields, null);
        }
    }
    private BsonDocument getCollectionEncryptedFields(final BsonDocument defaultEncryptedFields,
            @Nullable final List<BsonValue> bsonValues) {
        if (bsonValues != null && bsonValues.size() > 0) {
            return bsonValues.get(0).asDocument()
                    .getDocument("options", new BsonDocument())
                    .getDocument("encryptedFields", new BsonDocument());
        }
        return defaultEncryptedFields;
    }

    private ListCollectionsOperation<BsonValue> listCollectionOperation() {
        return new ListCollectionsOperation<>(namespace.getDatabaseName(), BSON_VALUE_CODEC)
                .filter(new BsonDocument("name", new BsonString(namespace.getCollectionName())))
                .batchSize(1);
    }

    /**
     * A SingleResultCallback that can be repeatedly called via onResult until all commands have been run.
     */
    class ProcessCommandsCallback implements SingleResultCallback<Void> {
        private final AsyncWriteBinding binding;
        private final OperationContext operationContext;
        private final AsyncConnection connection;
        private final SingleResultCallback<Void> finalCallback;
        private final Deque<Supplier<BsonDocument>> commands;

        ProcessCommandsCallback(
                final AsyncWriteBinding binding,
                final OperationContext operationContext,
                final AsyncConnection connection,
                final List<Supplier<BsonDocument>> commands,
                final SingleResultCallback<Void> finalCallback) {
            this.binding = binding;
            this.operationContext = operationContext;
            this.connection = connection;
            this.finalCallback = finalCallback;
            this.commands = new ArrayDeque<>(commands);
        }

        @Override
        public void onResult(@Nullable final Void result, @Nullable final Throwable t) {
            if (t != null && !isNamespaceError(t)) {
                finalCallback.onResult(null, t);
                return;
            }
            Supplier<BsonDocument> nextCommandFunction = commands.poll();
            if (nextCommandFunction == null) {
                finalCallback.onResult(null, null);
            } else {
                try {
                    executeCommandAsync(binding, operationContext,  namespace.getDatabaseName(), nextCommandFunction.get(),
                            connection, writeConcernErrorTransformerAsync(operationContext.getTimeoutContext()), this);
                } catch (MongoOperationTimeoutException operationTimeoutException) {
                    finalCallback.onResult(null, operationTimeoutException);
                }
            }
        }
    }

}<|MERGE_RESOLUTION|>--- conflicted
+++ resolved
@@ -93,20 +93,14 @@
     }
 
     @Override
-<<<<<<< HEAD
+    public MongoNamespace getNamespace() {
+        return namespace;
+    }
+
+    @Override
     public Void execute(final WriteBinding binding, final OperationContext operationContext) {
         BsonDocument localEncryptedFields = getEncryptedFields((ReadWriteBinding) binding, operationContext);
         return withConnection(binding, operationContext, (connection, operationContextWithMinRtt) -> {
-=======
-    public MongoNamespace getNamespace() {
-        return namespace;
-    }
-
-    @Override
-    public Void execute(final WriteBinding binding) {
-        BsonDocument localEncryptedFields = getEncryptedFields((ReadWriteBinding) binding);
-        return withConnection(binding, connection -> {
->>>>>>> eb670e34
             getCommands(localEncryptedFields).forEach(command -> {
                 try {
                     executeCommand(binding, operationContextWithMinRtt, namespace.getDatabaseName(), command.get(),
