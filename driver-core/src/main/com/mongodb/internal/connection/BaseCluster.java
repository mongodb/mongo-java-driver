/*
 * Copyright 2008-present MongoDB, Inc.
 *
 * Licensed under the Apache License, Version 2.0 (the "License");
 * you may not use this file except in compliance with the License.
 * You may obtain a copy of the License at
 *
 *   http://www.apache.org/licenses/LICENSE-2.0
 *
 * Unless required by applicable law or agreed to in writing, software
 * distributed under the License is distributed on an "AS IS" BASIS,
 * WITHOUT WARRANTIES OR CONDITIONS OF ANY KIND, either express or implied.
 * See the License for the specific language governing permissions and
 * limitations under the License.
 */

package com.mongodb.internal.connection;

import com.mongodb.MongoClientException;
import com.mongodb.MongoException;
import com.mongodb.MongoIncompatibleDriverException;
import com.mongodb.MongoInterruptedException;
import com.mongodb.MongoTimeoutException;
import com.mongodb.ServerAddress;
import com.mongodb.UnixServerAddress;
import com.mongodb.connection.ClusterDescription;
import com.mongodb.connection.ClusterId;
import com.mongodb.connection.ClusterSettings;
import com.mongodb.connection.ClusterType;
import com.mongodb.connection.ServerDescription;
import com.mongodb.event.ClusterClosedEvent;
import com.mongodb.event.ClusterDescriptionChangedEvent;
import com.mongodb.event.ClusterListener;
import com.mongodb.event.ClusterOpeningEvent;
import com.mongodb.internal.VisibleForTesting;
import com.mongodb.internal.async.SingleResultCallback;
import com.mongodb.internal.diagnostics.logging.Logger;
import com.mongodb.internal.diagnostics.logging.Loggers;
import com.mongodb.internal.logging.LogMessage;
import com.mongodb.internal.logging.LogMessage.Entry;
import com.mongodb.internal.logging.StructuredLogger;
import com.mongodb.internal.selector.LatencyMinimizingServerSelector;
import com.mongodb.internal.time.Timeout;
import com.mongodb.lang.Nullable;
import com.mongodb.selector.CompositeServerSelector;
import com.mongodb.selector.ServerSelector;

import java.util.ArrayList;
import java.util.Collections;
import java.util.Deque;
import java.util.Iterator;
import java.util.List;
import java.util.concurrent.ConcurrentLinkedDeque;
import java.util.concurrent.CountDownLatch;
import java.util.concurrent.ThreadLocalRandom;
import java.util.concurrent.atomic.AtomicReference;
import java.util.concurrent.locks.ReentrantLock;
import java.util.function.Function;

import static com.mongodb.assertions.Assertions.isTrue;
import static com.mongodb.assertions.Assertions.notNull;
import static com.mongodb.connection.ServerDescription.MAX_DRIVER_WIRE_VERSION;
import static com.mongodb.connection.ServerDescription.MIN_DRIVER_SERVER_VERSION;
import static com.mongodb.connection.ServerDescription.MIN_DRIVER_WIRE_VERSION;
import static com.mongodb.internal.Locks.withInterruptibleLock;
import static com.mongodb.internal.VisibleForTesting.AccessModifier.PRIVATE;
import static com.mongodb.internal.connection.EventHelper.wouldDescriptionsGenerateEquivalentEvents;
import static com.mongodb.internal.event.EventListenerHelper.singleClusterListener;
import static com.mongodb.internal.logging.LogMessage.Component.SERVER_SELECTION;
import static com.mongodb.internal.logging.LogMessage.Entry.Name.FAILURE;
import static com.mongodb.internal.logging.LogMessage.Entry.Name.OPERATION;
import static com.mongodb.internal.logging.LogMessage.Entry.Name.OPERATION_ID;
import static com.mongodb.internal.logging.LogMessage.Entry.Name.REMAINING_TIME_MS;
import static com.mongodb.internal.logging.LogMessage.Entry.Name.SELECTOR;
import static com.mongodb.internal.logging.LogMessage.Entry.Name.SERVER_HOST;
import static com.mongodb.internal.logging.LogMessage.Entry.Name.SERVER_PORT;
import static com.mongodb.internal.logging.LogMessage.Entry.Name.TOPOLOGY_DESCRIPTION;
import static com.mongodb.internal.logging.LogMessage.Level.DEBUG;
import static com.mongodb.internal.logging.LogMessage.Level.INFO;
import static java.lang.String.format;
import static java.util.Arrays.asList;
import static java.util.Comparator.comparingInt;
import static java.util.concurrent.TimeUnit.MILLISECONDS;
import static java.util.concurrent.TimeUnit.NANOSECONDS;

abstract class BaseCluster implements Cluster {

    private static final Logger LOGGER = Loggers.getLogger("cluster");
    private static final StructuredLogger STRUCTURED_LOGGER = new StructuredLogger("cluster");

    private final ReentrantLock lock = new ReentrantLock();
    private final AtomicReference<CountDownLatch> phase = new AtomicReference<>(new CountDownLatch(1));
    private final ClusterableServerFactory serverFactory;
    private final ClusterId clusterId;
    private final ClusterSettings settings;
    private final ClusterListener clusterListener;
    private final Deque<ServerSelectionRequest> waitQueue = new ConcurrentLinkedDeque<>();
    private final ClusterClock clusterClock = new ClusterClock();
    private Thread waitQueueHandler;

    private volatile boolean isClosed;
    private volatile ClusterDescription description;

    BaseCluster(final ClusterId clusterId, final ClusterSettings settings, final ClusterableServerFactory serverFactory) {
        this.clusterId = notNull("clusterId", clusterId);
        this.settings = notNull("settings", settings);
        this.serverFactory = notNull("serverFactory", serverFactory);
        this.clusterListener = singleClusterListener(settings);
        clusterListener.clusterOpening(new ClusterOpeningEvent(clusterId));
        description = new ClusterDescription(settings.getMode(), ClusterType.UNKNOWN, Collections.emptyList(),
                settings, serverFactory.getSettings());
    }

    @Override
    public ClusterClock getClock() {
        return clusterClock;
    }

    @Override
    public ServerTuple selectServer(final ServerSelector serverSelector, final OperationContext operationContext) {
        isTrue("open", !isClosed());

<<<<<<< HEAD
        ServerSelector compositeServerSelector = getCompositeServerSelector(serverSelector);
        boolean selectionWaitingLogged = false;
        Timeout serverSelectionTimeout = operationContext.getTimeoutContext().startServerSelectionTimeout();
        logServerSelectionStarted(operationContext, serverSelector, description);

        while (true) {
            CountDownLatch currentPhaseLatch = phase.get();
            ClusterDescription currentDescription = description;
            ServerTuple serverTuple = selectServer(compositeServerSelector, currentDescription, serverSelectionTimeout);
=======
        try {
            CountDownLatch currentPhase = phase.get();
            ClusterDescription curDescription = description;
            logServerSelectionStarted(clusterId, operationContext, serverSelector, curDescription);
            ServerSelector compositeServerSelector = getCompositeServerSelector(serverSelector);
            ServerTuple serverTuple = selectServer(compositeServerSelector, curDescription);

            boolean selectionWaitingLogged = false;

            long startTimeNanos = System.nanoTime();
            long curTimeNanos = startTimeNanos;
            Long maxWaitTimeNanos = getMaxWaitTimeNanos();

            while (true) {
                if (!curDescription.isCompatibleWithDriver()) {
                    throw createAndLogIncompatibleException(operationContext, serverSelector, curDescription);
                }

                if (serverTuple != null) {
                    logServerSelectionSucceeded(
                            clusterId, operationContext, serverTuple.getServerDescription().getAddress(), serverSelector, curDescription);
                    return serverTuple;
                }

                Long remainingTimeNanos = maxWaitTimeNanos == null ? null : maxWaitTimeNanos - (curTimeNanos - startTimeNanos);

                if (remainingTimeNanos != null && remainingTimeNanos <= 0) {
                    throw createAndLogTimeoutException(operationContext, serverSelector, curDescription);
                }

                if (!selectionWaitingLogged) {
                    logServerSelectionWaiting(clusterId, operationContext, remainingTimeNanos, serverSelector, curDescription);
                    selectionWaitingLogged = true;
                }

                connect();

                currentPhase.await(
                        remainingTimeNanos == null ? getMinWaitTimeNanos() : Math.min(remainingTimeNanos, getMinWaitTimeNanos()),
                        NANOSECONDS);
>>>>>>> 616ab9d3

            if (!currentDescription.isCompatibleWithDriver()) {
                throw createAndLogIncompatibleException(operationContext.getId(), serverSelector, currentDescription);
            }
            if (serverTuple != null) {
                logServerSelectionSucceeded(operationContext.getId(), serverTuple.getServerDescription().getAddress(), serverSelector,
                        currentDescription);
                return serverTuple;
            }
            if (serverSelectionTimeout.hasExpired()) {
                throw createAndLogTimeoutException(operationContext.getId(), serverSelector, currentDescription);
            }
            if (!selectionWaitingLogged) {
                logServerSelectionWaiting(operationContext.getId(), serverSelector, currentDescription, serverSelectionTimeout);
                selectionWaitingLogged = true;
            }
            connect();
            Timeout heartbeatLimitedTimeout = serverSelectionTimeout.orEarlier(startMinWaitHeartbeatTimeout());
            heartbeatLimitedTimeout.awaitOn(currentPhaseLatch,
                    () -> format("waiting for a server that matches %s", serverSelector));
        }
    }

    @Override
    public void selectServerAsync(final ServerSelector serverSelector, final OperationContext operationContext,
            final SingleResultCallback<ServerTuple> callback) {
        isTrue("open", !isClosed());
        Timeout timeout = operationContext.getTimeoutContext().startServerSelectionTimeout();
        ServerSelectionRequest request = new ServerSelectionRequest(
                serverSelector, getCompositeServerSelector(serverSelector), operationContext.getId(), timeout, callback);

        CountDownLatch currentPhase = phase.get();
        ClusterDescription currentDescription = description;

<<<<<<< HEAD
        logServerSelectionStarted(operationContext, serverSelector, currentDescription);
=======
        logServerSelectionStarted(clusterId, operationContext, serverSelector, currentDescription);
        ServerSelectionRequest request = new ServerSelectionRequest(operationContext, serverSelector, getCompositeServerSelector(serverSelector),
                                                                    getMaxWaitTimeNanos(), callback);

>>>>>>> 616ab9d3
        if (!handleServerSelectionRequest(request, currentPhase, currentDescription)) {
            notifyWaitQueueHandler(request);
        }
    }

    public ClusterId getClusterId() {
        return clusterId;
    }

    public ClusterSettings getSettings() {
        return settings;
    }

    public ClusterableServerFactory getServerFactory() {
        return serverFactory;
    }

    protected abstract void connect();

    @Override
    public void close() {
        if (!isClosed()) {
            isClosed = true;
            phase.get().countDown();
            clusterListener.clusterClosed(new ClusterClosedEvent(clusterId));
            stopWaitQueueHandler();
        }
    }

    @Override
    public boolean isClosed() {
        return isClosed;
    }

    protected void updateDescription(final ClusterDescription newDescription) {
        withLock(() -> {
            if (LOGGER.isDebugEnabled()) {
                LOGGER.debug(format("Updating cluster description to  %s", newDescription.getShortDescription()));
            }

            description = newDescription;
            updatePhase();
        });
    }

    /**
     * Subclasses must ensure that this method is called in a way that events are delivered in a predictable order.
     * Typically, this means calling it while holding a lock that includes both updates to the cluster state and firing the event.
     */
    protected void fireChangeEvent(final ClusterDescription newDescription, final ClusterDescription previousDescription) {
        if (!wouldDescriptionsGenerateEquivalentEvents(newDescription, previousDescription)) {
             clusterListener.clusterDescriptionChanged(
                     new ClusterDescriptionChangedEvent(getClusterId(), newDescription, previousDescription));
        }
    }

    @Override
    public ClusterDescription getCurrentDescription() {
        return description;
    }

    @Override
    public void withLock(final Runnable action) {
        withInterruptibleLock(lock, action);
    }

    private void updatePhase() {
        withLock(() -> phase.getAndSet(new CountDownLatch(1)).countDown());
    }

    private Timeout startMinWaitHeartbeatTimeout() {
        long minHeartbeatFrequency = serverFactory.getSettings().getMinHeartbeatFrequency(NANOSECONDS);
        minHeartbeatFrequency = Math.max(0, minHeartbeatFrequency);
        return Timeout.expiresIn(minHeartbeatFrequency, NANOSECONDS);
    }

    private boolean handleServerSelectionRequest(
            final ServerSelectionRequest request, final CountDownLatch currentPhase,
            final ClusterDescription description) {
        try {
            if (currentPhase != request.phase) {
                CountDownLatch prevPhase = request.phase;
                request.phase = currentPhase;
                if (!description.isCompatibleWithDriver()) {
                    request.onResult(null, createAndLogIncompatibleException(request.getOperationId(), request.originalSelector, description));
                    return true;
                }

                ServerTuple serverTuple = selectServer(request.compositeSelector, description, request.getTimeout());
                if (serverTuple != null) {
<<<<<<< HEAD
                    logServerSelectionSucceeded(request.getOperationId(), serverTuple.getServerDescription().getAddress(),
=======
                    logServerSelectionSucceeded(clusterId, request.operationContext, serverTuple.getServerDescription().getAddress(),
>>>>>>> 616ab9d3
                            request.originalSelector, description);
                    request.onResult(serverTuple, null);
                    return true;
                }
                if (prevPhase == null) {
<<<<<<< HEAD
                    logServerSelectionWaiting(request.getOperationId(), request.originalSelector, description, request.getTimeout());
=======
                    logServerSelectionWaiting(
                            clusterId, request.operationContext, request.getRemainingTime(), request.originalSelector, description);
>>>>>>> 616ab9d3
                }
            }

            if (request.getTimeout().hasExpired()) {
                request.onResult(null, createAndLogTimeoutException(request.getOperationId(), request.originalSelector, description));
                return true;
            }

            return false;
        } catch (Exception e) {
            request.onResult(null, e);
            return true;
        }
    }

    @Nullable
    private ServerTuple selectServer(final ServerSelector serverSelector,
            final ClusterDescription clusterDescription, final Timeout serverSelectionTimeout) {
        return selectServer(
                serverSelector,
                clusterDescription,
                serverAddress -> getServer(serverAddress, serverSelectionTimeout));
    }

    @Nullable
    @VisibleForTesting(otherwise = PRIVATE)
    static ServerTuple selectServer(final ServerSelector serverSelector, final ClusterDescription clusterDescription,
            final Function<ServerAddress, Server> serverCatalog) {
        return atMostNRandom(new ArrayList<>(serverSelector.select(clusterDescription)), 2, serverDescription -> {
            Server server = serverCatalog.apply(serverDescription.getAddress());
            return server == null ? null : new ServerTuple(server, serverDescription);
        }).stream()
                .min(comparingInt(serverTuple -> serverTuple.getServer().operationCount()))
                .orElse(null);
    }

    /**
     * Returns a new {@link List} of at most {@code n} elements, where each element is a result of
     * {@linkplain Function#apply(Object) applying} the {@code transformer} to a randomly picked element from the specified {@code list},
     * such that no element is picked more than once. If the {@code transformer} produces {@code null}, then another element is picked
     * until either {@code n} transformed non-{@code null} elements are collected, or the {@code list} does not have
     * unpicked elements left.
     * <p>
     * Note that this method may reorder the {@code list}, as it uses the
     * <a href="https://en.wikipedia.org/wiki/Fisher%E2%80%93Yates_shuffle">Fisher–Yates, a.k.a. Durstenfeld, shuffle algorithm</a>.
     */
    private static List<ServerTuple> atMostNRandom(final ArrayList<ServerDescription> list, final int n,
            final Function<ServerDescription, ServerTuple> transformer) {
        ThreadLocalRandom random = ThreadLocalRandom.current();
        List<ServerTuple> result = new ArrayList<>(n);
        for (int i = list.size() - 1; i >= 0 && result.size() < n; i--) {
            Collections.swap(list, i, random.nextInt(i + 1));
            ServerTuple serverTuple = transformer.apply(list.get(i));
            if (serverTuple != null) {
                result.add(serverTuple);
            }
        }
        return result;
    }

    private ServerSelector getCompositeServerSelector(final ServerSelector serverSelector) {
        ServerSelector latencyMinimizingServerSelector =
                new LatencyMinimizingServerSelector(settings.getLocalThreshold(MILLISECONDS), MILLISECONDS);
        if (settings.getServerSelector() == null) {
            return new CompositeServerSelector(asList(serverSelector, latencyMinimizingServerSelector));
        } else {
            return new CompositeServerSelector(asList(serverSelector, settings.getServerSelector(), latencyMinimizingServerSelector));
        }
    }

    protected ClusterableServer createServer(final ServerAddress serverAddress) {
        return serverFactory.create(this, serverAddress);
    }

    private MongoIncompatibleDriverException createAndLogIncompatibleException(
            final long operationId,
            final ServerSelector serverSelector,
            final ClusterDescription clusterDescription) {
        MongoIncompatibleDriverException exception = createIncompatibleException(clusterDescription);
<<<<<<< HEAD
        logServerSelectionFailed(operationId, exception, serverSelector, clusterDescription);
=======
        logServerSelectionFailed(clusterId, operationContext, exception, serverSelector, clusterDescription);
>>>>>>> 616ab9d3
        return exception;
    }

    private MongoIncompatibleDriverException createIncompatibleException(final ClusterDescription curDescription) {
        String message;
        ServerDescription incompatibleServer = curDescription.findServerIncompatiblyOlderThanDriver();
        if (incompatibleServer != null) {
            message = format("Server at %s reports wire version %d, but this version of the driver requires at least %d (MongoDB %s).",
                    incompatibleServer.getAddress(), incompatibleServer.getMaxWireVersion(),
                    MIN_DRIVER_WIRE_VERSION, MIN_DRIVER_SERVER_VERSION);
        } else {
            incompatibleServer = curDescription.findServerIncompatiblyNewerThanDriver();
            if (incompatibleServer != null) {
                message = format("Server at %s requires wire version %d, but this version of the driver only supports up to %d.",
                        incompatibleServer.getAddress(), incompatibleServer.getMinWireVersion(), MAX_DRIVER_WIRE_VERSION);
            } else {
                throw new IllegalStateException("Server can't be both older than the driver and newer.");
            }
        }
        return new MongoIncompatibleDriverException(message, curDescription);
    }

    private MongoException createAndLogTimeoutException(
            final long operationId,
            final ServerSelector serverSelector,
            final ClusterDescription clusterDescription) {
        MongoTimeoutException exception = new MongoTimeoutException(format(
                "Timed out while waiting for a server that matches %s. Client view of cluster state is %s",
                serverSelector, clusterDescription.getShortDescription()));
<<<<<<< HEAD
        logServerSelectionFailed(operationId, exception, serverSelector, clusterDescription);
=======
        logServerSelectionFailed(clusterId, operationContext, exception, serverSelector, clusterDescription);
>>>>>>> 616ab9d3
        return exception;
    }

    private static final class ServerSelectionRequest {
        private final ServerSelector originalSelector;
        private final ServerSelector compositeSelector;
        private final SingleResultCallback<ServerTuple> callback;
        private final long operationId;
        private final Timeout timeout;
        private CountDownLatch phase;

        ServerSelectionRequest(final ServerSelector serverSelector, final ServerSelector compositeSelector,
                final long operationId, final Timeout timeout, final SingleResultCallback<ServerTuple> callback) {
            this.originalSelector = serverSelector;
            this.compositeSelector = compositeSelector;
            this.operationId = operationId;
            this.timeout = timeout;
            this.callback = callback;
        }

        void onResult(@Nullable final ServerTuple serverTuple, @Nullable final Throwable t) {
            try {
                callback.onResult(serverTuple, t);
            } catch (Throwable tr) {
                // ignore
            }
        }

        Timeout getTimeout() {
            return timeout;
        }

        public long getOperationId() {
            return operationId;
        }
    }

    private void notifyWaitQueueHandler(final ServerSelectionRequest request) {
        withLock(() -> {
            if (isClosed) {
                return;
            }

            waitQueue.add(request);

            if (waitQueueHandler == null) {
                waitQueueHandler = new Thread(new WaitQueueHandler(), "cluster-" + clusterId.getValue());
                waitQueueHandler.setDaemon(true);
                waitQueueHandler.start();
            } else {
                updatePhase();
            }
        });
    }

    private void stopWaitQueueHandler() {
        withLock(() -> {
            if (waitQueueHandler != null) {
                waitQueueHandler.interrupt();
            }
        });
    }

    private final class WaitQueueHandler implements Runnable {

        WaitQueueHandler() {
        }

        public void run() {
            while (!isClosed) {
                CountDownLatch currentPhase = phase.get();
                ClusterDescription curDescription = description;

                Timeout timeout = Timeout.infinite();

                for (Iterator<ServerSelectionRequest> iter = waitQueue.iterator(); iter.hasNext();) {
                    ServerSelectionRequest currentRequest = iter.next();
                    if (handleServerSelectionRequest(currentRequest, currentPhase, curDescription)) {
                        iter.remove();
                    } else {
                        timeout = timeout
                                .orEarlier(currentRequest.getTimeout())
                                .orEarlier(startMinWaitHeartbeatTimeout());
                    }
                }

                // if there are any waiters that were not satisfied, connect
                if (!timeout.isInfinite()) {
                    connect();
                }

                try {
                    timeout.awaitOn(currentPhase, () -> "ignored");
                } catch (MongoInterruptedException closed) {
                    // The cluster has been closed and the while loop will exit.
                }
            }
            // Notify all remaining waiters that a shutdown is in progress
            for (Iterator<ServerSelectionRequest> iter = waitQueue.iterator(); iter.hasNext();) {
                iter.next().onResult(null, new MongoClientException("Shutdown in progress"));
                iter.remove();
            }
        }
    }

    static void logServerSelectionStarted(
            final ClusterId clusterId,
            final OperationContext operationContext,
            final ServerSelector serverSelector,
            final ClusterDescription clusterDescription) {
        if (STRUCTURED_LOGGER.isRequired(DEBUG, clusterId)) {
            STRUCTURED_LOGGER.log(new LogMessage(
                    SERVER_SELECTION, DEBUG, "Server selection started", clusterId,
                    asList(
                            new Entry(OPERATION, null),
                            new Entry(OPERATION_ID, operationContext.getId()),
                            new Entry(SELECTOR, serverSelector.toString()),
                            new Entry(TOPOLOGY_DESCRIPTION, clusterDescription.getShortDescription())),
                    "Server selection started for operation[ {}] with ID {}. Selector: {}, topology description: {}"));
        }
    }

<<<<<<< HEAD
    private void logServerSelectionWaiting(
            final long operationId,
=======
    private static void logServerSelectionWaiting(
            final ClusterId clusterId,
            final OperationContext operationContext,
            @Nullable
            final Long remainingTimeNanos,
>>>>>>> 616ab9d3
            final ServerSelector serverSelector,
            final ClusterDescription clusterDescription,
            final Timeout serverSelectionTimeout) {
        if (STRUCTURED_LOGGER.isRequired(INFO, clusterId)) {
            STRUCTURED_LOGGER.log(new LogMessage(
                    SERVER_SELECTION, INFO, "Waiting for suitable server to become available", clusterId,
                    asList(
                            new Entry(OPERATION, null),
                            new Entry(OPERATION_ID, operationId),
                            new Entry(REMAINING_TIME_MS, serverSelectionTimeout.isInfinite() ? null
                                    : serverSelectionTimeout.remaining(MILLISECONDS)),
                            new Entry(SELECTOR, serverSelector.toString()),
                            new Entry(TOPOLOGY_DESCRIPTION, clusterDescription.getShortDescription())),
                    "Waiting for server to become available for operation[ {}] with ID {}.[ Remaining time: {} ms.]"
                            + " Selector: {}, topology description: {}."));
        }
    }

<<<<<<< HEAD
    private void logServerSelectionFailed(
            final long operationId,
=======
    private static void logServerSelectionFailed(
            final ClusterId clusterId,
            final OperationContext operationContext,
>>>>>>> 616ab9d3
            final MongoException failure,
            final ServerSelector serverSelector,
            final ClusterDescription clusterDescription) {
        if (STRUCTURED_LOGGER.isRequired(DEBUG, clusterId)) {
            String failureDescription = failure instanceof MongoTimeoutException
                    // This hardcoded message guarantees that the `FAILURE` entry for `MongoTimeoutException` does not include
                    // any information that is specified via other entries, e.g., `SELECTOR` and `TOPOLOGY_DESCRIPTION`.
                    // The logging spec requires us to avoid such duplication of information.
                    ? MongoTimeoutException.class.getName() + ": Timed out while waiting for a suitable server"
                    : failure.toString();
            STRUCTURED_LOGGER.log(new LogMessage(
                    SERVER_SELECTION, DEBUG, "Server selection failed", clusterId,
                    asList(
                            new Entry(OPERATION, null),
                            new Entry(OPERATION_ID, operationId),
                            new Entry(FAILURE, failureDescription),
                            new Entry(SELECTOR, serverSelector.toString()),
                            new Entry(TOPOLOGY_DESCRIPTION, clusterDescription.getShortDescription())),
                    "Server selection failed for operation[ {}] with ID {}. Failure: {}. Selector: {}, topology description: {}"));
        }
    }

<<<<<<< HEAD
    private void logServerSelectionSucceeded(
            final long operationId,
=======
    static void logServerSelectionSucceeded(
            final ClusterId clusterId,
            final OperationContext operationContext,
>>>>>>> 616ab9d3
            final ServerAddress serverAddress,
            final ServerSelector serverSelector,
            final ClusterDescription clusterDescription) {
        if (STRUCTURED_LOGGER.isRequired(DEBUG, clusterId)) {
            STRUCTURED_LOGGER.log(new LogMessage(
                    SERVER_SELECTION, DEBUG, "Server selection succeeded", clusterId,
                    asList(
                            new Entry(OPERATION, null),
                            new Entry(OPERATION_ID, operationId),
                            new Entry(SERVER_HOST, serverAddress.getHost()),
                            new Entry(SERVER_PORT, serverAddress instanceof UnixServerAddress ? null : serverAddress.getPort()),
                            new Entry(SELECTOR, serverSelector.toString()),
                            new Entry(TOPOLOGY_DESCRIPTION, clusterDescription.getShortDescription())),
                    "Server selection succeeded for operation[ {}] with ID {}. Selected server: {}[:{}]."
                            + " Selector: {}, topology description: {}"));
        }
    }
}<|MERGE_RESOLUTION|>--- conflicted
+++ resolved
@@ -120,72 +120,29 @@
     public ServerTuple selectServer(final ServerSelector serverSelector, final OperationContext operationContext) {
         isTrue("open", !isClosed());
 
-<<<<<<< HEAD
         ServerSelector compositeServerSelector = getCompositeServerSelector(serverSelector);
         boolean selectionWaitingLogged = false;
         Timeout serverSelectionTimeout = operationContext.getTimeoutContext().startServerSelectionTimeout();
-        logServerSelectionStarted(operationContext, serverSelector, description);
+        logServerSelectionStarted(clusterId, operationContext.getId(), serverSelector, description);
 
         while (true) {
             CountDownLatch currentPhaseLatch = phase.get();
             ClusterDescription currentDescription = description;
             ServerTuple serverTuple = selectServer(compositeServerSelector, currentDescription, serverSelectionTimeout);
-=======
-        try {
-            CountDownLatch currentPhase = phase.get();
-            ClusterDescription curDescription = description;
-            logServerSelectionStarted(clusterId, operationContext, serverSelector, curDescription);
-            ServerSelector compositeServerSelector = getCompositeServerSelector(serverSelector);
-            ServerTuple serverTuple = selectServer(compositeServerSelector, curDescription);
-
-            boolean selectionWaitingLogged = false;
-
-            long startTimeNanos = System.nanoTime();
-            long curTimeNanos = startTimeNanos;
-            Long maxWaitTimeNanos = getMaxWaitTimeNanos();
-
-            while (true) {
-                if (!curDescription.isCompatibleWithDriver()) {
-                    throw createAndLogIncompatibleException(operationContext, serverSelector, curDescription);
-                }
-
-                if (serverTuple != null) {
-                    logServerSelectionSucceeded(
-                            clusterId, operationContext, serverTuple.getServerDescription().getAddress(), serverSelector, curDescription);
-                    return serverTuple;
-                }
-
-                Long remainingTimeNanos = maxWaitTimeNanos == null ? null : maxWaitTimeNanos - (curTimeNanos - startTimeNanos);
-
-                if (remainingTimeNanos != null && remainingTimeNanos <= 0) {
-                    throw createAndLogTimeoutException(operationContext, serverSelector, curDescription);
-                }
-
-                if (!selectionWaitingLogged) {
-                    logServerSelectionWaiting(clusterId, operationContext, remainingTimeNanos, serverSelector, curDescription);
-                    selectionWaitingLogged = true;
-                }
-
-                connect();
-
-                currentPhase.await(
-                        remainingTimeNanos == null ? getMinWaitTimeNanos() : Math.min(remainingTimeNanos, getMinWaitTimeNanos()),
-                        NANOSECONDS);
->>>>>>> 616ab9d3
 
             if (!currentDescription.isCompatibleWithDriver()) {
                 throw createAndLogIncompatibleException(operationContext.getId(), serverSelector, currentDescription);
             }
             if (serverTuple != null) {
-                logServerSelectionSucceeded(operationContext.getId(), serverTuple.getServerDescription().getAddress(), serverSelector,
-                        currentDescription);
+                logServerSelectionSucceeded(clusterId, operationContext.getId(), serverTuple.getServerDescription().getAddress(),
+                        serverSelector, currentDescription);
                 return serverTuple;
             }
             if (serverSelectionTimeout.hasExpired()) {
                 throw createAndLogTimeoutException(operationContext.getId(), serverSelector, currentDescription);
             }
             if (!selectionWaitingLogged) {
-                logServerSelectionWaiting(operationContext.getId(), serverSelector, currentDescription, serverSelectionTimeout);
+                logServerSelectionWaiting(clusterId, operationContext.getId(), serverSelectionTimeout, serverSelector, currentDescription);
                 selectionWaitingLogged = true;
             }
             connect();
@@ -206,14 +163,7 @@
         CountDownLatch currentPhase = phase.get();
         ClusterDescription currentDescription = description;
 
-<<<<<<< HEAD
-        logServerSelectionStarted(operationContext, serverSelector, currentDescription);
-=======
-        logServerSelectionStarted(clusterId, operationContext, serverSelector, currentDescription);
-        ServerSelectionRequest request = new ServerSelectionRequest(operationContext, serverSelector, getCompositeServerSelector(serverSelector),
-                                                                    getMaxWaitTimeNanos(), callback);
-
->>>>>>> 616ab9d3
+        logServerSelectionStarted(clusterId, operationContext.getId(), serverSelector, currentDescription);
         if (!handleServerSelectionRequest(request, currentPhase, currentDescription)) {
             notifyWaitQueueHandler(request);
         }
@@ -304,27 +254,20 @@
 
                 ServerTuple serverTuple = selectServer(request.compositeSelector, description, request.getTimeout());
                 if (serverTuple != null) {
-<<<<<<< HEAD
-                    logServerSelectionSucceeded(request.getOperationId(), serverTuple.getServerDescription().getAddress(),
-=======
-                    logServerSelectionSucceeded(clusterId, request.operationContext, serverTuple.getServerDescription().getAddress(),
->>>>>>> 616ab9d3
+                    logServerSelectionSucceeded(clusterId, request.getOperationId(), serverTuple.getServerDescription().getAddress(),
                             request.originalSelector, description);
                     request.onResult(serverTuple, null);
                     return true;
                 }
                 if (prevPhase == null) {
-<<<<<<< HEAD
-                    logServerSelectionWaiting(request.getOperationId(), request.originalSelector, description, request.getTimeout());
-=======
-                    logServerSelectionWaiting(
-                            clusterId, request.operationContext, request.getRemainingTime(), request.originalSelector, description);
->>>>>>> 616ab9d3
+                    logServerSelectionWaiting(clusterId, request.getOperationId(), request.getTimeout(), request.originalSelector,
+                            description);
                 }
             }
 
             if (request.getTimeout().hasExpired()) {
-                request.onResult(null, createAndLogTimeoutException(request.getOperationId(), request.originalSelector, description));
+                request.onResult(null, createAndLogTimeoutException(request.getOperationId(),
+                        request.originalSelector, description));
                 return true;
             }
 
@@ -399,11 +342,7 @@
             final ServerSelector serverSelector,
             final ClusterDescription clusterDescription) {
         MongoIncompatibleDriverException exception = createIncompatibleException(clusterDescription);
-<<<<<<< HEAD
-        logServerSelectionFailed(operationId, exception, serverSelector, clusterDescription);
-=======
-        logServerSelectionFailed(clusterId, operationContext, exception, serverSelector, clusterDescription);
->>>>>>> 616ab9d3
+        logServerSelectionFailed(clusterId, operationId, exception, serverSelector, clusterDescription);
         return exception;
     }
 
@@ -433,11 +372,7 @@
         MongoTimeoutException exception = new MongoTimeoutException(format(
                 "Timed out while waiting for a server that matches %s. Client view of cluster state is %s",
                 serverSelector, clusterDescription.getShortDescription()));
-<<<<<<< HEAD
-        logServerSelectionFailed(operationId, exception, serverSelector, clusterDescription);
-=======
-        logServerSelectionFailed(clusterId, operationContext, exception, serverSelector, clusterDescription);
->>>>>>> 616ab9d3
+        logServerSelectionFailed(clusterId, operationId, exception, serverSelector, clusterDescription);
         return exception;
     }
 
@@ -545,7 +480,7 @@
 
     static void logServerSelectionStarted(
             final ClusterId clusterId,
-            final OperationContext operationContext,
+            final long operationId,
             final ServerSelector serverSelector,
             final ClusterDescription clusterDescription) {
         if (STRUCTURED_LOGGER.isRequired(DEBUG, clusterId)) {
@@ -553,34 +488,26 @@
                     SERVER_SELECTION, DEBUG, "Server selection started", clusterId,
                     asList(
                             new Entry(OPERATION, null),
-                            new Entry(OPERATION_ID, operationContext.getId()),
+                            new Entry(OPERATION_ID, operationId),
                             new Entry(SELECTOR, serverSelector.toString()),
                             new Entry(TOPOLOGY_DESCRIPTION, clusterDescription.getShortDescription())),
                     "Server selection started for operation[ {}] with ID {}. Selector: {}, topology description: {}"));
         }
     }
 
-<<<<<<< HEAD
-    private void logServerSelectionWaiting(
-            final long operationId,
-=======
     private static void logServerSelectionWaiting(
             final ClusterId clusterId,
-            final OperationContext operationContext,
-            @Nullable
-            final Long remainingTimeNanos,
->>>>>>> 616ab9d3
+            final long operationId,
+            final Timeout timeout,
             final ServerSelector serverSelector,
-            final ClusterDescription clusterDescription,
-            final Timeout serverSelectionTimeout) {
+            final ClusterDescription clusterDescription) {
         if (STRUCTURED_LOGGER.isRequired(INFO, clusterId)) {
             STRUCTURED_LOGGER.log(new LogMessage(
                     SERVER_SELECTION, INFO, "Waiting for suitable server to become available", clusterId,
                     asList(
                             new Entry(OPERATION, null),
                             new Entry(OPERATION_ID, operationId),
-                            new Entry(REMAINING_TIME_MS, serverSelectionTimeout.isInfinite() ? null
-                                    : serverSelectionTimeout.remaining(MILLISECONDS)),
+                            new Entry(REMAINING_TIME_MS, timeout.remaining(MILLISECONDS)),
                             new Entry(SELECTOR, serverSelector.toString()),
                             new Entry(TOPOLOGY_DESCRIPTION, clusterDescription.getShortDescription())),
                     "Waiting for server to become available for operation[ {}] with ID {}.[ Remaining time: {} ms.]"
@@ -588,14 +515,9 @@
         }
     }
 
-<<<<<<< HEAD
-    private void logServerSelectionFailed(
-            final long operationId,
-=======
     private static void logServerSelectionFailed(
             final ClusterId clusterId,
-            final OperationContext operationContext,
->>>>>>> 616ab9d3
+            final long operationId,
             final MongoException failure,
             final ServerSelector serverSelector,
             final ClusterDescription clusterDescription) {
@@ -618,14 +540,9 @@
         }
     }
 
-<<<<<<< HEAD
-    private void logServerSelectionSucceeded(
-            final long operationId,
-=======
     static void logServerSelectionSucceeded(
             final ClusterId clusterId,
-            final OperationContext operationContext,
->>>>>>> 616ab9d3
+            final long operationId,
             final ServerAddress serverAddress,
             final ServerSelector serverSelector,
             final ClusterDescription clusterDescription) {
