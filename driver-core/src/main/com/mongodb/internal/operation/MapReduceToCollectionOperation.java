--- conflicted
+++ resolved
@@ -260,7 +260,6 @@
         };
     }
 
-<<<<<<< HEAD
 
     private CommandCreator getCommandCreator() {
         return (operationContext, serverDescription, connectionDescription) -> {
@@ -268,7 +267,7 @@
             if (getDatabaseName() != null) {
                 outputDocument.put("db", new BsonString(getDatabaseName()));
             }
-            BsonDocument commandDocument = new BsonDocument("mapreduce", new BsonString(namespace.getCollectionName()))
+            BsonDocument commandDocument = new BsonDocument("mapReduce", new BsonString(namespace.getCollectionName()))
                     .append("map", getMapFunction())
                     .append("reduce", getReduceFunction())
                     .append("out", outputDocument);
@@ -284,30 +283,6 @@
             if (bypassDocumentValidation != null) {
                 commandDocument.put("bypassDocumentValidation", BsonBoolean.valueOf(bypassDocumentValidation));
             }
-=======
-    private BsonDocument getCommand(@Nullable final ConnectionDescription description) {
-        BsonDocument outputDocument = new BsonDocument(getAction(), new BsonString(getCollectionName()));
-        if (getDatabaseName() != null) {
-            outputDocument.put("db", new BsonString(getDatabaseName()));
-        }
-        BsonDocument commandDocument = new BsonDocument("mapReduce", new BsonString(namespace.getCollectionName()))
-                                           .append("map", getMapFunction())
-                                           .append("reduce", getReduceFunction())
-                                           .append("out", outputDocument);
-
-        putIfNotNull(commandDocument, "query", getFilter());
-        putIfNotNull(commandDocument, "sort", getSort());
-        putIfNotNull(commandDocument, "finalize", getFinalizeFunction());
-        putIfNotNull(commandDocument, "scope", getScope());
-        putIfTrue(commandDocument, "verbose", isVerbose());
-        putIfNotZero(commandDocument, "limit", getLimit());
-        putIfNotZero(commandDocument, "maxTimeMS", getMaxTime(MILLISECONDS));
-        putIfTrue(commandDocument, "jsMode", isJsMode());
-        if (bypassDocumentValidation != null && description != null) {
-            commandDocument.put("bypassDocumentValidation", BsonBoolean.valueOf(bypassDocumentValidation));
-        }
-        if (description != null) {
->>>>>>> dc6c38b1
             appendWriteConcernToCommand(writeConcern, commandDocument);
             if (collation != null) {
                 commandDocument.put("collation", collation.asDocument());
