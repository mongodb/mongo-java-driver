--- conflicted
+++ resolved
@@ -53,12 +53,8 @@
     }
 
     public static void waitForLastRelease(final ServerAddress address, final Cluster cluster) {
-<<<<<<< HEAD
         ConcurrentPool<UsageTrackingInternalConnection> pool = connectionPool(
                 cluster.selectServer(new ServerAddressSelector(address), OPERATION_CONTEXT).getServer());
-=======
-        ConcurrentPool<UsageTrackingInternalConnection> pool = getConnectionPool(address, cluster);
->>>>>>> 540c6126
         long startTime = System.currentTimeMillis();
         while (pool.getInUseCount() > 0) {
             try {
@@ -74,21 +70,14 @@
     }
 
     private static ConcurrentPool<UsageTrackingInternalConnection> getConnectionPool(final ServerAddress address, final Cluster cluster) {
-        return connectionPool(cluster.selectServer(new ServerAddressSelector(address), new OperationContext()).getServer());
+        return connectionPool(cluster.selectServer(new ServerAddressSelector(address), OPERATION_CONTEXT).getServer());
     }
 
     private static void checkPool(final ServerAddress address, final Cluster cluster) {
-<<<<<<< HEAD
-        ConcurrentPool<UsageTrackingInternalConnection> pool = connectionPool(
-                cluster.selectServer(new ServerAddressSelector(address), OPERATION_CONTEXT).getServer());
-        if (pool.getInUseCount() > 0) {
-            throw new IllegalStateException("Connection pool in use count is " + pool.getInUseCount());
-=======
         try {
             waitForLastRelease(address, cluster);
         } catch (MongoTimeoutException e) {
             throw new IllegalStateException(e.getMessage());
->>>>>>> 540c6126
         }
     }
 
