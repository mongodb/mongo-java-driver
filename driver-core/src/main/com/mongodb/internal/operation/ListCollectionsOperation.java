--- conflicted
+++ resolved
@@ -246,22 +246,11 @@
                                 source.getServerDescription().getAddress(), batchSize));
                     }
                 } else {
-<<<<<<< HEAD
-                    try {
-                        return new ProjectingBatchCursor(new QueryBatchCursor<BsonDocument>(connection.query(getNamespace(),
-                                asQueryDocument(connection.getDescription(), binding.getReadPreference()), null, 0, 0, batchSize,
-                                binding.getReadPreference().isSecondaryOk(), false, false, false, false, false,
-                                new BsonDocumentCodec(), binding.getRequestContext()), 0, batchSize, new BsonDocumentCodec(), source));
-                    } finally {
-                        connection.release();
-                    }
-=======
                     retryState.markAsLastAttempt();
                     return new ProjectingBatchCursor(new QueryBatchCursor<>(connection.query(getNamespace(),
                             asQueryDocument(connection.getDescription(), binding.getReadPreference()), null, 0, 0, batchSize,
                             binding.getReadPreference().isSecondaryOk(), false, false, false, false, false,
-                            new BsonDocumentCodec()), 0, batchSize, new BsonDocumentCodec(), source));
->>>>>>> c11600db
+                            new BsonDocumentCodec(), binding.getRequestContext()), 0, batchSize, new BsonDocumentCodec(), source));
                 }
             });
         });
@@ -291,42 +280,11 @@
                                 }
                     });
                 } else {
-<<<<<<< HEAD
-                    if (serverIsAtLeastVersionThreeDotZero(connection.getDescription())) {
-                        executeCommandAsyncWithConnection(binding, source, databaseName, getCommandCreator(), createCommandDecoder(),
-                                asyncTransformer(), retryReads, connection,
-                                new SingleResultCallback<AsyncBatchCursor<T>>() {
-                                    @Override
-                                    public void onResult(final AsyncBatchCursor<T> result, final Throwable t) {
-                                        if (t != null && !isNamespaceError(t)) {
-                                            errHandlingCallback.onResult(null, t);
-                                        } else {
-                                            errHandlingCallback.onResult(result != null ? result : emptyAsyncCursor(source), null);
-                                        }
-                                    }
-                                });
-                    } else {
-                        final SingleResultCallback<AsyncBatchCursor<T>> wrappedCallback = releasingCallback(errHandlingCallback,
-                                source, connection);
-                        connection.queryAsync(getNamespace(), asQueryDocument(connection.getDescription(), binding.getReadPreference()),
-                                null, 0, 0, batchSize, binding.getReadPreference().isSecondaryOk(), false, false, false, false, false,
-                                new BsonDocumentCodec(), binding.getRequestContext(),
-                                new SingleResultCallback<QueryResult<BsonDocument>>() {
-                                    @Override
-                                    public void onResult(final QueryResult<BsonDocument> result, final Throwable t) {
-                                        if (t != null) {
-                                            wrappedCallback.onResult(null, t);
-                                        } else {
-                                            wrappedCallback.onResult(new ProjectingAsyncBatchCursor(
-                                                    new AsyncQueryBatchCursor<BsonDocument>(result, 0,
-                                                            batchSize, 0, new BsonDocumentCodec(), source, connection)
-                                            ), null);
-                                        }
-=======
                     retryState.markAsLastAttempt();
                     connection.queryAsync(getNamespace(), asQueryDocument(connection.getDescription(), binding.getReadPreference()),
                             null, 0, 0, batchSize, binding.getReadPreference().isSecondaryOk(), false, false, false, false, false,
-                            new BsonDocumentCodec(), new SingleResultCallback<QueryResult<BsonDocument>>() {
+                                new BsonDocumentCodec(), binding.getRequestContext(),
+                                new SingleResultCallback<QueryResult<BsonDocument>>() {
                                 @Override
                                 public void onResult(final QueryResult<BsonDocument> result, final Throwable t) {
                                     if (t != null) {
@@ -336,7 +294,6 @@
                                                 new AsyncQueryBatchCursor<BsonDocument>(result, 0,
                                                         batchSize, 0, new BsonDocumentCodec(), source, connection)
                                         ), null);
->>>>>>> c11600db
                                     }
                                 }
                             });
