/*
 * Copyright 2008-present MongoDB, Inc.
 *
 * Licensed under the Apache License, Version 2.0 (the "License");
 * you may not use this file except in compliance with the License.
 * You may obtain a copy of the License at
 *
 *   http://www.apache.org/licenses/LICENSE-2.0
 *
 * Unless required by applicable law or agreed to in writing, software
 * distributed under the License is distributed on an "AS IS" BASIS,
 * WITHOUT WARRANTIES OR CONDITIONS OF ANY KIND, either express or implied.
 * See the License for the specific language governing permissions and
 * limitations under the License.
 */
package org.mongodb.scala.model

import com.mongodb.annotations.{ Beta, Reason, Sealed }

/**
 * Query building API for MongoDB Atlas full-text search.
 *
 * While all the building blocks of this API, such as
 * `SearchOptions`, `SearchHighlight`, etc.,
 * are not necessary immutable, they are unmodifiable due to methods like
 * `SearchHighlight.maxCharsToExamine` returning new instances instead of modifying the instance
 * on which they are called. This allows storing and using such instances as templates.
 *
 * @see `Aggregates.search`
 * @see `Aggregates.vectorSearch`
 * @see [[https://www.mongodb.com/docs/atlas/atlas-search/ Atlas Search]]
 * @see [[https://www.mongodb.com/docs/atlas/atlas-search/query-syntax/ Atlas Search aggregation pipeline stages]]
 * @since 4.7
 */
package object search {

  /**
   * The core part of the `\$search` pipeline stage of an aggregation pipeline.
   *
   * @see [[https://www.mongodb.com/docs/atlas/atlas-search/operators-and-collectors/#operators Search operators]]
   */
  @Sealed
  @Beta(Array(Reason.CLIENT))
  type SearchOperator = com.mongodb.client.model.search.SearchOperator

  /**
   * A base for a [[CompoundSearchOperator]] which allows creating instances of this operator.
   * This interface is a technicality and does not represent a meaningful element of the full-text search query syntax.
   *
   * @see `SearchOperator.compound()`
   */
  @Sealed
  @Beta(Array(Reason.CLIENT))
  type CompoundSearchOperatorBase = com.mongodb.client.model.search.CompoundSearchOperatorBase

  /**
   * @see `SearchOperator.compound()`
   */
  @Sealed
  @Beta(Array(Reason.CLIENT))
  type CompoundSearchOperator = com.mongodb.client.model.search.CompoundSearchOperator

  /**
   * A representation of a [[CompoundSearchOperator]] that allows changing
   * `must`-specific options, if any.
   * This interface is a technicality and does not represent a meaningful element of the full-text search query syntax.
   *
   * @see `CompoundSearchOperatorBase.must(Iterable)`
   */
  @Sealed
  @Beta(Array(Reason.CLIENT))
  type MustCompoundSearchOperator = com.mongodb.client.model.search.MustCompoundSearchOperator

  /**
   * A representation of a [[CompoundSearchOperator]] that allows changing
   * `mustNot`-specific options, if any.
   * This interface is a technicality and does not represent a meaningful element of the full-text search query syntax.
   *
   * @see `CompoundSearchOperatorBase.mustNot(Iterable)`
   */
  @Sealed
  @Beta(Array(Reason.CLIENT))
  type MustNotCompoundSearchOperator = com.mongodb.client.model.search.MustNotCompoundSearchOperator

  /**
   * A representation of a [[CompoundSearchOperator]] that allows changing
   * `should`-specific options, if any.
   * This interface is a technicality and does not represent a meaningful element of the full-text search query syntax.
   *
   * @see `CompoundSearchOperatorBase.should(Iterable)`
   */
  @Sealed
  @Beta(Array(Reason.CLIENT))
  type ShouldCompoundSearchOperator = com.mongodb.client.model.search.ShouldCompoundSearchOperator

  /**
   * A representation of a [[CompoundSearchOperator]] that allows changing
   * `filter`-specific options, if any.
   * This interface is a technicality and does not represent a meaningful element of the full-text search query syntax.
   *
   * @see `CompoundSearchOperatorBase.filter(Iterable)`
   */
  @Sealed
  @Beta(Array(Reason.CLIENT))
  type FilterCompoundSearchOperator = com.mongodb.client.model.search.FilterCompoundSearchOperator

  /**
   * @see `SearchOperator.exists(FieldSearchPath)`
   */
  @Sealed
  @Beta(Array(Reason.CLIENT))
  type ExistsSearchOperator = com.mongodb.client.model.search.ExistsSearchOperator

  /**
   * @see `SearchOperator.text(String, SearchPath)`
   * @see `SearchOperator.text(Iterable, Iterable)`
   */
  @Sealed
  @Beta(Array(Reason.CLIENT))
  type TextSearchOperator = com.mongodb.client.model.search.TextSearchOperator

  /**
   * @see `SearchOperator.phrase(String, SearchPath)`
   * @see `SearchOperator.phrase(Iterable, Iterable)`
   */
  @Sealed
  @Beta(Array(Reason.CLIENT))
  type PhraseSearchOperator = com.mongodb.client.model.search.PhraseSearchOperator

  /**
   * @see `SearchOperator.autocomplete(String, FieldSearchPath)`
   * @see `SearchOperator.autocomplete(Iterable, FieldSearchPath)`
   */
  @Sealed
  @Beta(Array(Reason.CLIENT))
  type AutocompleteSearchOperator = com.mongodb.client.model.search.AutocompleteSearchOperator

  /**
   * @see `SearchOperator.regex(String, SearchPath)`
   * @see `SearchOperator.regex(Iterable, Iterable)`
   */
  @Sealed
  @Beta(Array(Reason.CLIENT))
  type RegexSearchOperator = com.mongodb.client.model.search.RegexSearchOperator

  /**
   * A base for a [[NumberRangeSearchOperatorBase]] which allows creating instances of this operator.
   * This interface is a technicality and does not represent a meaningful element of the full-text search query syntax.
   *
   * @see `SearchOperator.numberRange`
   */
  @Sealed
  @Beta(Array(Reason.CLIENT))
  type NumberRangeSearchOperatorBase = com.mongodb.client.model.search.NumberRangeSearchOperatorBase

  /**
   * A base for a [[DateRangeSearchOperatorBase]] which allows creating instances of this operator.
   * This interface is a technicality and does not represent a meaningful element of the full-text search query syntax.
   *
   * @see `SearchOperator.dateRange`
   */
  @Sealed
  @Beta(Array(Reason.CLIENT))
  type DateRangeSearchOperatorBase = com.mongodb.client.model.search.DateRangeSearchOperatorBase

  /**
   * @see `SearchOperator.numberRange`
   */
  @Sealed
  @Beta(Array(Reason.CLIENT))
  type NumberRangeSearchOperator = com.mongodb.client.model.search.NumberRangeSearchOperator

  /**
   * @see `SearchOperator.dateRange`
   */
  @Sealed
  @Beta(Array(Reason.CLIENT))
  type DateRangeSearchOperator = com.mongodb.client.model.search.DateRangeSearchOperator

  /**
   * @see `SearchOperator.near`
   */
  @Sealed
  @Beta(Array(Reason.CLIENT))
  type NumberNearSearchOperator = com.mongodb.client.model.search.NumberNearSearchOperator

  /**
   * @see `SearchOperator.near`
   */
  @Sealed
  @Beta(Array(Reason.CLIENT))
  type DateNearSearchOperator = com.mongodb.client.model.search.DateNearSearchOperator

  /**
   * @see `SearchOperator.near`
   */
  @Sealed
  @Beta(Array(Reason.CLIENT))
  type GeoNearSearchOperator = com.mongodb.client.model.search.GeoNearSearchOperator

  /**
<<<<<<< HEAD
   * @see `SearchOperator.equals`
   */
  @Sealed
  @Beta(Array(Reason.CLIENT))
  type EqualsSearchOperator = com.mongodb.client.model.search.EqualsSearchOperator
=======
   * @see `SearchOperator.moreLikeThis`
   */
  @Sealed
  @Beta(Array(Reason.CLIENT))
  type MoreLikeThisSearchOperator = com.mongodb.client.model.search.MoreLikeThisSearchOperator

  /**
   * @see `SearchOperator.wildcard(String, SearchPath)`
   * @see `SearchOperator.wildcard(Iterable, Iterable)`
   */
  @Sealed
  @Beta(Array(Reason.CLIENT))
  type WildcardSearchOperator = com.mongodb.client.model.search.WildcardSearchOperator

  /**
   * @see `SearchOperator.queryString`
   */
  @Sealed
  @Beta(Array(Reason.CLIENT))
  type QueryStringSearchOperator = com.mongodb.client.model.search.QueryStringSearchOperator
>>>>>>> 75cb0e6d

  /**
   * Fuzzy search options that may be used with some [[SearchOperator]]s.
   *
   * @see [[https://www.mongodb.com/docs/atlas/atlas-search/autocomplete/ autocomplete operator]]
   * @see [[https://www.mongodb.com/docs/atlas/atlas-search/text/ text operator]]
   */
  @Sealed
  @Beta(Array(Reason.CLIENT))
  type FuzzySearchOptions = com.mongodb.client.model.search.FuzzySearchOptions

  /**
   * The core part of the `\$search` pipeline stage of an aggregation pipeline.
   * [[SearchCollector]]s allow returning metadata together with the matching search results.
   * You may use the `$$SEARCH_META` variable, e.g., via [[Projections.computedSearchMeta]], to extract this metadata.
   *
   * @see [[https://www.mongodb.com/docs/atlas/atlas-search/operators-and-collectors/#collectors Search collectors]]
   */
  @Sealed
  @Beta(Array(Reason.CLIENT))
  type SearchCollector = com.mongodb.client.model.search.SearchCollector

  /**
   * @see `SearchCollector.facet(SearchOperator, Iterable)`
   */
  @Sealed
  @Beta(Array(Reason.CLIENT, Reason.SERVER))
  type FacetSearchCollector = com.mongodb.client.model.search.FacetSearchCollector

  /**
   * Represents optional fields of the `\$search` pipeline stage of an aggregation pipeline.
   *
   * @see [[https://www.mongodb.com/docs/atlas/atlas-search/query-syntax/#-search \$search syntax]]
   */
  @Sealed
  @Beta(Array(Reason.CLIENT))
  type SearchOptions = com.mongodb.client.model.search.SearchOptions

  /**
   * Represents optional fields of the `\$vectorSearch` pipeline stage of an aggregation pipeline.
   *
   * @see [[https://www.mongodb.com/docs/atlas/atlas-vector-search/vector-search-stage/ \$vectorSearch]]
   * @note Requires MongoDB 6.0.11 or greater
   * @since 4.11
   */
  @Sealed
  @Beta(Array(Reason.SERVER))
  type VectorSearchOptions = com.mongodb.client.model.search.VectorSearchOptions

  /**
   * Represents optional fields of the `\$vectorSearch` pipeline stage of an aggregation pipeline.
   * <p>
   * Configures approximate vector search for Atlas Vector Search to enable searches that may not return the exact closest vectors.
   *
   * @see [[https://www.mongodb.com/docs/atlas/atlas-vector-search/vector-search-stage/ \$vectorSearch]]
   * @note Requires MongoDB 6.0.11, 7.0.2 or greater
   * @since 5.2
   */
  @Sealed
  @Beta(Array(Reason.SERVER))
  type ApproximateVectorSearchOptions = com.mongodb.client.model.search.ApproximateVectorSearchOptions

  /**
   * Represents optional fields of the `\$vectorSearch` pipeline stage of an aggregation pipeline.
   * <p>
   * Configures exact vector search for Atlas Vector Search to enable precise matching, ensuring that
   * results are the closest vectors to a given query vector.
   *
   * @see [[https://www.mongodb.com/docs/atlas/atlas-vector-search/vector-search-stage/ \$vectorSearch]]
   * @note Requires MongoDB 6.0.16, 7.0.10, 7.3.2 or greater
   * @since 5.2
   */
  @Sealed
  @Beta(Array(Reason.SERVER))
  type ExactVectorSearchOptions = com.mongodb.client.model.search.ExactVectorSearchOptions

  /**
   * Highlighting options.
   * You may use the `\$meta: "searchHighlights"` expression, e.g., via [[Projections.metaSearchHighlights]],
   * to extract the results of highlighting.
   *
   * @see [[https://www.mongodb.com/docs/atlas/atlas-search/highlighting/ Highlighting]]
   */
  @Sealed
  @Beta(Array(Reason.CLIENT))
  type SearchHighlight = com.mongodb.client.model.search.SearchHighlight

  /**
   * Counting options.
   * You may use the `$$SEARCH_META` variable, e.g., via [[Projections.computedSearchMeta]],
   * to extract the results of counting.
   * You may use [[Projections.computedSearchMeta]] to extract the count results.
   *
   * @see [[https://www.mongodb.com/docs/atlas/atlas-search/counting/ Counting]]
   */
  @Sealed
  @Beta(Array(Reason.CLIENT, Reason.SERVER))
  type SearchCount = com.mongodb.client.model.search.SearchCount

  /**
   * @see `SearchCount.total()`
   */
  @Sealed
  @Beta(Array(Reason.CLIENT, Reason.SERVER))
  type TotalSearchCount = com.mongodb.client.model.search.TotalSearchCount

  /**
   * @see `SearchCount.lowerBound()`
   */
  @Sealed
  @Beta(Array(Reason.CLIENT, Reason.SERVER))
  type LowerBoundSearchCount = com.mongodb.client.model.search.LowerBoundSearchCount

  /**
   * A facet definition for [[FacetSearchCollector]].
   *
   * @see [[https://www.mongodb.com/docs/atlas/atlas-search/facet/#facet-definition Facet definition]]
   */
  @Sealed
  @Beta(Array(Reason.CLIENT, Reason.SERVER))
  type SearchFacet = com.mongodb.client.model.search.SearchFacet

  /**
   * @see `SearchFacet.stringFacet(String, FieldSearchPath)`
   */
  @Sealed
  @Beta(Array(Reason.CLIENT, Reason.SERVER))
  type StringSearchFacet = com.mongodb.client.model.search.StringSearchFacet

  /**
   * @see `SearchFacet.numberFacet(String, FieldSearchPath, Iterable)`
   */
  @Sealed
  @Beta(Array(Reason.CLIENT, Reason.SERVER))
  type NumberSearchFacet = com.mongodb.client.model.search.NumberSearchFacet

  /**
   * @see `SearchFacet.dateFacet(String, FieldSearchPath, Iterable)`
   */
  @Sealed
  @Beta(Array(Reason.CLIENT, Reason.SERVER))
  type DateSearchFacet = com.mongodb.client.model.search.DateSearchFacet

  /**
   * A specification of fields to be searched.
   *
   * Despite `SearchPath` being `Bson`,
   * its value conforming to the correct syntax must be obtained via either `SearchPath.toBsonValue` or `FieldSearchPath.toValue`.
   *
   * @see [[https://www.mongodb.com/docs/atlas/atlas-search/path-construction/ Path]]
   */
  @Sealed
  @Beta(Array(Reason.CLIENT))
  type SearchPath = com.mongodb.client.model.search.SearchPath

  /**
   * @see `SearchPath.fieldPath(String)`
   */
  @Sealed
  @Beta(Array(Reason.CLIENT))
  type FieldSearchPath = com.mongodb.client.model.search.FieldSearchPath

  /**
   * @see `SearchPath.wildcardPath(String)`
   */
  @Sealed
  @Beta(Array(Reason.CLIENT))
  type WildcardSearchPath = com.mongodb.client.model.search.WildcardSearchPath

  /**
   * A modifier of the relevance score.
   * You may use the `\$meta: "searchScore"` expression, e.g., via [[Projections.metaSearchScore]],
   * to extract the relevance score assigned to each found document.
   *
   * @see [[https://www.mongodb.com/docs/atlas/atlas-search/scoring/ Scoring]]
   */
  @Sealed
  @Beta(Array(Reason.CLIENT))
  type SearchScore = com.mongodb.client.model.search.SearchScore

  /**
   * @see `SearchScore.boost(float)`
   */
  @Sealed
  @Beta(Array(Reason.CLIENT))
  type ValueBoostSearchScore = com.mongodb.client.model.search.ValueBoostSearchScore

  /**
   * @see `SearchScore.boost(FieldSearchPath)`
   */
  @Sealed
  @Beta(Array(Reason.CLIENT))
  type PathBoostSearchScore = com.mongodb.client.model.search.PathBoostSearchScore

  /**
   * @see `SearchScore.constant`
   */
  @Sealed
  @Beta(Array(Reason.CLIENT))
  type ConstantSearchScore = com.mongodb.client.model.search.ConstantSearchScore

  /**
   * @see `SearchScore.function`
   */
  @Sealed
  @Beta(Array(Reason.CLIENT))
  type FunctionSearchScore = com.mongodb.client.model.search.FunctionSearchScore

  /**
   * @see `SearchScore.function`
   * @see [[https://www.mongodb.com/docs/atlas/atlas-search/scoring/#expressions Expressions for the function score modifier]]
   */
  @Sealed
  @Beta(Array(Reason.CLIENT))
  type SearchScoreExpression = com.mongodb.client.model.search.SearchScoreExpression

  /**
   * @see `SearchScoreExpression.relevanceExpression`
   */
  @Sealed
  @Beta(Array(Reason.CLIENT))
  type RelevanceSearchScoreExpression = com.mongodb.client.model.search.RelevanceSearchScoreExpression

  /**
   * @see `SearchScoreExpression.pathExpression`
   */
  @Sealed
  @Beta(Array(Reason.CLIENT))
  type PathSearchScoreExpression = com.mongodb.client.model.search.PathSearchScoreExpression

  /**
   * @see `SearchScoreExpression.constantExpression`
   */
  @Sealed
  @Beta(Array(Reason.CLIENT))
  type ConstantSearchScoreExpression = com.mongodb.client.model.search.ConstantSearchScoreExpression

  /**
   * @see `SearchScoreExpression.gaussExpression`
   */
  @Sealed
  @Beta(Array(Reason.CLIENT))
  type GaussSearchScoreExpression = com.mongodb.client.model.search.GaussSearchScoreExpression

  /**
   * @see `SearchScoreExpression.log`
   */
  @Sealed
  @Beta(Array(Reason.CLIENT))
  type LogSearchScoreExpression = com.mongodb.client.model.search.LogSearchScoreExpression

  /**
   * @see `SearchScoreExpression.log1p`
   */
  @Sealed
  @Beta(Array(Reason.CLIENT))
  type Log1pSearchScoreExpression = com.mongodb.client.model.search.Log1pSearchScoreExpression

  /**
   * @see `SearchScoreExpression.addExpression`
   */
  @Sealed
  @Beta(Array(Reason.CLIENT))
  type AddSearchScoreExpression = com.mongodb.client.model.search.AddSearchScoreExpression

  /**
   * @see `SearchScoreExpression.multiplyExpression`
   */
  @Sealed
  @Beta(Array(Reason.CLIENT))
  type MultiplySearchScoreExpression = com.mongodb.client.model.search.MultiplySearchScoreExpression
}<|MERGE_RESOLUTION|>--- conflicted
+++ resolved
@@ -199,13 +199,13 @@
   type GeoNearSearchOperator = com.mongodb.client.model.search.GeoNearSearchOperator
 
   /**
-<<<<<<< HEAD
    * @see `SearchOperator.equals`
    */
   @Sealed
   @Beta(Array(Reason.CLIENT))
   type EqualsSearchOperator = com.mongodb.client.model.search.EqualsSearchOperator
-=======
+
+  /**
    * @see `SearchOperator.moreLikeThis`
    */
   @Sealed
@@ -226,7 +226,6 @@
   @Sealed
   @Beta(Array(Reason.CLIENT))
   type QueryStringSearchOperator = com.mongodb.client.model.search.QueryStringSearchOperator
->>>>>>> 75cb0e6d
 
   /**
    * Fuzzy search options that may be used with some [[SearchOperator]]s.
