/*
 * Copyright 2008-present MongoDB, Inc.
 *
 * Licensed under the Apache License, Version 2.0 (the "License");
 * you may not use this file except in compliance with the License.
 * You may obtain a copy of the License at
 *
 *   http://www.apache.org/licenses/LICENSE-2.0
 *
 * Unless required by applicable law or agreed to in writing, software
 * distributed under the License is distributed on an "AS IS" BASIS,
 * WITHOUT WARRANTIES OR CONDITIONS OF ANY KIND, either express or implied.
 * See the License for the specific language governing permissions and
 * limitations under the License.
 */

package com.mongodb.client.model;

import com.mongodb.MongoNamespace;
<<<<<<< HEAD
import com.mongodb.client.model.densify.DensifyOptions;
import com.mongodb.client.model.densify.DensifyRange;
=======
import com.mongodb.client.model.fill.FillComputation;
import com.mongodb.client.model.fill.FillOptions;
>>>>>>> b68b5807
import com.mongodb.client.model.search.SearchOperator;
import com.mongodb.client.model.search.SearchCollector;
import com.mongodb.client.model.search.SearchOptions;
import com.mongodb.lang.Nullable;
import org.bson.BsonBoolean;
import org.bson.BsonDocument;
import org.bson.BsonDocumentWriter;
import org.bson.BsonInt32;
import org.bson.BsonString;
import org.bson.BsonType;
import org.bson.BsonValue;
import org.bson.codecs.configuration.CodecRegistry;
import org.bson.conversions.Bson;

import java.util.List;
import java.util.Map;
import java.util.Objects;

import static com.mongodb.assertions.Assertions.assertTrue;
<<<<<<< HEAD
import static com.mongodb.client.model.densify.DensifyOptions.densifyOptions;
=======
import static com.mongodb.assertions.Assertions.isTrueArgument;
import static com.mongodb.assertions.Assertions.notNull;
>>>>>>> b68b5807
import static com.mongodb.client.model.search.SearchOptions.searchOptions;
import static com.mongodb.internal.Iterables.concat;
import static com.mongodb.internal.client.model.Util.sizeAtLeast;
import static java.util.Arrays.asList;

/**
 * Builders for aggregation pipeline stages.
 *
 * @mongodb.driver.manual core/aggregation-pipeline/ Aggregation pipeline
 * @mongodb.server.release 2.2
 * @since 3.1
 */
@SuppressWarnings("overloads")
public final class Aggregates {

    /**
     * Creates an $addFields pipeline stage
     *
     * @param fields        the fields to add
     * @return the $addFields pipeline stage
     * @mongodb.driver.manual reference/operator/aggregation/addFields/ $addFields
     * @mongodb.server.release 3.4
     * @since 3.4
     */
    public static Bson addFields(final Field<?>... fields) {
        return addFields(asList(fields));
    }

    /**
     * Creates an $addFields pipeline stage
     *
     * @param fields        the fields to add
     * @return the $addFields pipeline stage
     * @mongodb.driver.manual reference/operator/aggregation/addFields/ $addFields
     * @mongodb.server.release 3.4
     * @since 3.4
     */
    public static Bson addFields(final List<Field<?>> fields) {
        return new FieldsStage("$addFields", fields);
    }

    /**
     * Creates a $set pipeline stage for the specified projection
     *
     * @param fields the fields to add
     * @return the $set pipeline stage
     * @see Projections
     * @since 4.3
     * @mongodb.server.release 4.2
     * @mongodb.driver.manual reference/operator/aggregation/set/ $set
     */
    public static Bson set(final Field<?>... fields) {
        return set(asList(fields));
    }

    /**
     * Creates a $set pipeline stage for the specified projection
     *
     * @param fields the fields to add
     * @return the $set pipeline stage
     * @see Projections
     * @since 4.3
     * @mongodb.server.release 4.2
     * @mongodb.driver.manual reference/operator/aggregation/set/ $set
     */
    public static Bson set(final List<Field<?>> fields) {
        return new FieldsStage("$set", fields);
    }


    /**
     * Creates a $bucket pipeline stage
     *
     * @param <TExpression> the groupBy expression type
     * @param <Boundary>    the boundary type
     * @param groupBy       the criteria to group By
     * @param boundaries    the boundaries of the buckets
     * @return the $bucket pipeline stage
     * @mongodb.driver.manual reference/operator/aggregation/bucket/ $bucket
     * @mongodb.server.release 3.4
     * @since 3.4
     */
    public static <TExpression, Boundary> Bson bucket(final TExpression groupBy, final List<Boundary> boundaries) {
        return bucket(groupBy, boundaries, new BucketOptions());
    }

    /**
     * Creates a $bucket pipeline stage
     *
     * @param <TExpression> the groupBy expression type
     * @param <TBoundary>    the boundary type
     * @param groupBy       the criteria to group By
     * @param boundaries    the boundaries of the buckets
     * @param options       the optional values for the $bucket stage
     * @return the $bucket pipeline stage
     * @mongodb.driver.manual reference/operator/aggregation/bucket/ $bucket
     * @mongodb.server.release 3.4
     * @since 3.4
     */
    public static <TExpression, TBoundary> Bson bucket(final TExpression groupBy, final List<TBoundary> boundaries,
                                                       final BucketOptions options) {
        return new BucketStage<TExpression, TBoundary>(groupBy, boundaries, options);
    }

    /**
     * Creates a $bucketAuto pipeline stage
     *
     * @param <TExpression> the groupBy expression type
     * @param groupBy       the criteria to group By
     * @param buckets       the number of the buckets
     * @return the $bucketAuto pipeline stage
     * @mongodb.driver.manual reference/operator/aggregation/bucketAuto/ $bucketAuto
     * @mongodb.server.release 3.4
     * @since 3.4
     */
    public static <TExpression> Bson bucketAuto(final TExpression groupBy, final int buckets) {
        return bucketAuto(groupBy, buckets, new BucketAutoOptions());
    }

    /**
     * Creates a $bucketAuto pipeline stage
     *
     * @param <TExpression> the groupBy expression type
     * @param groupBy       the criteria to group By
     * @param buckets       the number of the buckets
     * @param options       the optional values for the $bucketAuto stage
     * @return the $bucketAuto pipeline stage
     * @mongodb.driver.manual reference/operator/aggregation/bucketAuto/ $bucketAuto
     * @mongodb.server.release 3.4
     * @since 3.4
     */
    public static <TExpression> Bson bucketAuto(final TExpression groupBy, final int buckets, final BucketAutoOptions options) {
        return new BucketAutoStage<TExpression>(groupBy, buckets, options);
    }

    /**
     * Creates a $count pipeline stage using the field name "count" to store the result
     *
     * @return the $count pipeline stage
     * @mongodb.driver.manual reference/operator/aggregation/count/ $count
     * @mongodb.server.release 3.4
     * @since 3.4
     */
    public static Bson count() {
        return count("count");
    }

    /**
     * Creates a $count pipeline stage using the named field to store the result
     *
     * @param field the field in which to store the count
     * @return the $count pipeline stage
     * @mongodb.driver.manual reference/operator/aggregation/count/ $count
     * @mongodb.server.release 3.4
     * @since 3.4
     */
    public static Bson count(final String field) {
        return new BsonDocument("$count", new BsonString(field));
    }

    /**
     * Creates a $match pipeline stage for the specified filter
     *
     * @param filter the filter to match
     * @return the $match pipeline stage
     * @see Filters
     * @mongodb.driver.manual reference/operator/aggregation/match/ $match
     */
    public static Bson match(final Bson filter) {
        return new SimplePipelineStage("$match", filter);
    }

    /**
     * Creates a $project pipeline stage for the specified projection
     *
     * @param projection the projection
     * @return the $project pipeline stage
     * @see Projections
     * @mongodb.driver.manual reference/operator/aggregation/project/ $project
     */
    public static Bson project(final Bson projection) {
        return new SimplePipelineStage("$project", projection);
    }

    /**
     * Creates a $sort pipeline stage for the specified sort specification
     *
     * @param sort the sort specification
     * @return the $sort pipeline stage
     * @see Sorts
     * @mongodb.driver.manual reference/operator/aggregation/sort/#sort-aggregation $sort
     */
    public static Bson sort(final Bson sort) {
        return new SimplePipelineStage("$sort", sort);
    }

    /**
     * Creates a $sortByCount pipeline stage for the specified filter
     *
     * @param <TExpression> the expression type
     * @param filter        the filter specification
     * @return the $sortByCount pipeline stage
     * @mongodb.driver.manual reference/operator/aggregation/sortByCount/ $sortByCount
     * @mongodb.server.release 3.4
     * @since 3.4
     */
    public static <TExpression> Bson sortByCount(final TExpression filter) {
        return new SortByCountStage<TExpression>(filter);
    }

    /**
     * Creates a $skip pipeline stage
     *
     * @param skip the number of documents to skip
     * @return the $skip pipeline stage
     * @mongodb.driver.manual reference/operator/aggregation/skip/ $skip
     */
    public static Bson skip(final int skip) {
        return new BsonDocument("$skip", new BsonInt32(skip));
    }

    /**
     * Creates a $limit pipeline stage for the specified filter
     *
     * @param limit the limit
     * @return the $limit pipeline stage
     * @mongodb.driver.manual reference/operator/aggregation/limit/  $limit
     */
    public static Bson limit(final int limit) {
        return new BsonDocument("$limit", new BsonInt32(limit));
    }

    /**
     * Creates a $lookup pipeline stage, joining the current collection with the one specified in from
     * using equality match between the local field and the foreign field
     *
     * @param from         the name of the collection in the same database to perform the join with.
     * @param localField   the field from the local collection to match values against.
     * @param foreignField the field in the from collection to match values against.
     * @param as           the name of the new array field to add to the input documents.
     * @return the $lookup pipeline stage
     * @mongodb.driver.manual reference/operator/aggregation/lookup/ $lookup
     * @mongodb.server.release 3.2
     * @since 3.2
     */
    public static Bson lookup(final String from, final String localField, final String foreignField, final String as) {
        return new BsonDocument("$lookup", new BsonDocument("from", new BsonString(from))
                                                   .append("localField", new BsonString(localField))
                                                   .append("foreignField", new BsonString(foreignField))
                                                   .append("as", new BsonString(as)));
    }

    /**
     * Creates a $lookup pipeline stage, joining the current collection with the one specified in from using the given pipeline
     *
     * @param from          the name of the collection in the same database to perform the join with.
     * @param pipeline      the pipeline to run on the joined collection.
     * @param as            the name of the new array field to add to the input documents.
     * @return the $lookup pipeline stage
     * @mongodb.driver.manual reference/operator/aggregation/lookup/ $lookup
     * @mongodb.server.release 3.6
     * @since 3.7
     *
     */
    public static Bson lookup(final String from, final List<? extends Bson> pipeline, final String as) {
        return lookup(from, null, pipeline, as);
    }

    /**
     * Creates a $lookup pipeline stage, joining the current collection with the one specified in from using the given pipeline
     *
     * @param <TExpression> the Variable value expression type
     * @param from          the name of the collection in the same database to perform the join with.
     * @param let           the variables to use in the pipeline field stages.
     * @param pipeline      the pipeline to run on the joined collection.
     * @param as            the name of the new array field to add to the input documents.
     * @return the $lookup pipeline stage
     * @mongodb.driver.manual reference/operator/aggregation/lookup/ $lookup
     * @mongodb.server.release 3.6
     * @since 3.7
     */
    public static <TExpression> Bson lookup(final String from, @Nullable final List<Variable<TExpression>> let,
                                            final List<? extends Bson> pipeline, final String as) {
       return new LookupStage<TExpression>(from, let, pipeline, as);
    }

    /**
     * Creates a facet pipeline stage
     *
     * @param facets the facets to use
     * @return the new pipeline stage
     * @mongodb.driver.manual reference/operator/aggregation/facet/ $facet
     * @mongodb.server.release 3.4
     * @since 3.4
     */
    public static Bson facet(final List<Facet> facets) {
        return new FacetStage(facets);
    }

    /**
     * Creates a facet pipeline stage
     *
     * @param facets the facets to use
     * @return the new pipeline stage
     * @mongodb.driver.manual reference/operator/aggregation/facet/ $facet
     * @mongodb.server.release 3.4
     * @since 3.4
     */
    public static Bson facet(final Facet... facets) {
        return new FacetStage(asList(facets));
    }

    /**
     * Creates a graphLookup pipeline stage for the specified filter
     *
     * @param <TExpression>     the expression type
     * @param from             the collection to query
     * @param startWith        the expression to start the graph lookup with
     * @param connectFromField the from field
     * @param connectToField   the to field
     * @param as               name of field in output document
     * @return the $graphLookup pipeline stage
     * @mongodb.driver.manual reference/operator/aggregation/graphLookup/ $graphLookup
     * @mongodb.server.release 3.4
     * @since 3.4
     */
    public static <TExpression> Bson graphLookup(final String from, final TExpression startWith, final String connectFromField,
                                                 final String connectToField, final String as) {
        return graphLookup(from, startWith, connectFromField, connectToField, as, new GraphLookupOptions());
    }

    /**
     * Creates a graphLookup pipeline stage for the specified filter
     *
     * @param <TExpression>    the expression type
     * @param from             the collection to query
     * @param startWith        the expression to start the graph lookup with
     * @param connectFromField the from field
     * @param connectToField   the to field
     * @param as               name of field in output document
     * @param options          optional values for the graphLookup
     * @return the $graphLookup pipeline stage
     * @mongodb.driver.manual reference/operator/aggregation/graphLookup/ $graphLookup
     * @mongodb.server.release 3.4
     * @since 3.4
     */
    public static <TExpression> Bson graphLookup(final String from, final TExpression startWith, final String connectFromField,
                                                 final String connectToField, final String as, final GraphLookupOptions options) {
        notNull("options", options);
        return new GraphLookupStage<TExpression>(from, startWith, connectFromField, connectToField, as, options);
    }

    /**
     * Creates a $group pipeline stage for the specified filter
     *
     * @param <TExpression>     the expression type
     * @param id                the id expression for the group, which may be null
     * @param fieldAccumulators zero or more field accumulator pairs
     * @return the $group pipeline stage
     * @mongodb.driver.manual reference/operator/aggregation/group/ $group
     * @mongodb.driver.manual meta/aggregation-quick-reference/#aggregation-expressions Expressions
     */
    public static <TExpression> Bson group(@Nullable final TExpression id, final BsonField... fieldAccumulators) {
        return group(id, asList(fieldAccumulators));
    }

    /**
     * Creates a $group pipeline stage for the specified filter
     *
     * @param <TExpression>     the expression type
     * @param id                the id expression for the group, which may be null
     * @param fieldAccumulators zero or more field accumulator pairs
     * @return the $group pipeline stage
     * @mongodb.driver.manual reference/operator/aggregation/group/ $group
     * @mongodb.driver.manual meta/aggregation-quick-reference/#aggregation-expressions Expressions
     */
    public static <TExpression> Bson group(@Nullable final TExpression id, final List<BsonField> fieldAccumulators) {
        return new GroupStage<TExpression>(id, fieldAccumulators);
    }

    /**
     * Creates a $unionWith pipeline stage.
     *
     * @param collection    the name of the collection in the same database to perform the union with.
     * @param pipeline      the pipeline to run on the union.
     * @return the $unionWith pipeline stage
     * @mongodb.driver.manual reference/operator/aggregation/unionWith/ $unionWith
     * @mongodb.server.release 4.4
     * @since 4.1
     */
    public static Bson unionWith(final String collection, final List<? extends Bson> pipeline) {
        return new UnionWithStage(collection, pipeline);
    }

    /**
     * Creates a $unwind pipeline stage for the specified field name, which must be prefixed by a {@code '$'} sign.
     *
     * @param fieldName the field name, prefixed by a {@code '$' sign}
     * @return the $unwind pipeline stage
     * @mongodb.driver.manual reference/operator/aggregation/unwind/ $unwind
     */
    public static Bson unwind(final String fieldName) {
        return new BsonDocument("$unwind", new BsonString(fieldName));
    }

    /**
     * Creates a $unwind pipeline stage for the specified field name, which must be prefixed by a {@code '$'} sign.
     *
     * @param fieldName     the field name, prefixed by a {@code '$' sign}
     * @param unwindOptions options for the unwind pipeline stage
     * @return the $unwind pipeline stage
     * @mongodb.driver.manual reference/operator/aggregation/unwind/ $unwind
     * @mongodb.server.release 3.2
     * @since 3.2
     */
    public static Bson unwind(final String fieldName, final UnwindOptions unwindOptions) {
        notNull("unwindOptions", unwindOptions);
        BsonDocument options = new BsonDocument("path", new BsonString(fieldName));
        Boolean preserveNullAndEmptyArrays = unwindOptions.isPreserveNullAndEmptyArrays();
        if (preserveNullAndEmptyArrays != null) {
            options.append("preserveNullAndEmptyArrays", BsonBoolean.valueOf(preserveNullAndEmptyArrays));
        }
        String includeArrayIndex = unwindOptions.getIncludeArrayIndex();
        if (includeArrayIndex != null) {
            options.append("includeArrayIndex", new BsonString(includeArrayIndex));
        }
        return new BsonDocument("$unwind", options);
    }

    /**
     * Creates a $out pipeline stage that writes into the specified collection
     *
     * @param collectionName the collection name
     * @return the $out pipeline stage
     * @mongodb.driver.manual reference/operator/aggregation/out/  $out
     */
    public static Bson out(final String collectionName) {
        return new BsonDocument("$out", new BsonString(collectionName));
    }

    /**
     * Creates a $out pipeline stage that supports outputting to a different database.
     *
     * @param databaseName   the database name
     * @param collectionName the collection name
     * @return the $out pipeline stage
     * @mongodb.driver.manual reference/operator/aggregation/out/  $out
     * @mongodb.server.release 4.4
     * @since 4.1
     */
    public static Bson out(final String databaseName, final String collectionName) {
        return new BsonDocument("$out", new BsonDocument("db", new BsonString(databaseName))
                .append("coll", new BsonString(collectionName)));
    }

    /**
     * Creates a $out pipeline stage that writes out to the specified destination
     *
     * @param destination the destination details
     * @return the $out pipeline stage
     * @mongodb.driver.manual reference/operator/aggregation/out/  $out
     * @since 4.1
     */
    public static Bson out(final Bson destination) {
        return new SimplePipelineStage("$out", destination);
    }

    /**
     * Creates a $merge pipeline stage that merges into the specified collection
     *
     * @param collectionName the name of the collection to merge into
     * @return the $merge pipeline stage
     * @since 3.11
     * @mongodb.driver.manual reference/operator/aggregation/merge/  $merge
     * @mongodb.server.release 4.2
     */
    public static Bson merge(final String collectionName) {
        return merge(collectionName, new MergeOptions());
    }

    /**
     * Creates a $merge pipeline stage that merges into the specified namespace
     *
     * @param namespace the namespace to merge into
     * @return the $merge pipeline stage
     * @since 3.11
     * @mongodb.driver.manual reference/operator/aggregation/merge/  $merge
     * @mongodb.server.release 4.2
     */
    public static Bson merge(final MongoNamespace namespace) {
        return merge(namespace, new MergeOptions());
    }

    /**
     * Creates a $merge pipeline stage that merges into the specified collection using the specified options.
     *
     * @param collectionName the name of the collection to merge into
     * @param options the merge options
     * @return the $merge pipeline stage
     * @since 3.11
     * @mongodb.driver.manual reference/operator/aggregation/merge/  $merge
     * @mongodb.server.release 4.2
     */
    public static Bson merge(final String collectionName, final MergeOptions options) {
        return new MergeStage(new BsonString(collectionName), options);
    }

    /**
     * Creates a $merge pipeline stage that merges into the specified namespace using the specified options.
     *
     * @param namespace the namespace to merge into
     * @param options the merge options
     * @return the $merge pipeline stage
     * @since 3.11
     * @mongodb.driver.manual reference/operator/aggregation/merge/  $merge
     * @mongodb.server.release 4.2
     */
    public static Bson merge(final MongoNamespace namespace, final MergeOptions options) {
        return new MergeStage(new BsonDocument("db", new BsonString(namespace.getDatabaseName()))
                .append("coll", new BsonString(namespace.getCollectionName())), options);
    }

    /**
     * Creates a $replaceRoot pipeline stage
     *
     * @param <TExpression> the new root type
     * @param value         the new root value
     * @return the $replaceRoot pipeline stage
     * @mongodb.driver.manual reference/operator/aggregation/replaceRoot/ $replaceRoot
     * @mongodb.server.release 3.4
     * @since 3.4
     */
    public static <TExpression> Bson replaceRoot(final TExpression value) {
        return new ReplaceStage<TExpression>(value);
    }

    /**
     * Creates a $replaceRoot pipeline stage
     *
     * <p>With $replaceWith, you can promote an embedded document to the top-level.
     * You can also specify a new document as the replacement.</p>
     *
     * <p>The $replaceWith is an alias for {@link #replaceRoot(Object)}.</p>
     *
     * @param <TExpression> the new root type
     * @param value         the new root value
     * @return the $replaceRoot pipeline stage
     * @mongodb.driver.manual reference/operator/aggregation/replaceWith/ $replaceWith
     * @mongodb.server.release 4.2
     * @since 3.11
     */
    public static <TExpression> Bson replaceWith(final TExpression value) {
        return new ReplaceStage<TExpression>(value, true);
    }

    /**
     * Creates a $sample pipeline stage with the specified sample size
     *
     * @param size the sample size
     * @return the $sample pipeline stage
     * @mongodb.driver.manual reference/operator/aggregation/sample/  $sample
     * @mongodb.server.release 3.2
     * @since 3.2
     */
    public static Bson sample(final int size) {
        return new BsonDocument("$sample", new BsonDocument("size", new BsonInt32(size)));
    }

    /**
     * Creates a {@code $setWindowFields} pipeline stage, which allows using window operators.
     * This stage partitions the input documents similarly to the {@link #group(Object, List) $group} pipeline stage,
     * optionally sorts them, computes fields in the documents by computing window functions over {@linkplain Window windows} specified per
     * function, and outputs the documents. The important difference from the {@code $group} pipeline stage is that
     * documents belonging to the same partition or window are not folded into a single document.
     *
     * @param partitionBy Optional partitioning of data specified like {@code id} in {@link #group(Object, List)}.
     *                    If {@code null}, then all documents belong to the same partition.
     * @param sortBy Fields to sort by. The syntax is identical to {@code sort} in {@link #sort(Bson)} (see {@link Sorts}).
     *               Sorting is required by certain functions and may be required by some windows (see {@link Windows} for more details).
     *               Sorting is used only for the purpose of computing window functions and does not guarantee ordering
     *               of the output documents.
     * @param output A {@linkplain WindowedComputation windowed computation}.
     * @param moreOutput More {@linkplain WindowedComputation windowed computations}.
     * @param <TExpression> The {@code partitionBy} expression type.
     * @return The {@code $setWindowFields} pipeline stage.
     * @mongodb.driver.dochub core/window-functions-set-window-fields $setWindowFields
     * @mongodb.server.release 5.0
     * @since 4.3
     */
    public static <TExpression> Bson setWindowFields(@Nullable final TExpression partitionBy, @Nullable final Bson sortBy,
            final WindowedComputation output, final WindowedComputation... moreOutput) {
        return setWindowFields(partitionBy, sortBy, concat(notNull("output", output), moreOutput));
    }

    /**
     * Creates a {@code $setWindowFields} pipeline stage, which allows using window operators.
     * This stage partitions the input documents similarly to the {@link #group(Object, List) $group} pipeline stage,
     * optionally sorts them, computes fields in the documents by computing window functions over {@linkplain Window windows} specified per
     * function, and outputs the documents. The important difference from the {@code $group} pipeline stage is that
     * documents belonging to the same partition or window are not folded into a single document.
     *
     * @param partitionBy Optional partitioning of data specified like {@code id} in {@link #group(Object, List)}.
     *                    If {@code null}, then all documents belong to the same partition.
     * @param sortBy Fields to sort by. The syntax is identical to {@code sort} in {@link #sort(Bson)} (see {@link Sorts}).
     *               Sorting is required by certain functions and may be required by some windows (see {@link Windows} for more details).
     *               Sorting is used only for the purpose of computing window functions and does not guarantee ordering
     *               of the output documents.
     * @param output A list of {@linkplain WindowedComputation windowed computations}.
     * Specifying an empty list is not an error, but the resulting stage does not do anything useful.
     * @param <TExpression> The {@code partitionBy} expression type.
     * @return The {@code $setWindowFields} pipeline stage.
     * @mongodb.driver.dochub core/window-functions-set-window-fields $setWindowFields
     * @mongodb.server.release 5.0
     * @since 4.3
     */
    public static <TExpression> Bson setWindowFields(@Nullable final TExpression partitionBy, @Nullable final Bson sortBy,
                                                     final Iterable<? extends WindowedComputation> output) {
        notNull("output", output);
        return new SetWindowFieldsStage<>(partitionBy, sortBy, output);
    }

    /**
<<<<<<< HEAD
     * Creates a {@code $densify} pipeline stage, which adds documents to a sequence of documents
     * where certain values in the {@code field} are missing.
     *
     * @param field The field to densify.
     * @param range The range.
     * @return The requested pipeline stage.
     * @mongodb.driver.manual reference/operator/aggregation/densify/ $densify
     * @mongodb.driver.manual core/document/#dot-notation Dot notation
     * @mongodb.server.release 5.1
     * @since 4.7
     */
    public static Bson densify(final String field, final DensifyRange range) {
        return densify(notNull("field", field), notNull("range", range), densifyOptions());
    }

    /**
     * Creates a {@code $densify} pipeline stage, which adds documents to a sequence of documents
     * where certain values in the {@code field} are missing.
     *
     * @param field The field to densify.
     * @param range The range.
     * @param options The densify options.
     * Specifying {@link DensifyOptions#densifyOptions()} is equivalent to calling {@link #densify(String, DensifyRange)}.
     * @return The requested pipeline stage.
     * @mongodb.driver.manual reference/operator/aggregation/densify/ $densify
     * @mongodb.driver.manual core/document/#dot-notation Dot notation
     * @mongodb.server.release 5.1
     * @since 4.7
     */
    public static Bson densify(final String field, final DensifyRange range, final DensifyOptions options) {
        notNull("field", field);
        notNull("range", range);
        notNull("options", options);
        return new Bson() {
            @Override
            public <TDocument> BsonDocument toBsonDocument(final Class<TDocument> documentClass, final CodecRegistry codecRegistry) {
                BsonDocument densifySpecificationDoc = new BsonDocument("field", new BsonString(field));
                densifySpecificationDoc.append("range", range.toBsonDocument(documentClass, codecRegistry));
                densifySpecificationDoc.putAll(options.toBsonDocument(documentClass, codecRegistry));
                return new BsonDocument("$densify", densifySpecificationDoc);
=======
     * Creates a {@code $fill} pipeline stage, which assigns values to fields when they are {@link BsonType#NULL Null} or missing.
     *
     * @param options The fill options.
     * @param output The {@link FillComputation}.
     * @param moreOutput More {@link FillComputation}s.
     * @return The requested pipeline stage.
     * @mongodb.driver.manual reference/operator/aggregation/fill/ $fill
     * @mongodb.server.release 5.3
     * @since 4.7
     */
    public static Bson fill(final FillOptions options, final FillComputation output, final FillComputation... moreOutput) {
        return fill(options, concat(notNull("output", output), moreOutput));
    }

    /**
     * Creates a {@code $fill} pipeline stage, which assigns values to fields when they are {@link BsonType#NULL Null} or missing.
     *
     * @param options The fill options.
     * @param output The non-empty {@link FillComputation}s.
     * @return The requested pipeline stage.
     * @mongodb.driver.manual reference/operator/aggregation/fill/ $fill
     * @mongodb.server.release 5.3
     * @since 4.7
     */
    public static Bson fill(final FillOptions options, final Iterable<? extends FillComputation> output) {
        notNull("options", options);
        notNull("output", output);
        isTrueArgument("output must not be empty", sizeAtLeast(output, 1));
        return new Bson() {
            @Override
            public <TDocument> BsonDocument toBsonDocument(final Class<TDocument> documentClass, final CodecRegistry codecRegistry) {
                BsonDocument fillSpecificationDoc = new BsonDocument();
                fillSpecificationDoc.putAll(options.toBsonDocument(documentClass, codecRegistry));
                BsonDocument outputDoc = new BsonDocument();
                for (final FillComputation computation : output) {
                    BsonDocument computationDoc = computation.toBsonDocument(documentClass, codecRegistry);
                    assertTrue(computationDoc.size() == 1);
                    outputDoc.putAll(computationDoc);
                }
                fillSpecificationDoc.append("output", outputDoc);
                return new BsonDocument("$fill", fillSpecificationDoc);
>>>>>>> b68b5807
            }

            @Override
            public String toString() {
<<<<<<< HEAD
                return "Stage{name='$densify'"
                        + ", field=" + field
                        + ", range=" + range
                        + ", options=" + options
=======
                return "Stage{name='$fill'"
                        + ", options=" + options
                        + ", output=" + output
>>>>>>> b68b5807
                        + '}';
            }
        };
    }

    /**
     * Creates a {@code $search} pipeline stage supported by MongoDB Atlas.
     * You may use the {@code $meta: "searchScore"} expression, e.g., via {@link Projections#metaSearchScore(String)},
     * to extract the relevance score assigned to each found document.
     * <p>
     * {@link Filters#text(String, TextSearchOptions)} is a legacy text search alternative.</p>
     *
     * @param operator A search operator.
     * @return The {@code $search} pipeline stage.
     *
     * @mongodb.atlas.manual atlas-search/query-syntax/#-search $search
     * @mongodb.atlas.manual atlas-search/operators-and-collectors/#operators Search operators
     * @mongodb.atlas.manual atlas-search/scoring/ Scoring
     * @since 4.7
     */
    public static Bson search(final SearchOperator operator) {
        return search(operator, searchOptions());
    }

    /**
     * Creates a {@code $search} pipeline stage supported by MongoDB Atlas.
     * You may use the {@code $meta: "searchScore"} expression, e.g., via {@link Projections#metaSearchScore(String)},
     * to extract the relevance score assigned to each found document.
     * <p>
     * {@link Filters#text(String, TextSearchOptions)} is a legacy text search alternative.</p>
     *
     * @param operator A search operator.
     * @param options Optional {@code $search} pipeline stage fields.
     * Specifying {@link SearchOptions#searchOptions()} is equivalent to calling {@link #search(SearchOperator)}.
     * @return The {@code $search} pipeline stage.
     *
     * @mongodb.atlas.manual atlas-search/query-syntax/#-search $search
     * @mongodb.atlas.manual atlas-search/operators-and-collectors/#operators Search operators
     * @mongodb.atlas.manual atlas-search/scoring/ Scoring
     * @since 4.7
     */
    public static Bson search(final SearchOperator operator, final SearchOptions options) {
        return new SearchStage("$search", notNull("operator", operator), notNull("options", options));
    }

    /**
     * Creates a {@code $search} pipeline stage supported by MongoDB Atlas.
     * You may use {@code $meta: "searchScore"}, e.g., via {@link Projections#metaSearchScore(String)},
     * to extract the relevance score assigned to each found document.
     *
     * @param collector A search collector.
     * @return The {@code $search} pipeline stage.
     *
     * @mongodb.atlas.manual atlas-search/query-syntax/#-search $search
     * @mongodb.atlas.manual atlas-search/operators-and-collectors/#collectors Search collectors
     * @mongodb.atlas.manual atlas-search/scoring/ Scoring
     * @since 4.7
     */
    public static Bson search(final SearchCollector collector) {
        return search(collector, searchOptions());
    }

    /**
     * Creates a {@code $search} pipeline stage supported by MongoDB Atlas.
     * You may use {@code $meta: "searchScore"}, e.g., via {@link Projections#metaSearchScore(String)},
     * to extract the relevance score assigned to each found document.
     *
     * @param collector A search collector.
     * @param options Optional {@code $search} pipeline stage fields.
     * Specifying {@link SearchOptions#searchOptions()} is equivalent to calling {@link #search(SearchCollector)}.
     * @return The {@code $search} pipeline stage.
     *
     * @mongodb.atlas.manual atlas-search/query-syntax/#-search $search
     * @mongodb.atlas.manual atlas-search/operators-and-collectors/#collectors Search collectors
     * @mongodb.atlas.manual atlas-search/scoring/ Scoring
     * @since 4.7
     */
    public static Bson search(final SearchCollector collector, final SearchOptions options) {
        return new SearchStage("$search", notNull("collector", collector), notNull("options", options));
    }

    /**
     * Creates a {@code $searchMeta} pipeline stage supported by MongoDB Atlas.
     * Unlike {@link #search(SearchOperator) $search}, it does not return found documents,
     * instead it returns metadata, which in case of using the {@code $search} stage
     * may be extracted by using {@code $$SEARCH_META} variable, e.g., via {@link Projections#computedSearchMeta(String)}.
     *
     * @param operator A search operator.
     * @return The {@code $searchMeta} pipeline stage.
     *
     * @mongodb.atlas.manual atlas-search/query-syntax/#-searchmeta $searchMeta
     * @mongodb.atlas.manual atlas-search/operators-and-collectors/#operators Search operators
     * @since 4.7
     */
    public static Bson searchMeta(final SearchOperator operator) {
        return searchMeta(operator, searchOptions());
    }

    /**
     * Creates a {@code $searchMeta} pipeline stage supported by MongoDB Atlas.
     * Unlike {@link #search(SearchOperator, SearchOptions) $search}, it does not return found documents,
     * instead it returns metadata, which in case of using the {@code $search} stage
     * may be extracted by using {@code $$SEARCH_META} variable, e.g., via {@link Projections#computedSearchMeta(String)}.
     *
     * @param operator A search operator.
     * @param options Optional {@code $search} pipeline stage fields.
     * Specifying {@link SearchOptions#searchOptions()} is equivalent to calling {@link #searchMeta(SearchOperator)}.
     * @return The {@code $searchMeta} pipeline stage.
     *
     * @mongodb.atlas.manual atlas-search/query-syntax/#-searchmeta $searchMeta
     * @mongodb.atlas.manual atlas-search/operators-and-collectors/#operators Search operators
     * @since 4.7
     */
    public static Bson searchMeta(final SearchOperator operator, final SearchOptions options) {
        return new SearchStage("$searchMeta", notNull("operator", operator), notNull("options", options));
    }

    /**
     * Creates a {@code $searchMeta} pipeline stage supported by MongoDB Atlas.
     * Unlike {@link #search(SearchCollector) $search}, it does not return found documents,
     * instead it returns metadata, which in case of using the {@code $search} stage
     * may be extracted by using {@code $$SEARCH_META} variable, e.g., via {@link Projections#computedSearchMeta(String)}.
     *
     * @param collector A search collector.
     * @return The {@code $searchMeta} pipeline stage.
     *
     * @mongodb.atlas.manual atlas-search/query-syntax/#-searchmeta $searchMeta
     * @mongodb.atlas.manual atlas-search/operators-and-collectors/#collectors Search collectors
     * @since 4.7
     */
    public static Bson searchMeta(final SearchCollector collector) {
        return searchMeta(collector, searchOptions());
    }

    /**
     * Creates a {@code $searchMeta} pipeline stage supported by MongoDB Atlas.
     * Unlike {@link #search(SearchCollector, SearchOptions) $search}, it does not return found documents,
     * instead it returns metadata, which in case of using the {@code $search} stage
     * may be extracted by using {@code $$SEARCH_META} variable, e.g., via {@link Projections#computedSearchMeta(String)}.
     *
     * @param collector A search collector.
     * @param options Optional {@code $search} pipeline stage fields.
     * Specifying {@link SearchOptions#searchOptions()} is equivalent to calling {@link #searchMeta(SearchCollector)}.
     * @return The {@code $searchMeta} pipeline stage.
     *
     * @mongodb.atlas.manual atlas-search/query-syntax/#-searchmeta $searchMeta
     * @mongodb.atlas.manual atlas-search/operators-and-collectors/#collectors Search collectors
     * @since 4.7
     */
    public static Bson searchMeta(final SearchCollector collector, final SearchOptions options) {
        return new SearchStage("$searchMeta", notNull("collector", collector), notNull("options", options));
    }

    static void writeBucketOutput(final CodecRegistry codecRegistry, final BsonDocumentWriter writer,
                                  @Nullable final List<BsonField> output) {
        if (output != null) {
            writer.writeName("output");
            writer.writeStartDocument();
            for (BsonField field : output) {
                writer.writeName(field.getName());
                BuildersHelper.encodeValue(writer, field.getValue(), codecRegistry);
            }
            writer.writeEndDocument();
        }
    }

    private static class SimplePipelineStage implements Bson {
        private final String name;
        private final Bson value;

        SimplePipelineStage(final String name, final Bson value) {
            this.name = name;
            this.value = value;
        }

        @Override
        public <TDocument> BsonDocument toBsonDocument(final Class<TDocument> documentClass, final CodecRegistry codecRegistry) {
            return new BsonDocument(name, value.toBsonDocument(documentClass, codecRegistry));
        }

        @Override
        public boolean equals(final Object o) {
            if (this == o) {
                return true;
            }
            if (o == null || getClass() != o.getClass()) {
                return false;
            }

            SimplePipelineStage that = (SimplePipelineStage) o;

            if (name != null ? !name.equals(that.name) : that.name != null) {
                return false;
            }
            return value != null ? value.equals(that.value) : that.value == null;
        }

        @Override
        public int hashCode() {
            int result = name != null ? name.hashCode() : 0;
            result = 31 * result + (value != null ? value.hashCode() : 0);
            return result;
        }

        @Override
        public String toString() {
            return "Stage{"
                           + "name='" + name + '\''
                           + ", value=" + value
                           + '}';
        }
    }

    private static final class BucketStage<TExpression, TBoundary> implements Bson {

        private final TExpression groupBy;
        private final List<TBoundary> boundaries;
        private final BucketOptions options;

        BucketStage(final TExpression groupBy, final List<TBoundary> boundaries, final BucketOptions options) {
            notNull("options", options);
            this.groupBy = groupBy;
            this.boundaries = boundaries;
            this.options = options;
        }

        @Override
        public <TDocument> BsonDocument toBsonDocument(final Class<TDocument> tDocumentClass, final CodecRegistry codecRegistry) {
            BsonDocumentWriter writer = new BsonDocumentWriter(new BsonDocument());

            writer.writeStartDocument();

            writer.writeStartDocument("$bucket");

            writer.writeName("groupBy");
            BuildersHelper.encodeValue(writer, groupBy, codecRegistry);

            writer.writeStartArray("boundaries");
            for (TBoundary boundary : boundaries) {
                BuildersHelper.encodeValue(writer, boundary, codecRegistry);
            }
            writer.writeEndArray();
            Object defaultBucket = options.getDefaultBucket();
            if (defaultBucket != null) {
                writer.writeName("default");
                BuildersHelper.encodeValue(writer, defaultBucket, codecRegistry);
            }
            writeBucketOutput(codecRegistry, writer, options.getOutput());
            writer.writeEndDocument();

            return writer.getDocument();
        }

        @Override
        public boolean equals(final Object o) {
            if (this == o) {
                return true;
            }
            if (o == null || getClass() != o.getClass()) {
                return false;
            }

            BucketStage<?, ?> that = (BucketStage<?, ?>) o;

            if (groupBy != null ? !groupBy.equals(that.groupBy) : that.groupBy != null) {
                return false;
            }
            if (boundaries != null ? !boundaries.equals(that.boundaries) : that.boundaries != null) {
                return false;
            }
            return options.equals(that.options);
        }

        @Override
        public int hashCode() {
            int result = groupBy != null ? groupBy.hashCode() : 0;
            result = 31 * result + (boundaries != null ? boundaries.hashCode() : 0);
            result = 31 * result + options.hashCode();
            return result;
        }

        @Override
        public String toString() {
            return "Stage{"
                + "name='$bucket'"
                + ", boundaries=" + boundaries
                + ", groupBy=" + groupBy
                + ", options=" + options
                + '}';
        }
    }

    private static final class BucketAutoStage<TExpression> implements Bson {

        private final TExpression groupBy;
        private final int buckets;
        private final BucketAutoOptions options;

        BucketAutoStage(final TExpression groupBy, final int buckets, final BucketAutoOptions options) {
            notNull("options", options);
            this.groupBy = groupBy;
            this.buckets = buckets;
            this.options = options;
        }

        @Override
        public <TDocument> BsonDocument toBsonDocument(final Class<TDocument> tDocumentClass, final CodecRegistry codecRegistry) {
            BsonDocumentWriter writer = new BsonDocumentWriter(new BsonDocument());

            writer.writeStartDocument();

            writer.writeStartDocument("$bucketAuto");

            writer.writeName("groupBy");
            BuildersHelper.encodeValue(writer, groupBy, codecRegistry);

            writer.writeInt32("buckets", buckets);

            writeBucketOutput(codecRegistry, writer, options.getOutput());

            BucketGranularity granularity = options.getGranularity();
            if (granularity != null) {
                writer.writeString("granularity", granularity.getValue());
            }
            writer.writeEndDocument();

            return writer.getDocument();
        }

        @Override
        public boolean equals(final Object o) {
            if (this == o) {
                return true;
            }
            if (o == null || getClass() != o.getClass()) {
                return false;
            }

            BucketAutoStage<?> that = (BucketAutoStage<?>) o;

            if (buckets != that.buckets) {
                return false;
            }
            if (groupBy != null ? !groupBy.equals(that.groupBy) : that.groupBy != null) {
                return false;
            }
            return options.equals(that.options);
        }

        @Override
        public int hashCode() {
            int result = groupBy != null ? groupBy.hashCode() : 0;
            result = 31 * result + buckets;
            result = 31 * result + options.hashCode();
            return result;
        }

        @Override
        public String toString() {
            return "Stage{"
                + "name='$bucketAuto'"
                + ", buckets=" + buckets
                + ", groupBy=" + groupBy
                + ", options=" + options
                + '}';
        }
    }

    private static final class LookupStage<TExpression> implements Bson {
        private final String from;
        private final List<Variable<TExpression>> let;
        private final List<? extends Bson> pipeline;
        private final String as;

        private LookupStage(final String from, @Nullable final List<Variable<TExpression>> let, final List<? extends Bson> pipeline,
                            final String as) {
            this.from = from;
            this.let = let;
            this.pipeline = pipeline;
            this.as = as;
        }

        @Override
        public <TDocument> BsonDocument toBsonDocument(final Class<TDocument> tDocumentClass, final CodecRegistry codecRegistry) {
            BsonDocumentWriter writer = new BsonDocumentWriter(new BsonDocument());

            writer.writeStartDocument();

            writer.writeStartDocument("$lookup");

            writer.writeString("from", from);

            if (let != null) {
                writer.writeStartDocument("let");

                for (Variable<?> variable : let) {
                    writer.writeName(variable.getName());
                    BuildersHelper.encodeValue(writer, variable.getValue(), codecRegistry);
                }

                writer.writeEndDocument();
            }

            writer.writeName("pipeline");
            writer.writeStartArray();
            for (Bson stage : pipeline) {
                BuildersHelper.encodeValue(writer, stage, codecRegistry);
            }
            writer.writeEndArray();

            writer.writeString("as", as);

            writer.writeEndDocument();

            return writer.getDocument();
        }

        @Override
        public boolean equals(final Object o) {
            if (this == o) {
                return true;
            }
            if (o == null || getClass() != o.getClass()) {
                return false;
            }

            LookupStage<?> that = (LookupStage<?>) o;

            if (from != null ? !from.equals(that.from) : that.from != null) {
                return false;
            }
            if (let != null ? !let.equals(that.let) : that.let != null) {
                return false;
            }
            if (pipeline != null ? !pipeline.equals(that.pipeline) : that.pipeline != null) {
                return false;
            }
            return as != null ? as.equals(that.as) : that.as == null;
        }

        @Override
        public int hashCode() {
            int result = from != null ? from.hashCode() : 0;
            result = 31 * result + (let != null ? let.hashCode() : 0);
            result = 31 * result + (pipeline != null ? pipeline.hashCode() : 0);
            result = 31 * result + (as != null ? as.hashCode() : 0);
            return result;
        }

        @Override
        public String toString() {
            return "Stage{"
                    + "name='$lookup'"
                    + ", from='" + from + '\''
                    + ", let=" + let
                    + ", pipeline=" + pipeline
                    + ", as='" + as + '\''
                    + '}';
        }
    }

    private static final class GraphLookupStage<TExpression> implements Bson {
        private final String from;
        private final TExpression startWith;
        private final String connectFromField;
        private final String connectToField;
        private final String as;
        private final GraphLookupOptions options;

        private GraphLookupStage(final String from, final TExpression startWith, final String connectFromField, final String connectToField,
                                 final String as, final GraphLookupOptions options) {
            this.from = from;
            this.startWith = startWith;
            this.connectFromField = connectFromField;
            this.connectToField = connectToField;
            this.as = as;
            this.options = options;
        }

        @Override
        public <TDocument> BsonDocument toBsonDocument(final Class<TDocument> tDocumentClass, final CodecRegistry codecRegistry) {
            BsonDocumentWriter writer = new BsonDocumentWriter(new BsonDocument());

            writer.writeStartDocument();

            writer.writeStartDocument("$graphLookup");

            writer.writeString("from", from);
            writer.writeName("startWith");
            BuildersHelper.encodeValue(writer, startWith, codecRegistry);

            writer.writeString("connectFromField", connectFromField);
            writer.writeString("connectToField", connectToField);
            writer.writeString("as", as);
            Integer maxDepth = options.getMaxDepth();
            if (maxDepth != null) {
                writer.writeInt32("maxDepth", maxDepth);
            }
            String depthField = options.getDepthField();
            if (depthField != null) {
                writer.writeString("depthField", depthField);
            }
            Bson restrictSearchWithMatch = options.getRestrictSearchWithMatch();
            if (restrictSearchWithMatch != null) {
                writer.writeName("restrictSearchWithMatch");
                BuildersHelper.encodeValue(writer, restrictSearchWithMatch, codecRegistry);
            }

            writer.writeEndDocument();

            return writer.getDocument();
        }

        @Override
        public boolean equals(final Object o) {
            if (this == o) {
                return true;
            }
            if (o == null || getClass() != o.getClass()) {
                return false;
            }

            GraphLookupStage<?> that = (GraphLookupStage<?>) o;

            if (from != null ? !from.equals(that.from) : that.from != null) {
                return false;
            }
            if (startWith != null ? !startWith.equals(that.startWith) : that.startWith != null) {
                return false;
            }
            if (connectFromField != null ? !connectFromField.equals(that.connectFromField) : that.connectFromField != null) {
                return false;
            }
            if (connectToField != null ? !connectToField.equals(that.connectToField) : that.connectToField != null) {
                return false;
            }
            if (as != null ? !as.equals(that.as) : that.as != null) {
                return false;
            }
            return options != null ? options.equals(that.options) : that.options == null;
        }

        @Override
        public int hashCode() {
            int result = from != null ? from.hashCode() : 0;
            result = 31 * result + (startWith != null ? startWith.hashCode() : 0);
            result = 31 * result + (connectFromField != null ? connectFromField.hashCode() : 0);
            result = 31 * result + (connectToField != null ? connectToField.hashCode() : 0);
            result = 31 * result + (as != null ? as.hashCode() : 0);
            result = 31 * result + (options != null ? options.hashCode() : 0);
            return result;
        }

        @Override
        public String toString() {
            return "Stage{"
                + "name='$graphLookup'"
                + ", as='" + as + '\''
                + ", connectFromField='" + connectFromField + '\''
                + ", connectToField='" + connectToField + '\''
                + ", from='" + from + '\''
                + ", options=" + options
                + ", startWith=" + startWith
                + '}';
        }
    }

    private static class GroupStage<TExpression> implements Bson {
        private final TExpression id;
        private final List<BsonField> fieldAccumulators;

        GroupStage(final TExpression id, final List<BsonField> fieldAccumulators) {
            this.id = id;
            this.fieldAccumulators = fieldAccumulators;
        }

        @Override
        public <TDocument> BsonDocument toBsonDocument(final Class<TDocument> tDocumentClass, final CodecRegistry codecRegistry) {
            BsonDocumentWriter writer = new BsonDocumentWriter(new BsonDocument());

            writer.writeStartDocument();

            writer.writeStartDocument("$group");

            writer.writeName("_id");
            BuildersHelper.encodeValue(writer, id, codecRegistry);

            for (BsonField fieldAccumulator : fieldAccumulators) {
                writer.writeName(fieldAccumulator.getName());
                BuildersHelper.encodeValue(writer, fieldAccumulator.getValue(), codecRegistry);
            }

            writer.writeEndDocument();
            writer.writeEndDocument();

            return writer.getDocument();
        }

        @Override
        public boolean equals(final Object o) {
            if (this == o) {
                return true;
            }
            if (o == null || getClass() != o.getClass()) {
                return false;
            }

            GroupStage<?> that = (GroupStage<?>) o;

            if (id != null ? !id.equals(that.id) : that.id != null) {
                return false;
            }
            return fieldAccumulators != null ? fieldAccumulators.equals(that.fieldAccumulators) : that.fieldAccumulators == null;
        }

        @Override
        public int hashCode() {
            int result = id != null ? id.hashCode() : 0;
            result = 31 * result + (fieldAccumulators != null ? fieldAccumulators.hashCode() : 0);
            return result;
        }

        @Override
        public String toString() {
            return "Stage{"
                           + "name='$group'"
                           + ", id=" + id
                           + ", fieldAccumulators=" + fieldAccumulators
                           + '}';
        }
    }

    private static class SortByCountStage<TExpression> implements Bson {
        private final TExpression filter;

        SortByCountStage(final TExpression filter) {
            this.filter = filter;
        }

        @Override
        public <TDocument> BsonDocument toBsonDocument(final Class<TDocument> tDocumentClass, final CodecRegistry codecRegistry) {
            BsonDocumentWriter writer = new BsonDocumentWriter(new BsonDocument());

            writer.writeStartDocument();

            writer.writeName("$sortByCount");
            BuildersHelper.encodeValue(writer, filter, codecRegistry);

            writer.writeEndDocument();

            return writer.getDocument();
        }

        @Override
        public boolean equals(final Object o) {
            if (this == o) {
                return true;
            }
            if (o == null || getClass() != o.getClass()) {
                return false;
            }

            SortByCountStage<?> that = (SortByCountStage<?>) o;

            return filter != null ? filter.equals(that.filter) : that.filter == null;
        }

        @Override
        public int hashCode() {
            return filter != null ? filter.hashCode() : 0;
        }

        @Override
        public String toString() {
            return "Stage{"
                + "name='$sortByCount'"
                + ", id=" + filter
                + '}';
        }
    }

    private static class FacetStage implements Bson {

        private final List<Facet> facets;
        FacetStage(final List<Facet> facets) {
            this.facets = facets;
        }

        @Override
        public <TDocument> BsonDocument toBsonDocument(final Class<TDocument> tDocumentClass, final CodecRegistry codecRegistry) {
            BsonDocumentWriter writer = new BsonDocumentWriter(new BsonDocument());
            writer.writeStartDocument();
            writer.writeName("$facet");
            writer.writeStartDocument();
            for (Facet facet : facets) {
                writer.writeName(facet.getName());
                writer.writeStartArray();
                for (Bson bson : facet.getPipeline()) {
                    BuildersHelper.encodeValue(writer, bson, codecRegistry);
                }
                writer.writeEndArray();
            }
            writer.writeEndDocument();
            writer.writeEndDocument();

            return writer.getDocument();
        }

        @Override
        public boolean equals(final Object o) {
            if (this == o) {
                return true;
            }
            if (o == null || getClass() != o.getClass()) {
                return false;
            }

            FacetStage that = (FacetStage) o;

            return facets != null ? facets.equals(that.facets) : that.facets == null;
        }

        @Override
        public int hashCode() {
            return facets != null ? facets.hashCode() : 0;
        }

        @Override
        public String toString() {
            return "Stage{"
                + "name='$facet', "
                + "facets=" + facets + '}';
        }

    }

    private static class FieldsStage implements Bson {
        private final List<Field<?>> fields;
        private final String stageName; //one of $addFields or $set

        FieldsStage(final String stageName, final List<Field<?>> fields) {
            this.stageName = stageName;
            this.fields = notNull("fields", fields);
        }

        @Override
        public <TDocument> BsonDocument toBsonDocument(final Class<TDocument> tDocumentClass, final CodecRegistry codecRegistry) {
            BsonDocumentWriter writer = new BsonDocumentWriter(new BsonDocument());
            writer.writeStartDocument();
            writer.writeName(stageName);
            writer.writeStartDocument();
            for (Field<?> field : fields) {
                writer.writeName(field.getName());
                BuildersHelper.encodeValue(writer, field.getValue(), codecRegistry);
            }
            writer.writeEndDocument();
            writer.writeEndDocument();

            return writer.getDocument();
        }

        @Override
        public boolean equals(final Object o) {
            if (this == o) {
                return true;
            }
            if (o == null || getClass() != o.getClass()) {
                return false;
            }

            FieldsStage that = (FieldsStage) o;

            if (!fields.equals(that.fields)) {
                return false;
            }
            return stageName.equals(that.stageName);
        }

        @Override
        public int hashCode() {
            int result = fields.hashCode();
            result = 31 * result + stageName.hashCode();
            return result;
        }

        @Override
        public String toString() {
            return "Stage{"
                + "name='" + stageName + "', "
                + "fields=" + fields
                + '}';
        }
    }

    private static class ReplaceStage<TExpression> implements Bson {
        private final TExpression value;
        private final boolean replaceWith;

        ReplaceStage(final TExpression value) {
            this(value, false);
        }

        ReplaceStage(final TExpression value, final boolean replaceWith) {
            this.value = value;
            this.replaceWith = replaceWith;
        }

        @Override
        public <TDocument> BsonDocument toBsonDocument(final Class<TDocument> tDocumentClass, final CodecRegistry codecRegistry) {
            BsonDocumentWriter writer = new BsonDocumentWriter(new BsonDocument());
            writer.writeStartDocument();

            if (replaceWith) {
                writer.writeName("$replaceWith");
                BuildersHelper.encodeValue(writer, value, codecRegistry);
            } else {
                writer.writeName("$replaceRoot");
                writer.writeStartDocument();
                writer.writeName("newRoot");
                BuildersHelper.encodeValue(writer, value, codecRegistry);
                writer.writeEndDocument();
            }
            writer.writeEndDocument();

            return writer.getDocument();
        }

        @Override
        public boolean equals(final Object o) {
            if (this == o) {
                return true;
            }
            if (o == null || getClass() != o.getClass()) {
                return false;
            }

            ReplaceStage<?> that = (ReplaceStage<?>) o;

            return value != null ? value.equals(that.value) : that.value == null;
        }

        @Override
        public int hashCode() {
            return value != null ? value.hashCode() : 0;
        }

        @Override
        public String toString() {
            return "Stage{"
                + "name='$replaceRoot', "
                + "value=" + value
                + '}';
        }
    }

    private static class MergeStage implements Bson {
        private final BsonValue intoValue;
        private final MergeOptions options;

        MergeStage(final BsonValue intoValue, final MergeOptions options) {
            this.intoValue = intoValue;
            this.options = options;
        }

        @Override
        public <TDocument> BsonDocument toBsonDocument(final Class<TDocument> documentClass, final CodecRegistry codecRegistry) {
            BsonDocumentWriter writer = new BsonDocumentWriter(new BsonDocument());
            writer.writeStartDocument();
            writer.writeStartDocument("$merge");
            writer.writeName("into");
            if (intoValue.isString()) {
                writer.writeString(intoValue.asString().getValue());
            } else {
                writer.writeStartDocument();
                writer.writeString("db", intoValue.asDocument().getString("db").getValue());
                writer.writeString("coll", intoValue.asDocument().getString("coll").getValue());
                writer.writeEndDocument();
            }
            if (options.getUniqueIdentifier() != null) {
                if (options.getUniqueIdentifier().size() == 1) {
                    writer.writeString("on", options.getUniqueIdentifier().get(0));
                } else {
                    writer.writeStartArray("on");
                    for (String cur : options.getUniqueIdentifier()) {
                        writer.writeString(cur);
                    }
                    writer.writeEndArray();
                }
            }
            if (options.getVariables() != null) {
                writer.writeStartDocument("let");

                for (Variable<?> variable : options.getVariables()) {
                    writer.writeName(variable.getName());
                    BuildersHelper.encodeValue(writer, variable.getValue(), codecRegistry);
                }

                writer.writeEndDocument();
            }

            if (options.getWhenMatched() != null) {
                writer.writeName("whenMatched");
                switch (options.getWhenMatched()) {
                    case REPLACE:
                        writer.writeString("replace");
                        break;
                    case KEEP_EXISTING:
                        writer.writeString("keepExisting");
                        break;
                    case MERGE:
                        writer.writeString("merge");
                        break;
                    case PIPELINE:
                        writer.writeStartArray();
                        for (Bson curStage : options.getWhenMatchedPipeline()) {
                            BuildersHelper.encodeValue(writer, curStage, codecRegistry);
                        }
                        writer.writeEndArray();
                        break;
                    case FAIL:
                        writer.writeString("fail");
                        break;
                    default:
                        throw new UnsupportedOperationException("Unexpected value: " + options.getWhenMatched());
                }
            }
            if (options.getWhenNotMatched() != null) {
                writer.writeName("whenNotMatched");
                switch (options.getWhenNotMatched()) {
                    case INSERT:
                        writer.writeString("insert");
                        break;
                    case DISCARD:
                        writer.writeString("discard");
                        break;
                    case FAIL:
                        writer.writeString("fail");
                        break;
                    default:
                        throw new UnsupportedOperationException("Unexpected value: " + options.getWhenNotMatched());
                }
            }
            writer.writeEndDocument();
            writer.writeEndDocument();
            return writer.getDocument();
        }

        @Override
        public boolean equals(final Object o) {
            if (this == o) {
                return true;
            }
            if (o == null || getClass() != o.getClass()) {
                return false;
            }

            MergeStage that = (MergeStage) o;

            if (!intoValue.equals(that.intoValue)) {
                return false;
            }
            if (!options.equals(that.options)) {
                return false;
            }

            return true;
        }

        @Override
        public int hashCode() {
            int result = intoValue.hashCode();
            result = 31 * result + options.hashCode();
            return result;
        }

        @Override
        public String toString() {
            return "Stage{"
                    + "name='$merge', "
                    + ", into=" + intoValue
                    + ", options=" + options
                    + '}';
        }
    }

    private static final class UnionWithStage implements Bson {
        private final String collection;
        private final List<? extends Bson> pipeline;

        private UnionWithStage(final String collection, final List<? extends Bson> pipeline) {
            this.collection = collection;
            this.pipeline = pipeline;
        }

        @Override
        public <TDocument> BsonDocument toBsonDocument(final Class<TDocument> tDocumentClass, final CodecRegistry codecRegistry) {
            BsonDocumentWriter writer = new BsonDocumentWriter(new BsonDocument());

            writer.writeStartDocument();

            writer.writeStartDocument("$unionWith");
            writer.writeString("coll", collection);

            writer.writeName("pipeline");
            writer.writeStartArray();
            for (Bson stage : pipeline) {
                BuildersHelper.encodeValue(writer, stage, codecRegistry);
            }
            writer.writeEndArray();

            writer.writeEndDocument();

            return writer.getDocument();
        }

        @Override
        public boolean equals(final Object o) {
            if (this == o) {
                return true;
            }
            if (o == null || getClass() != o.getClass()) {
                return false;
            }

            UnionWithStage that = (UnionWithStage) o;

            if (!collection.equals(that.collection)) {
                return false;
            }
            return pipeline != null ? !pipeline.equals(that.pipeline) : that.pipeline != null;
        }

        @Override
        public int hashCode() {
            int result = collection.hashCode();
            result = 31 * result + (pipeline != null ? pipeline.hashCode() : 0);
            return result;
        }

        @Override
        public String toString() {
            return "Stage{"
                    + "name='$unionWith'"
                    + ", collection='" + collection + '\''
                    + ", pipeline=" + pipeline
                    + '}';
        }
    }

    private static final class SetWindowFieldsStage<TExpression> implements Bson {
        @Nullable
        private final TExpression partitionBy;
        @Nullable
        private final Bson sortBy;
        private final Iterable<? extends WindowedComputation> output;

        SetWindowFieldsStage(
                @Nullable final TExpression partitionBy,
                @Nullable final Bson sortBy,
                final Iterable<? extends WindowedComputation> output) {
            this.partitionBy = partitionBy;
            this.sortBy = sortBy;
            this.output = output;
        }

        @Override
        public <TDocument> BsonDocument toBsonDocument(final Class<TDocument> tDocumentClass, final CodecRegistry codecRegistry) {
            BsonDocumentWriter writer = new BsonDocumentWriter(new BsonDocument());
            writer.writeStartDocument();
            writer.writeStartDocument("$setWindowFields");
            if (partitionBy != null) {
                writer.writeName("partitionBy");
                BuildersHelper.encodeValue(writer, partitionBy, codecRegistry);
            }
            if (sortBy != null) {
                writer.writeName("sortBy");
                BuildersHelper.encodeValue(writer, sortBy, codecRegistry);
            }
            writer.writeStartDocument("output");
            for (WindowedComputation windowedComputation : output) {
                BsonField field = windowedComputation.toBsonField();
                writer.writeName(field.getName());
                BuildersHelper.encodeValue(writer, field.getValue(), codecRegistry);
            }
            writer.writeEndDocument(); // end output
            writer.writeEndDocument(); // end $setWindowFields
            writer.writeEndDocument();
            return writer.getDocument();
        }

        @Override
        public boolean equals(final Object o) {
            if (this == o) {
                return true;
            }
            if (o == null || getClass() != o.getClass()) {
                return false;
            }
            final SetWindowFieldsStage<?> that = (SetWindowFieldsStage<?>) o;
            return Objects.equals(partitionBy, that.partitionBy) && Objects.equals(sortBy, that.sortBy) && output.equals(that.output);
        }

        @Override
        public int hashCode() {
            return Objects.hash(partitionBy, sortBy, output);
        }

        @Override
        public String toString() {
            return "Stage{"
                    + "name='$setWindowFields'"
                    + ", partitionBy=" + partitionBy
                    + ", sortBy=" + sortBy
                    + ", output=" + output
                    + '}';
        }
    }

    private static final class SearchStage implements Bson {
        private final String name;
        private final Bson operatorOrCollector;
        @Nullable
        private final SearchOptions options;

        SearchStage(final String name, final Bson operatorOrCollector, @Nullable final SearchOptions options) {
            this.name = name;
            this.operatorOrCollector = operatorOrCollector;
            this.options = options;
        }

        @Override
        public <TDocument> BsonDocument toBsonDocument(final Class<TDocument> documentClass, final CodecRegistry codecRegistry) {
            BsonDocumentWriter writer = new BsonDocumentWriter(new BsonDocument());
            writer.writeStartDocument();
            writer.writeStartDocument(name);
            BsonDocument operatorOrCollectorDoc = operatorOrCollector.toBsonDocument(documentClass, codecRegistry);
            assertTrue(operatorOrCollectorDoc.size() == 1);
            Map.Entry<String, BsonValue> operatorOrCollectorEntry = operatorOrCollectorDoc.entrySet().iterator().next();
            writer.writeName(operatorOrCollectorEntry.getKey());
            BuildersHelper.encodeValue(writer, operatorOrCollectorEntry.getValue(), codecRegistry);
            if (options != null) {
                options.toBsonDocument(documentClass, codecRegistry).forEach((optionName, optionValue) -> {
                    writer.writeName(optionName);
                    BuildersHelper.encodeValue(writer, optionValue, codecRegistry);
                });
            }
            // end `name`
            writer.writeEndDocument();
            writer.writeEndDocument();
            return writer.getDocument();
        }

        @Override
        public boolean equals(final Object o) {
            if (this == o) {
                return true;
            }
            if (o == null || getClass() != o.getClass()) {
                return false;
            }
            final SearchStage that = (SearchStage) o;
            return name.equals(that.name)
                    && operatorOrCollector.equals(that.operatorOrCollector)
                    && Objects.equals(options, that.options);
        }

        @Override
        public int hashCode() {
            return Objects.hash(name, operatorOrCollector, options);
        }

        @Override
        public String toString() {
            return "Stage{"
                    + "name='" + name + "'"
                    + ", operatorOrCollector=" + operatorOrCollector
                    + ", options=" + options
                    + '}';
        }
    }

    private Aggregates() {
    }
}<|MERGE_RESOLUTION|>--- conflicted
+++ resolved
@@ -17,13 +17,10 @@
 package com.mongodb.client.model;
 
 import com.mongodb.MongoNamespace;
-<<<<<<< HEAD
 import com.mongodb.client.model.densify.DensifyOptions;
 import com.mongodb.client.model.densify.DensifyRange;
-=======
 import com.mongodb.client.model.fill.FillComputation;
 import com.mongodb.client.model.fill.FillOptions;
->>>>>>> b68b5807
 import com.mongodb.client.model.search.SearchOperator;
 import com.mongodb.client.model.search.SearchCollector;
 import com.mongodb.client.model.search.SearchOptions;
@@ -43,12 +40,9 @@
 import java.util.Objects;
 
 import static com.mongodb.assertions.Assertions.assertTrue;
-<<<<<<< HEAD
 import static com.mongodb.client.model.densify.DensifyOptions.densifyOptions;
-=======
 import static com.mongodb.assertions.Assertions.isTrueArgument;
 import static com.mongodb.assertions.Assertions.notNull;
->>>>>>> b68b5807
 import static com.mongodb.client.model.search.SearchOptions.searchOptions;
 import static com.mongodb.internal.Iterables.concat;
 import static com.mongodb.internal.client.model.Util.sizeAtLeast;
@@ -671,7 +665,6 @@
     }
 
     /**
-<<<<<<< HEAD
      * Creates a {@code $densify} pipeline stage, which adds documents to a sequence of documents
      * where certain values in the {@code field} are missing.
      *
@@ -712,7 +705,20 @@
                 densifySpecificationDoc.append("range", range.toBsonDocument(documentClass, codecRegistry));
                 densifySpecificationDoc.putAll(options.toBsonDocument(documentClass, codecRegistry));
                 return new BsonDocument("$densify", densifySpecificationDoc);
-=======
+            }
+
+            @Override
+            public String toString() {
+                return "Stage{name='$densify'"
+                        + ", field=" + field
+                        + ", range=" + range
+                        + ", options=" + options
+                        + '}';
+            }
+        };
+    }
+
+    /**
      * Creates a {@code $fill} pipeline stage, which assigns values to fields when they are {@link BsonType#NULL Null} or missing.
      *
      * @param options The fill options.
@@ -754,21 +760,13 @@
                 }
                 fillSpecificationDoc.append("output", outputDoc);
                 return new BsonDocument("$fill", fillSpecificationDoc);
->>>>>>> b68b5807
             }
 
             @Override
             public String toString() {
-<<<<<<< HEAD
-                return "Stage{name='$densify'"
-                        + ", field=" + field
-                        + ", range=" + range
-                        + ", options=" + options
-=======
                 return "Stage{name='$fill'"
                         + ", options=" + options
                         + ", output=" + output
->>>>>>> b68b5807
                         + '}';
             }
         };
