/*
 * Copyright 2008-present MongoDB, Inc.
 *
 * Licensed under the Apache License, Version 2.0 (the "License");
 * you may not use this file except in compliance with the License.
 * You may obtain a copy of the License at
 *
 *   http://www.apache.org/licenses/LICENSE-2.0
 *
 * Unless required by applicable law or agreed to in writing, software
 * distributed under the License is distributed on an "AS IS" BASIS,
 * WITHOUT WARRANTIES OR CONDITIONS OF ANY KIND, either express or implied.
 * See the License for the specific language governing permissions and
 * limitations under the License.
 */

package com.mongodb.internal.operation;

import com.mongodb.CursorType;
import com.mongodb.MongoNamespace;
import com.mongodb.client.cursor.TimeoutMode;
import com.mongodb.client.model.Collation;
import com.mongodb.internal.TimeoutContext;
import com.mongodb.internal.TimeoutSettings;
import com.mongodb.internal.async.AsyncBatchCursor;
import com.mongodb.internal.async.SingleResultCallback;
import com.mongodb.internal.binding.AsyncReadBinding;
import com.mongodb.internal.binding.ReadBinding;
import com.mongodb.internal.client.model.AggregationLevel;
import com.mongodb.internal.connection.OperationContext;
import com.mongodb.lang.Nullable;
import org.bson.BsonArray;
import org.bson.BsonBoolean;
import org.bson.BsonDocument;
import org.bson.BsonInt32;
import org.bson.BsonString;
import org.bson.BsonValue;
import org.bson.codecs.Decoder;

import java.util.Arrays;
import java.util.List;

import static com.mongodb.assertions.Assertions.isTrueArgument;
import static com.mongodb.assertions.Assertions.notNull;
import static com.mongodb.internal.async.ErrorHandlingResultCallback.errorHandlingCallback;
import static com.mongodb.internal.operation.AsyncOperationHelper.CommandReadTransformerAsync;
import static com.mongodb.internal.operation.AsyncOperationHelper.executeRetryableReadAsync;
import static com.mongodb.internal.operation.CommandOperationHelper.CommandCreator;
import static com.mongodb.internal.operation.OperationHelper.LOGGER;
import static com.mongodb.internal.operation.OperationHelper.applyTimeoutModeToOperationContext;
import static com.mongodb.internal.operation.OperationReadConcernHelper.appendReadConcernToCommand;
import static com.mongodb.internal.operation.SyncOperationHelper.CommandReadTransformer;
import static com.mongodb.internal.operation.SyncOperationHelper.executeRetryableRead;

class AggregateOperationImpl<T> implements ReadOperationCursor<T> {
    private static final String COMMAND_NAME = "aggregate";
    private static final String RESULT = "result";
    private static final String CURSOR = "cursor";
    private static final String FIRST_BATCH = "firstBatch";
    private static final List<String> FIELD_NAMES_WITH_RESULT = Arrays.asList(RESULT, FIRST_BATCH);
    private final MongoNamespace namespace;
    private final List<BsonDocument> pipeline;
    private final Decoder<T> decoder;
    private final AggregateTarget aggregateTarget;
    private final PipelineCreator pipelineCreator;

    private boolean retryReads;
    private Boolean allowDiskUse;
    private Integer batchSize;
    private Collation collation;
    private BsonValue comment;
    private BsonValue hint;
    private BsonDocument variables;
    private TimeoutMode timeoutMode;
    private CursorType cursorType;

    AggregateOperationImpl(final MongoNamespace namespace,
            final List<BsonDocument> pipeline, final Decoder<T> decoder, final AggregationLevel aggregationLevel) {
        this(namespace, pipeline, decoder,
                defaultAggregateTarget(notNull("aggregationLevel", aggregationLevel),
                        notNull("namespace", namespace).getCollectionName()),
                defaultPipelineCreator(pipeline));
    }

    AggregateOperationImpl(final MongoNamespace namespace,
            final List<BsonDocument> pipeline, final Decoder<T> decoder, final AggregateTarget aggregateTarget,
            final PipelineCreator pipelineCreator) {
        this.namespace = notNull("namespace", namespace);
        this.pipeline = notNull("pipeline", pipeline);
        this.decoder = notNull("decoder", decoder);
        this.aggregateTarget = notNull("aggregateTarget", aggregateTarget);
        this.pipelineCreator = notNull("pipelineCreator", pipelineCreator);
    }

    List<BsonDocument> getPipeline() {
        return pipeline;
    }

    Decoder<T> getDecoder() {
        return decoder;
    }

    Boolean getAllowDiskUse() {
        return allowDiskUse;
    }

    AggregateOperationImpl<T> allowDiskUse(@Nullable final Boolean allowDiskUse) {
        this.allowDiskUse = allowDiskUse;
        return this;
    }

    Integer getBatchSize() {
        return batchSize;
    }

    AggregateOperationImpl<T> batchSize(@Nullable final Integer batchSize) {
        this.batchSize = batchSize;
        return this;
    }

    Collation getCollation() {
        return collation;
    }

    AggregateOperationImpl<T> collation(@Nullable final Collation collation) {
        this.collation = collation;
        return this;
    }

    @Nullable
    BsonValue getComment() {
        return comment;
    }

    AggregateOperationImpl<T> comment(@Nullable final BsonValue comment) {
        this.comment = comment;
        return this;
    }

    AggregateOperationImpl<T> let(@Nullable final BsonDocument variables) {
        this.variables = variables;
        return this;
    }

    AggregateOperationImpl<T> retryReads(final boolean retryReads) {
        this.retryReads = retryReads;
        return this;
    }

    /**
     * When {@link TimeoutContext#hasTimeoutMS()} then {@link TimeoutSettings#getMaxAwaitTimeMS()} usage in {@code getMore} commands
     * depends on the type of cursor. For {@link CursorType#TailableAwait} it is used, for others it is not.
     * {@link CursorType#TailableAwait} is used mainly for change streams in {@link AggregateOperationImpl}.
     *
     * @param cursorType
     * @return this
     */
    AggregateOperationImpl<T> cursorType(final CursorType cursorType) {
        this.cursorType = cursorType;
        return this;
    }

    boolean getRetryReads() {
        return retryReads;
    }

    @Nullable
    BsonValue getHint() {
        return hint;
    }

    public AggregateOperationImpl<T> timeoutMode(@Nullable final TimeoutMode timeoutMode) {
        if (timeoutMode != null) {
            this.timeoutMode = timeoutMode;
        }
        return this;
    }

    AggregateOperationImpl<T> hint(@Nullable final BsonValue hint) {
        isTrueArgument("BsonString or BsonDocument", hint == null || hint.isDocument() || hint.isString());
        this.hint = hint;
        return this;
    }

    @Override
    public String getCommandName() {
        return COMMAND_NAME;
    }

    @Override
<<<<<<< HEAD
    public BatchCursor<T> execute(final ReadBinding binding, final OperationContext operationContext) {
        return executeRetryableRead(binding, applyTimeoutModeToOperationContext(timeoutMode, operationContext), namespace.getDatabaseName(),
=======
    public MongoNamespace getNamespace() {
        return namespace;
    }

    @Override
    public BatchCursor<T> execute(final ReadBinding binding) {
        return executeRetryableRead(binding, namespace.getDatabaseName(),
>>>>>>> eb670e34
                getCommandCreator(), CommandResultDocumentCodec.create(decoder, FIELD_NAMES_WITH_RESULT),
                transformer(), retryReads);
    }

    @Override
    public void executeAsync(final AsyncReadBinding binding, final OperationContext operationContext, final SingleResultCallback<AsyncBatchCursor<T>> callback) {
        SingleResultCallback<AsyncBatchCursor<T>> errHandlingCallback = errorHandlingCallback(callback, LOGGER);
        executeRetryableReadAsync(binding, applyTimeoutModeToOperationContext(timeoutMode, operationContext),  namespace.getDatabaseName(),
                getCommandCreator(), CommandResultDocumentCodec.create(decoder, FIELD_NAMES_WITH_RESULT),
                asyncTransformer(), retryReads,
                errHandlingCallback);
    }

    private CommandCreator getCommandCreator() {
        return (operationContext, serverDescription, connectionDescription) ->
                getCommand(operationContext, connectionDescription.getMaxWireVersion());
    }

    BsonDocument getCommand(final OperationContext operationContext, final int maxWireVersion) {
        BsonDocument commandDocument = new BsonDocument(getCommandName(), aggregateTarget.create());
        appendReadConcernToCommand(operationContext.getSessionContext(), maxWireVersion, commandDocument);
        commandDocument.put("pipeline", pipelineCreator.create());
        BsonDocument cursor = new BsonDocument();
        if (batchSize != null) {
            cursor.put("batchSize", new BsonInt32(batchSize));
        }
        commandDocument.put(CURSOR, cursor);
        if (allowDiskUse != null) {
            commandDocument.put("allowDiskUse", BsonBoolean.valueOf(allowDiskUse));
        }
        if (collation != null) {
            commandDocument.put("collation", collation.asDocument());
        }
        if (comment != null) {
            commandDocument.put("comment", comment);
        }
        if (hint != null) {
            commandDocument.put("hint", hint);
        }
        if (variables != null) {
            commandDocument.put("let", variables);
        }

        return commandDocument;
    }

    private CommandReadTransformer<BsonDocument, CommandBatchCursor<T>> transformer() {
        return (result, source, connection, operationContext) ->
                new CommandBatchCursor<>(getTimeoutMode(), getMaxTimeForCursor(operationContext.getTimeoutContext()), operationContext, new CommandCursor<>(
                        result, batchSize != null ? batchSize : 0,
                        decoder, comment, source, connection
                ));
    }

    private CommandReadTransformerAsync<BsonDocument, AsyncBatchCursor<T>> asyncTransformer() {
        return (result, source, connection, operationContext) ->
            new AsyncCommandBatchCursor<>(getTimeoutMode(), getMaxTimeForCursor(operationContext.getTimeoutContext()),
                    operationContext, new AsyncCommandCursor<>(
                    result, batchSize != null ? batchSize : 0, decoder, comment, source, connection
            ));
    }

    private TimeoutMode getTimeoutMode() {
        TimeoutMode localTimeoutMode = timeoutMode;
        if (localTimeoutMode == null) {
            localTimeoutMode = TimeoutMode.CURSOR_LIFETIME;
        }
        return localTimeoutMode;
    }

    private long getMaxTimeForCursor(final TimeoutContext timeoutContext) {
        long maxAwaitTimeMS = timeoutContext.getMaxAwaitTimeMS();
        if (timeoutContext.hasTimeoutMS()){
           return CursorType.TailableAwait == cursorType ? maxAwaitTimeMS : 0;
        }
        return maxAwaitTimeMS;
    }

    interface AggregateTarget {
        BsonValue create();
    }

    interface PipelineCreator {
        BsonArray create();
    }

    private static AggregateTarget defaultAggregateTarget(final AggregationLevel aggregationLevel, final String collectionName) {
        return () -> {
            if (aggregationLevel == AggregationLevel.DATABASE) {
                return new BsonInt32(1);
            } else {
                return new BsonString(collectionName);
            }
        };
    }

    private static PipelineCreator defaultPipelineCreator(final List<BsonDocument> pipeline) {
        return () -> new BsonArray(pipeline);
    }
}<|MERGE_RESOLUTION|>--- conflicted
+++ resolved
@@ -188,18 +188,13 @@
     }
 
     @Override
-<<<<<<< HEAD
+    public MongoNamespace getNamespace() {
+        return namespace;
+    }
+
+    @Override
     public BatchCursor<T> execute(final ReadBinding binding, final OperationContext operationContext) {
         return executeRetryableRead(binding, applyTimeoutModeToOperationContext(timeoutMode, operationContext), namespace.getDatabaseName(),
-=======
-    public MongoNamespace getNamespace() {
-        return namespace;
-    }
-
-    @Override
-    public BatchCursor<T> execute(final ReadBinding binding) {
-        return executeRetryableRead(binding, namespace.getDatabaseName(),
->>>>>>> eb670e34
                 getCommandCreator(), CommandResultDocumentCodec.create(decoder, FIELD_NAMES_WITH_RESULT),
                 transformer(), retryReads);
     }
