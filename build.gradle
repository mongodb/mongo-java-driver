--- conflicted
+++ resolved
@@ -16,10 +16,7 @@
 
 apply plugin: 'eclipse'
 apply plugin: 'idea'
-<<<<<<< HEAD
-=======
 apply plugin: 'maven-publish'
->>>>>>> d0582ce4
 
 buildscript {
     repositories {
@@ -270,4 +267,4 @@
         | JDK ${JavaVersion.VERSION_1_9.getMajorVersion()} is required to build the driver: You are using JDK ${JavaVersion.current().getMajorVersion()}.
         |""".stripMargin()
     )
-}+}
