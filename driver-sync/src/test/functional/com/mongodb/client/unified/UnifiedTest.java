--- conflicted
+++ resolved
@@ -59,13 +59,7 @@
 import org.junit.jupiter.params.provider.MethodSource;
 import org.opentest4j.TestAbortedException;
 
-<<<<<<< HEAD
-=======
-import java.io.File;
-import java.io.IOException;
-import java.net.URISyntaxException;
 import java.text.MessageFormat;
->>>>>>> 14541d4b
 import java.util.ArrayList;
 import java.util.Collection;
 import java.util.Collections;
@@ -167,17 +161,9 @@
     }
 
     @NonNull
-<<<<<<< HEAD
-    protected static Collection<Arguments> getTestData(final String directory) {
+    protected static Collection<Arguments> getTestData(final String directory, final boolean isReactive) {
         List<Arguments> data = new ArrayList<>();
         for (BsonDocument fileDocument : getTestDocuments("/" + directory + "/")) {
-=======
-    protected static Collection<Arguments> getTestData(final String directory, final boolean isReactive)
-            throws URISyntaxException, IOException {
-        List<Arguments> data = new ArrayList<>();
-        for (File file : getTestFiles("/" + directory + "/")) {
-            BsonDocument fileDocument = getTestDocument(file);
->>>>>>> 14541d4b
             for (BsonValue cur : fileDocument.getArray("tests")) {
 
                 final BsonDocument testDocument = cur.asDocument();
