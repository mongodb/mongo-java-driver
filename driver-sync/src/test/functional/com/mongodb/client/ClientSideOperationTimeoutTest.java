--- conflicted
+++ resolved
@@ -82,14 +82,6 @@
         assumeFalse("No count command helper", testDescription.endsWith("count on collection"));
         assumeFalse("No operation based overrides", fileDescription.equals("timeoutMS can be overridden for an operation"));
 
-<<<<<<< HEAD
-        checkTransactionSessionSupport(fileDescription, testDescription);
-
-        assumeFalse("TODO (CSOT) - JAVA-4054", fileDescription.equals("timeoutMS behaves correctly for change streams"));
-=======
-        assumeFalse("TODO (CSOT) - JAVA-5259 No client.withTimeout", testDescription.endsWith("on client"));
-
->>>>>>> a16373e8
         assumeFalse("TODO (CSOT) - JAVA-4052", fileDescription.startsWith("timeoutMS behaves correctly for retryable operations"));
         assumeFalse("TODO (CSOT) - JAVA-4052", fileDescription.startsWith("legacy timeouts behave correctly for retryable operations"));
 
