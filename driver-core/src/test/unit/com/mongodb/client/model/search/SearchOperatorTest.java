/*
 * Copyright 2008-present MongoDB, Inc.
 *
 * Licensed under the Apache License, Version 2.0 (the "License");
 * you may not use this file except in compliance with the License.
 * You may obtain a copy of the License at
 *
 *   http://www.apache.org/licenses/LICENSE-2.0
 *
 * Unless required by applicable law or agreed to in writing, software
 * distributed under the License is distributed on an "AS IS" BASIS,
 * WITHOUT WARRANTIES OR CONDITIONS OF ANY KIND, either express or implied.
 * See the License for the specific language governing permissions and
 * limitations under the License.
 */
package com.mongodb.client.model.search;

import com.mongodb.MongoClientSettings;
import com.mongodb.client.model.geojson.Point;
import com.mongodb.client.model.geojson.Position;
import org.bson.BsonArray;
import org.bson.BsonBoolean;
import org.bson.BsonDateTime;
import org.bson.BsonDocument;
import org.bson.BsonDouble;
import org.bson.BsonInt32;
import org.bson.BsonInt64;
import org.bson.BsonString;
import org.bson.Document;
import org.junit.jupiter.api.Test;

import java.time.Duration;
import java.time.Instant;

import static com.mongodb.client.model.search.FuzzySearchOptions.fuzzySearchOptions;
import static com.mongodb.client.model.search.SearchPath.fieldPath;
import static com.mongodb.client.model.search.SearchPath.wildcardPath;
import static com.mongodb.client.model.search.SearchScore.boost;
import static java.util.Arrays.asList;
import static java.util.Collections.emptyList;
import static java.util.Collections.singleton;
import static java.util.Collections.singletonList;
import static org.junit.jupiter.api.Assertions.assertAll;
import static org.junit.jupiter.api.Assertions.assertEquals;
import static org.junit.jupiter.api.Assertions.assertThrows;

final class SearchOperatorTest {
    @Test
    void of() {
        assertAll(
                () -> assertEquals(
                        docExamplePredefined()
                                .toBsonDocument(),
                        SearchOperator.of(docExampleCustom())
                                .toBsonDocument()
                ),
                () -> assertEquals(
                        docExamplePredefined()
                                .score(boost(2))
                                .toBsonDocument(),
                        SearchOperator.of(docExampleCustom())
                                .score(boost(2))
                                .toBsonDocument()
                )
        );
    }

    @Test
    void compound() {
        assertAll(
                // combinations must not be empty
                () -> assertThrows(IllegalArgumentException.class, () ->
                        SearchOperator.compound().must(emptyList())
                ),
                () -> assertThrows(IllegalArgumentException.class, () ->
                        SearchOperator.compound().mustNot(emptyList())
                ),
                () -> assertThrows(IllegalArgumentException.class, () ->
                        SearchOperator.compound().should(emptyList())
                ),
                () -> assertThrows(IllegalArgumentException.class, () ->
                        SearchOperator.compound().filter(emptyList())
                ),
                () -> assertEquals(
                        new BsonDocument("compound", new BsonDocument()
                                .append("must", new BsonArray(singletonList(SearchOperator.exists(fieldPath("fieldName1")).toBsonDocument())))
                                .append("mustNot", new BsonArray(singletonList(SearchOperator.exists(fieldPath("fieldName2"))
                                        .score(boost(0.1f)).toBsonDocument())))
                                .append("should", new BsonArray(asList(
                                        SearchOperator.exists(fieldPath("fieldName3")).toBsonDocument(),
                                        SearchOperator.exists(fieldPath("fieldName4")).toBsonDocument(),
                                        SearchOperator.exists(fieldPath("fieldName5")).toBsonDocument())))
                                .append("filter", new BsonArray(singletonList(SearchOperator.exists(fieldPath("fieldName6")).toBsonDocument())))
                                .append("minimumShouldMatch", new BsonInt32(1))
                        ),
                        SearchOperator.compound()
                                .must(singleton(SearchOperator.exists(fieldPath("fieldName1"))))
                                .mustNot(singleton(SearchOperator.exists(fieldPath("fieldName2"))
                                        .score(boost(0.1f))))
                                .should(singleton(SearchOperator.exists(fieldPath("fieldName3"))))
                                // appends to the existing operators combined with the same rule
                                .should(asList(
                                        SearchOperator.exists(fieldPath("fieldName4")),
                                        SearchOperator.exists(fieldPath("fieldName5"))))
                                .minimumShouldMatch(2)
                                // overrides the previous value
                                .minimumShouldMatch(1)
                                .filter(singleton(SearchOperator.exists(fieldPath("fieldName6"))))
                                .toBsonDocument()
                ),
                () -> assertEquals(
                        new BsonDocument("compound", new BsonDocument(
                                "filter", new BsonArray(singletonList(
                                SearchOperator.compound().filter(singleton(
                                        SearchOperator.exists(fieldPath("fieldName")))).toBsonDocument())))
                        ),
                        SearchOperator.compound().filter(singleton(
                                // nested compound operators are allowed
                                SearchOperator.compound().filter(singleton(
                                        SearchOperator.exists(fieldPath("fieldName"))))))
                                .toBsonDocument()
                )
        );
    }

    @Test
    void exists() {
        assertAll(
                () -> assertEquals(
                        docExampleCustom()
                                .toBsonDocument(),
                        docExamplePredefined()
                                .toBsonDocument()
                ),
                () -> assertEquals(
                        new BsonDocument("exists", new BsonDocument("path", new BsonString(fieldPath("fieldName").toValue()))),
                        SearchOperator.exists(
                                fieldPath("fieldName")
                                        // multi must be ignored
                                        .multi("analyzerName"))
                                .toBsonDocument()
                )
        );
    }

    @Test
    void text() {
        assertAll(
                () -> assertThrows(IllegalArgumentException.class, () ->
                        // queries must not be empty
                        SearchOperator.text(singleton(fieldPath("fieldName")), emptyList())
                ),
                () -> assertThrows(IllegalArgumentException.class, () ->
                        // paths must not be empty
                        SearchOperator.text(emptyList(), singleton("term"))
                ),
                () -> assertEquals(
                        new BsonDocument("text",
                                new BsonDocument("path", fieldPath("fieldName").toBsonValue())
                                        .append("query", new BsonString("term"))
                        ),
                        SearchOperator.text(
                                fieldPath("fieldName"),
                                "term")
                                .toBsonDocument()
                ),
                () -> assertEquals(
                        new BsonDocument("text",
                                new BsonDocument("path", new BsonArray(asList(
                                        fieldPath("fieldName").toBsonValue(),
                                        wildcardPath("wildc*rd").toBsonValue())))
                                        .append("query", new BsonArray(asList(
                                                new BsonString("term1"),
                                                new BsonString("term2"))))
                        ),
                        SearchOperator.text(
                                asList(
                                        fieldPath("fieldName"),
                                        wildcardPath("wildc*rd")),
                                asList(
                                        "term1",
                                        "term2"))
                                .toBsonDocument()
                ),
                () -> assertEquals(
                        new BsonDocument("text",
                                new BsonDocument("path", fieldPath("fieldName").toBsonValue())
                                        .append("query", new BsonString("term"))
                                        .append("synonyms", new BsonString("synonymMappingName"))
                        ),
                        SearchOperator.text(
                                singleton(fieldPath("fieldName")),
                                singleton("term"))
                                .fuzzy(fuzzySearchOptions())
                                // synonyms overrides fuzzy
                                .synonyms("synonymMappingName")
                                .toBsonDocument()
                ),
                () -> assertEquals(
                        new BsonDocument("text",
                                new BsonDocument("path", fieldPath("fieldName").toBsonValue())
                                        .append("query", new BsonString("term"))
                                        .append("fuzzy", new BsonDocument())
                        ),
                        SearchOperator.text(
                                singleton(fieldPath("fieldName")),
                                singleton("term"))
                                .synonyms("synonymMappingName")
                                // fuzzy overrides synonyms
                                .fuzzy()
                                .toBsonDocument()
                )
        );
    }

    @Test
    void autocomplete() {
        assertAll(
                () -> assertThrows(IllegalArgumentException.class, () ->
                        // queries must not be empty
                        SearchOperator.autocomplete(fieldPath("fieldName"), emptyList())
                ),
                () -> assertEquals(
                        new BsonDocument("autocomplete",
                                new BsonDocument("path", fieldPath("fieldName").toBsonValue())
                                        .append("query", new BsonString("term"))
                        ),
                        SearchOperator.autocomplete(
                                fieldPath("fieldName"),
                                "term")
                                .toBsonDocument()
                ),
                () -> assertEquals(
                        new BsonDocument("autocomplete",
                                new BsonDocument("path", fieldPath("fieldName").toBsonValue())
                                        .append("query", new BsonArray(asList(
                                                new BsonString("term1"),
                                                new BsonString("term2"))))
                        ),
                        SearchOperator.autocomplete(
                                fieldPath("fieldName")
                                        // multi must be ignored
                                        .multi("analyzerName"),
                                asList(
                                        "term1",
                                        "term2"))
                                .toBsonDocument()
                ),
                () -> assertEquals(
                        new BsonDocument("autocomplete",
                                new BsonDocument("path", fieldPath("fieldName").toBsonValue())
                                        .append("query", new BsonString("term"))
                                        .append("fuzzy", new BsonDocument()
                                                .append("maxExpansions", new BsonInt32(10))
                                                .append("maxEdits", new BsonInt32(1)))
                                        .append("tokenOrder", new BsonString("any"))
                        ),
                        SearchOperator.autocomplete(
                                fieldPath("fieldName")
                                        // multi must be ignored
                                        .multi("analyzerName"),
                                        singleton("term"))
                                .fuzzy(fuzzySearchOptions()
                                        .maxExpansions(10)
                                        .maxEdits(1))
                                .sequentialTokenOrder()
                                // anyTokenOrder overrides sequentialTokenOrder
                                .anyTokenOrder()
                                .toBsonDocument()
                )
        );
    }

    @Test
    void numberRange() {
        assertAll(
                () -> assertThrows(IllegalArgumentException.class, () ->
                        // queries must not be empty
                        SearchOperator.numberRange(emptyList())
                ),
                () -> assertEquals(
                        new BsonDocument("range",
                                new BsonDocument("path", fieldPath("fieldName").toBsonValue())
                                        .append("gt", new BsonDouble(Double.MIN_VALUE))
                        ),
                        SearchOperator.numberRange(
                                singleton(fieldPath("fieldName")
                                        // multi must be ignored
                                        .multi("analyzeName")))
                                .gteLte(-1, 1)
                                // overrides
                                .gt(Double.MIN_VALUE)
                                .toBsonDocument()
                ),
                () -> assertEquals(
                        new BsonDocument("range",
                                new BsonDocument("path", fieldPath("fieldName").toBsonValue())
                                        .append("lt", new BsonInt32(Integer.MAX_VALUE))
                        ),
                        SearchOperator.numberRange(
                                fieldPath("fieldName")
                                        // multi must be ignored
                                        .multi("analyzeName"))
                                .lt(Integer.MAX_VALUE)
                                .toBsonDocument()
                ),
                () -> assertEquals(
                        new BsonDocument("range",
                                new BsonDocument("path", fieldPath("fieldName").toBsonValue())
                                        .append("gte", new BsonDouble(Float.MIN_VALUE))
                                        .append("score", new BsonDocument("boost", new BsonDocument("value", new BsonDouble(0.5))))
                        ),
                        SearchOperator.numberRange(
                                fieldPath("fieldName"))
                                .gte(Float.MIN_VALUE)
                                .score(boost(0.5f))
                                .toBsonDocument()
                ),
                () -> assertEquals(
                        new BsonDocument("range",
                                new BsonDocument("path", fieldPath("fieldName").toBsonValue())
                                        .append("lte", new BsonInt64(Long.MAX_VALUE))
                        ),
                        SearchOperator.numberRange(
                                fieldPath("fieldName"))
                                .lte(Long.MAX_VALUE)
                                .toBsonDocument()
                ),
                () -> assertEquals(
                        new BsonDocument("range",
                                new BsonDocument("path", fieldPath("fieldName").toBsonValue())
                                        .append("gt", new BsonInt32(-1)).append("lt", new BsonInt32(1))
                        ),
                        SearchOperator.numberRange(
                                fieldPath("fieldName"))
                                .gtLt(-1, 1)
                                .toBsonDocument()
                ),
                () -> assertEquals(
                        new BsonDocument("range",
                                new BsonDocument("path", fieldPath("fieldName").toBsonValue())
                                        .append("gte", new BsonInt32(-1)).append("lte", new BsonInt32(1))
                        ),
                        SearchOperator.numberRange(
                                fieldPath("fieldName"))
                                .gteLte(-1, 1)
                                .toBsonDocument()
                ),
                () -> assertEquals(
                        new BsonDocument("range",
                                new BsonDocument("path", fieldPath("fieldName").toBsonValue())
                                        .append("gt", new BsonInt32(-1)).append("lte", new BsonInt32(1))
                        ),
                        SearchOperator.numberRange(
                                fieldPath("fieldName"))
                                .gtLte(-1, 1)
                                .toBsonDocument()
                ),
                () -> assertEquals(
                        new BsonDocument("range",
                                new BsonDocument("path", fieldPath("fieldName").toBsonValue())
                                        .append("gte", new BsonInt32(-1)).append("lt", new BsonInt32(1))
                        ),
                        SearchOperator.numberRange(
                                fieldPath("fieldName"))
                                .gteLt(-1, 1)
                                .toBsonDocument()
                )
        );
    }

    @Test
    void dateRange() {
        assertAll(
                () -> assertThrows(IllegalArgumentException.class, () ->
                        // queries must not be empty
                        SearchOperator.dateRange(emptyList())
                ),
                () -> assertEquals(
                        new BsonDocument("range",
                                new BsonDocument("path", fieldPath("fieldName").toBsonValue())
                                        .append("gt", new BsonDateTime(0))
                        ),
                        SearchOperator.dateRange(
                                singleton(fieldPath("fieldName")
                                        // multi must be ignored
                                        .multi("analyzeName")))
                                .gteLte(Instant.ofEpochMilli(-1), Instant.ofEpochMilli(1))
                                // overrides
                                .gt(Instant.EPOCH)
                                .toBsonDocument()
                ),
                () -> assertEquals(
                        new BsonDocument("range",
                                new BsonDocument("path", fieldPath("fieldName").toBsonValue())
                                        .append("lt", new BsonDateTime(0))
                        ),
                        SearchOperator.dateRange(
                                fieldPath("fieldName")
                                        // multi must be ignored
                                        .multi("analyzeName"))
                                .lt(Instant.EPOCH)
                                .toBsonDocument()
                ),
                () -> assertEquals(
                        new BsonDocument("range",
                                new BsonDocument("path", fieldPath("fieldName").toBsonValue())
                                        .append("gte", new BsonDateTime(0))
                                        .append("score", new BsonDocument("boost", new BsonDocument("value", new BsonDouble(0.5))))
                        ),
                        SearchOperator.dateRange(
                                fieldPath("fieldName"))
                                .gte(Instant.EPOCH)
                                .score(boost(0.5f))
                                .toBsonDocument()
                ),
                () -> assertEquals(
                        new BsonDocument("range",
                                new BsonDocument("path", fieldPath("fieldName").toBsonValue())
                                        .append("lte", new BsonDateTime(0))
                        ),
                        SearchOperator.dateRange(
                                fieldPath("fieldName"))
                                .lte(Instant.EPOCH)
                                .toBsonDocument()
                ),
                () -> assertEquals(
                        new BsonDocument("range",
                                new BsonDocument("path", fieldPath("fieldName").toBsonValue())
                                        .append("gt", new BsonDateTime(-1))
                                        .append("lt", new BsonDateTime(1))
                        ),
                        SearchOperator.dateRange(
                                fieldPath("fieldName"))
                                .gtLt(
                                        Instant.ofEpochMilli(-1),
                                        Instant.ofEpochMilli(1))
                                .toBsonDocument()
                ),
                () -> assertEquals(
                        new BsonDocument("range",
                                new BsonDocument("path", fieldPath("fieldName").toBsonValue())
                                        .append("gte", new BsonDateTime(-1))
                                        .append("lte", new BsonDateTime(1))
                        ),
                        SearchOperator.dateRange(
                                fieldPath("fieldName"))
                                .gteLte(
                                        Instant.ofEpochMilli(-1),
                                        Instant.ofEpochMilli(1))
                                .toBsonDocument()
                ),
                () -> assertEquals(
                        new BsonDocument("range",
                                new BsonDocument("path", fieldPath("fieldName").toBsonValue())
                                        .append("gt", new BsonDateTime(-1))
                                        .append("lte", new BsonDateTime(1))
                        ),
                        SearchOperator.dateRange(
                                fieldPath("fieldName"))
                                .gtLte(
                                        Instant.ofEpochMilli(-1),
                                        Instant.ofEpochMilli(1))
                                .toBsonDocument()
                ),
                () -> assertEquals(
                        new BsonDocument("range",
                                new BsonDocument("path", fieldPath("fieldName").toBsonValue())
                                        .append("gte", new BsonDateTime(-1))
                                        .append("lt", new BsonDateTime(1))
                        ),
                        SearchOperator.dateRange(
                                fieldPath("fieldName"))
                                .gteLt(
                                        Instant.ofEpochMilli(-1),
                                        Instant.ofEpochMilli(1))
                                .toBsonDocument()
                )
        );
    }

    @Test
    void near() {
        assertAll(
                () -> assertThrows(IllegalArgumentException.class, () ->
                        // paths must not be empty
                        SearchOperator.near(new Point(new Position(0, 0)), 1, emptyList())
                ),
                () -> assertEquals(
                        new BsonDocument("near",
                                new BsonDocument("origin", new BsonInt32(0))
                                        .append("path", new BsonString(fieldPath("fieldName1").toValue()))
                                        .append("pivot", new BsonDouble(1.5))
                        ),
                        SearchOperator.near(
                                0,
                                1.5,
                                fieldPath("fieldName1")
                                        // multi must be ignored
                                        .multi("analyzeName"))
                                .toBsonDocument(BsonDocument.class, MongoClientSettings.getDefaultCodecRegistry())
                ),
                () -> assertEquals(
                        new BsonDocument("near",
                                new BsonDocument("origin", new BsonDouble(1.5))
                                        .append("path", new BsonArray(asList(
                                                new BsonString(fieldPath("fieldName1").toValue()),
                                                new BsonString(fieldPath("fieldName2").toValue()))))
                                        .append("pivot", new BsonDouble(1.5))
                        ),
                        SearchOperator.near(
                                1.5,
                                1.5,
                                asList(
                                        fieldPath("fieldName1"),
                                        fieldPath("fieldName2")))
                                .toBsonDocument(BsonDocument.class, MongoClientSettings.getDefaultCodecRegistry())
                ),
                () -> assertEquals(
                        new BsonDocument("near",
                                new BsonDocument("origin", new BsonDateTime(Instant.EPOCH.toEpochMilli()))
                                        .append("path", new BsonString(fieldPath("fieldName1").toValue()))
                                        .append("pivot", new BsonInt64(3))
                        ),
                        SearchOperator.near(
                                Instant.EPOCH,
                                Duration.ofMillis(3),
                                fieldPath("fieldName1")
                                        // multi must be ignored
                                        .multi("analyzeName"))
                                .toBsonDocument(BsonDocument.class, MongoClientSettings.getDefaultCodecRegistry())
                ),
                () -> assertEquals(
                        new BsonDocument("near",
                                new BsonDocument("origin", new BsonDateTime(Instant.EPOCH.toEpochMilli()))
                                        .append("path", new BsonArray(asList(
                                                new BsonString(fieldPath("fieldName1").toValue()),
                                                new BsonString(fieldPath("fieldName2").toValue()))))
                                        .append("pivot", new BsonInt64(3))
                        ),
                        SearchOperator.near(
                                Instant.EPOCH,
                                Duration.ofMillis(3),
                                fieldPath("fieldName1"),
                                fieldPath("fieldName2"))
                                .toBsonDocument(BsonDocument.class, MongoClientSettings.getDefaultCodecRegistry())
                ),
                () -> assertEquals(
                        new BsonDocument("near",
                                new BsonDocument("origin", new BsonDocument("type", new BsonString("Point"))
                                        .append("coordinates", new BsonArray(asList(new BsonDouble(1), new BsonDouble(2)))))
                                        .append("path", new BsonString(fieldPath("fieldName1").toValue()))
                                        .append("pivot", new BsonDouble(1.5))
                        ),
                        SearchOperator.near(
                                new Point(
                                        new Position(1, 2)),
                                1.5,
                                fieldPath("fieldName1")
                                    // multi must be ignored
                                    .multi("analyzeName"))
                                .toBsonDocument(BsonDocument.class, MongoClientSettings.getDefaultCodecRegistry())
                ),
                () -> assertEquals(
                        new BsonDocument("near",
                                new BsonDocument("origin", new BsonDocument("type", new BsonString("Point"))
                                        .append("coordinates", new BsonArray(asList(new BsonDouble(1), new BsonDouble(2)))))
                                        .append("path", new BsonArray(asList(
                                                new BsonString(fieldPath("fieldName1").toValue()),
                                                new BsonString(fieldPath("fieldName2").toValue()))))
                                        .append("pivot", new BsonDouble(1.5))
                        ),
                        SearchOperator.near(
                                new Point(
                                        new Position(1, 2)),
                                1.5,
                                asList(
                                        fieldPath("fieldName1"),
                                        fieldPath("fieldName2")))
                                .toBsonDocument(BsonDocument.class, MongoClientSettings.getDefaultCodecRegistry())
                )
        );
    }

    @Test
<<<<<<< HEAD
    void regex() {
        assertAll(
                () -> assertThrows(IllegalArgumentException.class, () ->
                        // queries must not be empty
                        SearchOperator.regex(singleton(fieldPath("fieldName")), emptyList())
                ),
                () -> assertThrows(IllegalArgumentException.class, () ->
                        // paths must not be empty
                        SearchOperator.regex(emptyList(), singleton("term"))
                ),
                () -> assertEquals(
                        new BsonDocument("regex",
                                new BsonDocument("path", fieldPath("fieldName").toBsonValue())
                                        .append("query", new BsonString("term"))
                        ),
                        SearchOperator.regex(
                                        fieldPath("fieldName"),
                                        "term")
                                .toBsonDocument()
                ),
                () -> assertEquals(
                        new BsonDocument("regex",
=======
    void phrase() {
        assertAll(
                () -> assertThrows(IllegalArgumentException.class, () ->
                        // queries must not be empty
                        SearchOperator.phrase(singleton(fieldPath("fieldName")), emptyList())
                ),
                () -> assertThrows(IllegalArgumentException.class, () ->
                        // paths must not be empty
                        SearchOperator.phrase(emptyList(), singleton("term"))
                ),
                () -> assertEquals(
                        new BsonDocument("phrase",
                                new BsonDocument("path", fieldPath("fieldName").toBsonValue())
                                        .append("query", new BsonString("term"))
                        ),
                        SearchOperator.phrase(
                                fieldPath("fieldName"),
                                "term")
                                .toBsonDocument()
                ),
                () -> assertEquals(
                        new BsonDocument("phrase",
>>>>>>> 8c49e380
                                new BsonDocument("path", new BsonArray(asList(
                                        fieldPath("fieldName").toBsonValue(),
                                        wildcardPath("wildc*rd").toBsonValue())))
                                        .append("query", new BsonArray(asList(
                                                new BsonString("term1"),
                                                new BsonString("term2"))))
                        ),
<<<<<<< HEAD
                        SearchOperator.regex(
=======
                        SearchOperator.phrase(
>>>>>>> 8c49e380
                                        asList(
                                                fieldPath("fieldName"),
                                                wildcardPath("wildc*rd")),
                                        asList(
                                                "term1",
                                                "term2"))
                                .toBsonDocument()
                ),
                () -> assertEquals(
<<<<<<< HEAD
                        new BsonDocument("regex",
                                new BsonDocument("path", fieldPath("fieldName").toBsonValue())
                                        .append("query", new BsonString("term"))
                                        .append("allowAnalyzedField", new BsonBoolean(true))
                        ),
                        SearchOperator.regex(
                                        singleton(fieldPath("fieldName")),
                                        singleton("term"))
                                .allowAnalyzedField(true)
                                .toBsonDocument()
                ),
                () -> assertEquals(
                        new BsonDocument("regex",
                                new BsonDocument("path", fieldPath("fieldName").toBsonValue())
                                        .append("query", new BsonString("term"))
                                        .append("allowAnalyzedField", new BsonBoolean(false))
                        ),
                        SearchOperator.regex(
                                        singleton(fieldPath("fieldName")),
                                        singleton("term"))
                                .allowAnalyzedField(false)
=======
                        new BsonDocument("phrase",
                                new BsonDocument("path", fieldPath("fieldName").toBsonValue())
                                        .append("query", new BsonString("term"))
                                        .append("synonyms", new BsonString("synonymMappingName"))
                        ),
                        SearchOperator.phrase(
                                singleton(fieldPath("fieldName")),
                                singleton("term"))
                                .synonyms("synonymMappingName")
                                .toBsonDocument()
                ),
                () -> assertEquals(
                        new BsonDocument("phrase",
                                new BsonDocument("path", fieldPath("fieldName").toBsonValue())
                                        .append("query", new BsonString("term"))
                                        .append("synonyms", new BsonString("synonymMappingName"))
                                        .append("slop", new BsonInt32(5))
                        ),
                        SearchOperator.phrase(
                                singleton(fieldPath("fieldName")),
                                singleton("term"))
                                .synonyms("synonymMappingName")
                                .slop(5)
>>>>>>> 8c49e380
                                .toBsonDocument()
                )
        );
    }

    private static SearchOperator docExamplePredefined() {
        return SearchOperator.exists(
                fieldPath("fieldName"));
    }

    private static Document docExampleCustom() {
        return new Document("exists",
                new Document("path", fieldPath("fieldName").toValue()));
    }
}<|MERGE_RESOLUTION|>--- conflicted
+++ resolved
@@ -583,53 +583,28 @@
     }
 
     @Test
-<<<<<<< HEAD
-    void regex() {
+    void phrase() {
         assertAll(
                 () -> assertThrows(IllegalArgumentException.class, () ->
                         // queries must not be empty
-                        SearchOperator.regex(singleton(fieldPath("fieldName")), emptyList())
+                        SearchOperator.phrase(singleton(fieldPath("fieldName")), emptyList())
                 ),
                 () -> assertThrows(IllegalArgumentException.class, () ->
                         // paths must not be empty
-                        SearchOperator.regex(emptyList(), singleton("term"))
-                ),
-                () -> assertEquals(
-                        new BsonDocument("regex",
-                                new BsonDocument("path", fieldPath("fieldName").toBsonValue())
-                                        .append("query", new BsonString("term"))
-                        ),
-                        SearchOperator.regex(
+                        SearchOperator.phrase(emptyList(), singleton("term"))
+                ),
+                () -> assertEquals(
+                        new BsonDocument("phrase",
+                                new BsonDocument("path", fieldPath("fieldName").toBsonValue())
+                                        .append("query", new BsonString("term"))
+                        ),
+                        SearchOperator.phrase(
                                         fieldPath("fieldName"),
                                         "term")
                                 .toBsonDocument()
                 ),
                 () -> assertEquals(
-                        new BsonDocument("regex",
-=======
-    void phrase() {
-        assertAll(
-                () -> assertThrows(IllegalArgumentException.class, () ->
-                        // queries must not be empty
-                        SearchOperator.phrase(singleton(fieldPath("fieldName")), emptyList())
-                ),
-                () -> assertThrows(IllegalArgumentException.class, () ->
-                        // paths must not be empty
-                        SearchOperator.phrase(emptyList(), singleton("term"))
-                ),
-                () -> assertEquals(
                         new BsonDocument("phrase",
-                                new BsonDocument("path", fieldPath("fieldName").toBsonValue())
-                                        .append("query", new BsonString("term"))
-                        ),
-                        SearchOperator.phrase(
-                                fieldPath("fieldName"),
-                                "term")
-                                .toBsonDocument()
-                ),
-                () -> assertEquals(
-                        new BsonDocument("phrase",
->>>>>>> 8c49e380
                                 new BsonDocument("path", new BsonArray(asList(
                                         fieldPath("fieldName").toBsonValue(),
                                         wildcardPath("wildc*rd").toBsonValue())))
@@ -637,11 +612,7 @@
                                                 new BsonString("term1"),
                                                 new BsonString("term2"))))
                         ),
-<<<<<<< HEAD
-                        SearchOperator.regex(
-=======
                         SearchOperator.phrase(
->>>>>>> 8c49e380
                                         asList(
                                                 fieldPath("fieldName"),
                                                 wildcardPath("wildc*rd")),
@@ -651,7 +622,74 @@
                                 .toBsonDocument()
                 ),
                 () -> assertEquals(
-<<<<<<< HEAD
+                        new BsonDocument("phrase",
+                                new BsonDocument("path", fieldPath("fieldName").toBsonValue())
+                                        .append("query", new BsonString("term"))
+                                        .append("synonyms", new BsonString("synonymMappingName"))
+                        ),
+                        SearchOperator.phrase(
+                                        singleton(fieldPath("fieldName")),
+                                        singleton("term"))
+                                .synonyms("synonymMappingName")
+                                .toBsonDocument()
+                ),
+                () -> assertEquals(
+                        new BsonDocument("phrase",
+                                new BsonDocument("path", fieldPath("fieldName").toBsonValue())
+                                        .append("query", new BsonString("term"))
+                                        .append("synonyms", new BsonString("synonymMappingName"))
+                                        .append("slop", new BsonInt32(5))
+                        ),
+                        SearchOperator.phrase(
+                                        singleton(fieldPath("fieldName")),
+                                        singleton("term"))
+                                .synonyms("synonymMappingName")
+                                .slop(5)
+                                .toBsonDocument()
+                )
+        );
+    }
+
+    @Test
+    void regex() {
+        assertAll(
+                () -> assertThrows(IllegalArgumentException.class, () ->
+                        // queries must not be empty
+                        SearchOperator.regex(singleton(fieldPath("fieldName")), emptyList())
+                ),
+                () -> assertThrows(IllegalArgumentException.class, () ->
+                        // paths must not be empty
+                        SearchOperator.regex(emptyList(), singleton("term"))
+                ),
+                () -> assertEquals(
+                        new BsonDocument("regex",
+                                new BsonDocument("path", fieldPath("fieldName").toBsonValue())
+                                        .append("query", new BsonString("term"))
+                        ),
+                        SearchOperator.regex(
+                                        fieldPath("fieldName"),
+                                        "term")
+                                .toBsonDocument()
+                ),
+                () -> assertEquals(
+                        new BsonDocument("regex",
+                                new BsonDocument("path", new BsonArray(asList(
+                                        fieldPath("fieldName").toBsonValue(),
+                                        wildcardPath("wildc*rd").toBsonValue())))
+                                        .append("query", new BsonArray(asList(
+                                                new BsonString("term1"),
+                                                new BsonString("term2"))))
+                        ),
+                        SearchOperator.regex(
+                                        asList(
+                                                fieldPath("fieldName"),
+                                                wildcardPath("wildc*rd")),
+                                        asList(
+                                                "term1",
+                                                "term2"))
+                                .toBsonDocument()
+                ),
+                () -> assertEquals(
                         new BsonDocument("regex",
                                 new BsonDocument("path", fieldPath("fieldName").toBsonValue())
                                         .append("query", new BsonString("term"))
@@ -673,31 +711,6 @@
                                         singleton(fieldPath("fieldName")),
                                         singleton("term"))
                                 .allowAnalyzedField(false)
-=======
-                        new BsonDocument("phrase",
-                                new BsonDocument("path", fieldPath("fieldName").toBsonValue())
-                                        .append("query", new BsonString("term"))
-                                        .append("synonyms", new BsonString("synonymMappingName"))
-                        ),
-                        SearchOperator.phrase(
-                                singleton(fieldPath("fieldName")),
-                                singleton("term"))
-                                .synonyms("synonymMappingName")
-                                .toBsonDocument()
-                ),
-                () -> assertEquals(
-                        new BsonDocument("phrase",
-                                new BsonDocument("path", fieldPath("fieldName").toBsonValue())
-                                        .append("query", new BsonString("term"))
-                                        .append("synonyms", new BsonString("synonymMappingName"))
-                                        .append("slop", new BsonInt32(5))
-                        ),
-                        SearchOperator.phrase(
-                                singleton(fieldPath("fieldName")),
-                                singleton("term"))
-                                .synonyms("synonymMappingName")
-                                .slop(5)
->>>>>>> 8c49e380
                                 .toBsonDocument()
                 )
         );
