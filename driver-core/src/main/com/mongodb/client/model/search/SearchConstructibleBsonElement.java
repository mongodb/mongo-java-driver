/*
 * Copyright 2008-present MongoDB, Inc.
 *
 * Licensed under the Apache License, Version 2.0 (the "License");
 * you may not use this file except in compliance with the License.
 * You may obtain a copy of the License at
 *
 *   http://www.apache.org/licenses/LICENSE-2.0
 *
 * Unless required by applicable law or agreed to in writing, software
 * distributed under the License is distributed on an "AS IS" BASIS,
 * WITHOUT WARRANTIES OR CONDITIONS OF ANY KIND, either express or implied.
 * See the License for the specific language governing permissions and
 * limitations under the License.
 */
package com.mongodb.client.model.search;

import com.mongodb.internal.client.model.AbstractConstructibleBsonElement;
import org.bson.BsonInt32;
import org.bson.conversions.Bson;

import java.util.stream.Collectors;
import java.util.stream.Stream;
import java.util.stream.StreamSupport;

import static com.mongodb.assertions.Assertions.isTrueArgument;
import static com.mongodb.assertions.Assertions.notNull;
import static com.mongodb.client.model.search.FuzzySearchOptions.fuzzySearchOptions;
import static com.mongodb.internal.client.model.Util.sizeAtLeast;

final class SearchConstructibleBsonElement extends AbstractConstructibleBsonElement<SearchConstructibleBsonElement> implements
        MustCompoundSearchOperator, MustNotCompoundSearchOperator, ShouldCompoundSearchOperator, FilterCompoundSearchOperator,
        ExistsSearchOperator, TextSearchOperator, AutocompleteSearchOperator,
<<<<<<< HEAD
        NumberNearSearchOperator, DateNearSearchOperator, GeoNearSearchOperator, RegexSearchOperator,
=======
        NumberNearSearchOperator, DateNearSearchOperator, GeoNearSearchOperator, RegexSearchOperator, QueryStringSearchOperator, WildcardSearchOperator,
>>>>>>> 22006bd1
        ValueBoostSearchScore, PathBoostSearchScore, ConstantSearchScore, FunctionSearchScore,
        GaussSearchScoreExpression, PathSearchScoreExpression,
        FacetSearchCollector,
        StringSearchFacet, NumberSearchFacet, DateSearchFacet {
    SearchConstructibleBsonElement(final String name) {
        super(name);
    }

    SearchConstructibleBsonElement(final String name, final Bson value) {
        super(name, value);
    }

    SearchConstructibleBsonElement(final Bson baseElement) {
        super(baseElement);
    }

    private SearchConstructibleBsonElement(final Bson baseElement, final Bson appendedElementValue) {
        super(baseElement, appendedElementValue);
    }

    @Override
    protected SearchConstructibleBsonElement newSelf(final Bson baseElement, final Bson appendedElementValue) {
        return new SearchConstructibleBsonElement(baseElement, appendedElementValue);
    }

    @Override
    public StringSearchFacet numBuckets(final int max) {
        return newWithAppendedValue("numBuckets", max);
    }

    @Override
    public SearchConstructibleBsonElement defaultBucket(final String name) {
        return newWithAppendedValue("default", notNull("name", name));
    }

    @Override
    public SearchConstructibleBsonElement fuzzy() {
        return fuzzy(fuzzySearchOptions());
    }

    @Override
    public SearchConstructibleBsonElement fuzzy(final FuzzySearchOptions options) {
        return newWithMutatedValue(doc -> {
            doc.remove("synonyms");
            doc.append("fuzzy", notNull("options", options));
        });
    }

    @Override
    public TextSearchOperator synonyms(final String name) {
        return newWithMutatedValue(doc -> {
            doc.remove("fuzzy");
            doc.append("synonyms", notNull("name", name));
        });
    }

    @Override
    public AutocompleteSearchOperator anyTokenOrder() {
        return newWithAppendedValue("tokenOrder", "any");
    }

    @Override
    public AutocompleteSearchOperator sequentialTokenOrder() {
        return newWithAppendedValue("tokenOrder", "sequential");
    }

    @Override
    public MustCompoundSearchOperator must(final Iterable<? extends SearchOperator> clauses) {
        return newCombined("must", clauses);
    }

    @Override
    public MustNotCompoundSearchOperator mustNot(final Iterable<? extends SearchOperator> clauses) {
        return newCombined("mustNot", clauses);
    }

    @Override
    public ShouldCompoundSearchOperator should(final Iterable<? extends SearchOperator> clauses) {
        return newCombined("should", clauses);
    }

    @Override
    public FilterCompoundSearchOperator filter(final Iterable<? extends SearchOperator> clauses) {
        return newCombined("filter", clauses);
    }

    private SearchConstructibleBsonElement newCombined(final String ruleName, final Iterable<? extends SearchOperator> clauses) {
        notNull("clauses", clauses);
        isTrueArgument("clauses must not be empty", sizeAtLeast(clauses, 1));
        return newWithMutatedValue(doc -> {
            Iterable<?> existingClauses = doc.get(ruleName, Iterable.class);
            Iterable<?> newClauses;
            if (existingClauses == null) {
                newClauses = clauses;
            } else {
                newClauses = Stream.concat(
                        StreamSupport.stream(existingClauses.spliterator(), false),
                        StreamSupport.stream(clauses.spliterator(), false)).collect(Collectors.toList());
            }
            doc.append(ruleName, newClauses);
        });
    }

    @Override
    public ShouldCompoundSearchOperator minimumShouldMatch(final int minimumShouldMatch) {
        return newWithAppendedValue("minimumShouldMatch", new BsonInt32(minimumShouldMatch));
    }

    @Override
    public SearchConstructibleBsonElement score(final SearchScore modifier) {
        return newWithAppendedValue("score", notNull("modifier", modifier));
    }

    @Override
    public SearchConstructibleBsonElement undefined(final float fallback) {
        return newWithAppendedValue("undefined", fallback);
    }

    @Override
    public GaussSearchScoreExpression offset(final double offset) {
        return newWithAppendedValue("offset", offset);
    }

    @Override
    public GaussSearchScoreExpression decay(final double decay) {
        return newWithAppendedValue("decay", decay);
    }
}<|MERGE_RESOLUTION|>--- conflicted
+++ resolved
@@ -31,11 +31,7 @@
 final class SearchConstructibleBsonElement extends AbstractConstructibleBsonElement<SearchConstructibleBsonElement> implements
         MustCompoundSearchOperator, MustNotCompoundSearchOperator, ShouldCompoundSearchOperator, FilterCompoundSearchOperator,
         ExistsSearchOperator, TextSearchOperator, AutocompleteSearchOperator,
-<<<<<<< HEAD
-        NumberNearSearchOperator, DateNearSearchOperator, GeoNearSearchOperator, RegexSearchOperator,
-=======
         NumberNearSearchOperator, DateNearSearchOperator, GeoNearSearchOperator, RegexSearchOperator, QueryStringSearchOperator, WildcardSearchOperator,
->>>>>>> 22006bd1
         ValueBoostSearchScore, PathBoostSearchScore, ConstantSearchScore, FunctionSearchScore,
         GaussSearchScoreExpression, PathSearchScoreExpression,
         FacetSearchCollector,
