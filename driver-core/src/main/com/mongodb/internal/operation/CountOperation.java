/*
 * Copyright 2008-present MongoDB, Inc.
 *
 * Licensed under the Apache License, Version 2.0 (the "License");
 * you may not use this file except in compliance with the License.
 * You may obtain a copy of the License at
 *
 *   http://www.apache.org/licenses/LICENSE-2.0
 *
 * Unless required by applicable law or agreed to in writing, software
 * distributed under the License is distributed on an "AS IS" BASIS,
 * WITHOUT WARRANTIES OR CONDITIONS OF ANY KIND, either express or implied.
 * See the License for the specific language governing permissions and
 * limitations under the License.
 */

package com.mongodb.internal.operation;

import com.mongodb.MongoNamespace;
import com.mongodb.client.model.Collation;
import com.mongodb.internal.async.SingleResultCallback;
import com.mongodb.internal.binding.AsyncReadBinding;
import com.mongodb.internal.binding.ReadBinding;
import com.mongodb.internal.connection.OperationContext;
import com.mongodb.lang.Nullable;
import org.bson.BsonDocument;
import org.bson.BsonString;
import org.bson.BsonValue;
import org.bson.codecs.BsonDocumentCodec;
import org.bson.codecs.Decoder;

import static com.mongodb.assertions.Assertions.notNull;
import static com.mongodb.internal.operation.AsyncOperationHelper.CommandReadTransformerAsync;
import static com.mongodb.internal.operation.AsyncOperationHelper.executeRetryableReadAsync;
import static com.mongodb.internal.operation.CommandOperationHelper.CommandCreator;
import static com.mongodb.internal.operation.DocumentHelper.putIfNotNull;
import static com.mongodb.internal.operation.DocumentHelper.putIfNotZero;
import static com.mongodb.internal.operation.OperationReadConcernHelper.appendReadConcernToCommand;
import static com.mongodb.internal.operation.SyncOperationHelper.CommandReadTransformer;
import static com.mongodb.internal.operation.SyncOperationHelper.executeRetryableRead;

/**
 * <p>This class is not part of the public API and may be removed or changed at any time</p>
 */
public class CountOperation implements  ReadOperationSimple<Long> {
    private static final String COMMAND_NAME = "count";
    private static final Decoder<BsonDocument> DECODER = new BsonDocumentCodec();
    private final MongoNamespace namespace;
    private boolean retryReads;
    private BsonDocument filter;
    private BsonValue hint;
    private long skip;
    private long limit;
    private Collation collation;

    public CountOperation(final MongoNamespace namespace) {
        this.namespace = notNull("namespace", namespace);
    }

    public BsonDocument getFilter() {
        return filter;
    }

    public CountOperation filter(final BsonDocument filter) {
        this.filter = filter;
        return this;
    }

    public CountOperation retryReads(final boolean retryReads) {
        this.retryReads = retryReads;
        return this;
    }

    public boolean getRetryReads() {
        return retryReads;
    }

    public BsonValue getHint() {
        return hint;
    }

    public CountOperation hint(final BsonValue hint) {
        this.hint = hint;
        return this;
    }

    public long getLimit() {
        return limit;
    }

    public CountOperation limit(final long limit) {
        this.limit = limit;
        return this;
    }

    public long getSkip() {
        return skip;
    }

    public CountOperation skip(final long skip) {
        this.skip = skip;
        return this;
    }

    public Collation getCollation() {
        return collation;
    }

    public CountOperation collation(@Nullable final Collation collation) {
        this.collation = collation;
        return this;
    }

    @Override
<<<<<<< HEAD
    public Long execute(final ReadBinding binding, final OperationContext operationContext) {
        return executeRetryableRead(binding, operationContext, namespace.getDatabaseName(),
=======
    public String getCommandName() {
        return COMMAND_NAME;
    }

    @Override
    public Long execute(final ReadBinding binding) {
        return executeRetryableRead(binding, namespace.getDatabaseName(),
>>>>>>> 5e61b7a2
                                    getCommandCreator(), DECODER, transformer(), retryReads);
    }

    @Override
    public void executeAsync(final AsyncReadBinding binding, final OperationContext operationContext, final SingleResultCallback<Long> callback) {
        executeRetryableReadAsync(binding, operationContext,  namespace.getDatabaseName(),
                                  getCommandCreator(), DECODER, asyncTransformer(), retryReads, callback);
    }

    private CommandReadTransformer<BsonDocument, Long> transformer() {
        return (result, source, connection, operationContext) -> (result.getNumber("n")).longValue();
    }

    private CommandReadTransformerAsync<BsonDocument, Long> asyncTransformer() {
        return (result, source, connection, operationContext) -> (result.getNumber("n")).longValue();
    }

    private CommandCreator getCommandCreator() {
        return (operationContext, serverDescription, connectionDescription) -> {
            BsonDocument document = new BsonDocument(getCommandName(), new BsonString(namespace.getCollectionName()));

            appendReadConcernToCommand(operationContext.getSessionContext(), connectionDescription.getMaxWireVersion(), document);

            putIfNotNull(document, "query", filter);
            putIfNotZero(document, "limit", limit);
            putIfNotZero(document, "skip", skip);
            putIfNotNull(document, "hint", hint);

            if (collation != null) {
                document.put("collation", collation.asDocument());
            }
            return document;
        };
    }
}<|MERGE_RESOLUTION|>--- conflicted
+++ resolved
@@ -112,18 +112,13 @@
     }
 
     @Override
-<<<<<<< HEAD
-    public Long execute(final ReadBinding binding, final OperationContext operationContext) {
-        return executeRetryableRead(binding, operationContext, namespace.getDatabaseName(),
-=======
     public String getCommandName() {
         return COMMAND_NAME;
     }
 
     @Override
-    public Long execute(final ReadBinding binding) {
-        return executeRetryableRead(binding, namespace.getDatabaseName(),
->>>>>>> 5e61b7a2
+    public Long execute(final ReadBinding binding, final OperationContext operationContext) {
+        return executeRetryableRead(binding, operationContext, namespace.getDatabaseName(),
                                     getCommandCreator(), DECODER, transformer(), retryReads);
     }
 
