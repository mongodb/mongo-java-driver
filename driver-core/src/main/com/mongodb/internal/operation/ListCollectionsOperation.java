--- conflicted
+++ resolved
@@ -160,7 +160,11 @@
     }
 
     @Override
-<<<<<<< HEAD
+    public String getCommandName() {
+        return COMMAND_NAME;
+    }
+
+    @Override
     public BatchCursor<T> execute(final ReadBinding binding, final OperationContext operationContext) {
         OperationContext listCollectionsOperationContext = applyTimeoutModeToOperationContext(timeoutMode, operationContext);
 
@@ -168,18 +172,6 @@
         Supplier<BatchCursor<T>> read = decorateReadWithRetries(retryState, listCollectionsOperationContext, () ->
             withSourceAndConnection(binding::getReadConnectionSource, false, (source, connection, operationContextWithMinRTT) -> {
                 retryState.breakAndThrowIfRetryAnd(() -> !canRetryRead(source.getServerDescription(), operationContextWithMinRTT));
-=======
-    public String getCommandName() {
-        return COMMAND_NAME;
-    }
-
-    @Override
-    public BatchCursor<T> execute(final ReadBinding binding) {
-        RetryState retryState = initialRetryState(retryReads, binding.getOperationContext().getTimeoutContext());
-        Supplier<BatchCursor<T>> read = decorateReadWithRetries(retryState, binding.getOperationContext(), () ->
-            withSourceAndConnection(binding::getReadConnectionSource, false, (source, connection) -> {
-                retryState.breakAndThrowIfRetryAnd(() -> !canRetryRead(source.getServerDescription(), binding.getOperationContext()));
->>>>>>> 5e61b7a2
                 try {
                     return createReadCommandAndExecute(retryState, operationContextWithMinRTT, source, databaseName,
                                                        getCommandCreator(), createCommandDecoder(), transformer(), connection);
